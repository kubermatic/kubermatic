no-response-timeout: 20
dev:
  box: golang:1.8
  steps:
    - setup-go-workspace:
        package-dir: github.com/kubermatic/api
    - internal/watch:
        code: |
          set -e
          make build GOBUILD="go install"
          echo "Build finished."
        reload: true

build:
  box: golang:1.8
  steps:
    - setup-go-workspace:
        package-dir: github.com/kubermatic/api
    - script:
        name: install go tools
        code: |
          go get -u github.com/golang/lint/golint
          go get -u github.com/client9/misspell/cmd/misspell
          go get -u github.com/kisielk/errcheck
          go get -u github.com/Masterminds/glide
          go get -u github.com/opennota/check/cmd/varcheck
          go get -u github.com/opennota/check/cmd/structcheck
          go get -u honnef.co/go/tools/cmd/unused
          go get -u honnef.co/go/tools/cmd/gosimple
    - script:
        name: install dependencies
        code: |
          GLIDE_HOME="$WERCKER_CACHE_DIR/glide/"
          echo "GLIDE_HOME = $GLIDE_HOME"
          mkdir -p $GLIDE_HOME
          glide --home $GLIDE_HOME install --strip-vendor
    - script:
        name: build and test
        code: |
          CGO_ENABLED=0 GOBUILD="go install" make
    - script:
        name: copy to deployment directory
        code: |
          mkdir -p "$WERCKER_OUTPUT_DIR/opt"
<<<<<<< HEAD
          cp -av alpine-3.1.tar.bz2 _build/kubermatic-api _build/kubermatic-cluster-controller "$WERCKER_OUTPUT_DIR"
          cp -r addon-charts "$WERCKER_OUTPUT_DIR/opt/"
=======
          cp -av alpine-3.1.tar.bz2 kubermatic-api kubermatic-cluster-controller "$WERCKER_OUTPUT_DIR"
>>>>>>> bb5eca2a
          cp -avx template "$WERCKER_OUTPUT_DIR/opt/"
  after-steps:
    - install-packages:
        packages: ruby
    - wantedly/pretty-slack-notify:
        webhook_url: $SLACK_WEBHOOK_URL
        notify_on: "failed"

push-hash-image:
    box: ubuntu:14.04
    steps:
    - script:
        code: |
          tar -xf alpine-3.1.tar.bz2
          rm -f alpine-3.1.tar.bz2
    - internal/docker-scratch-push:
        name: push to docker hub as $WERCKER_GIT_COMMIT
        author: Dr. Stefan Schimanski <stefan.schimanski@gmail.com>
        cmd: /kubermatic-api
        username: $USERNAME
        password: $PASSWORD
        email: stefan.schimanski@gmail.com
        tag: $WERCKER_GIT_COMMIT
        working-dir: /opt
        repository: kubermatic/api
        registry: https://registry.hub.docker.com

deployment-update:
    box: ubuntu:14.04
    steps:
    - create-file:
        name: Create ca.pem
        filename: ca.pem
        overwrite: true
        content: $CERTIFICATE_AUTHORITY
    - kubectl:
        server: $KUBERNETES_MASTER
        username: $KUBERNETES_USERNAME
        password: $KUBERNETES_PASSWORD
        certificate-authority: ca.pem
        command: set image deployment/kubermatic-api-v1 api=kubermatic/api:$WERCKER_GIT_COMMIT --namespace=kubermatic
    - kubectl:
        server: $KUBERNETES_MASTER
        username: $KUBERNETES_USERNAME
        password: $KUBERNETES_PASSWORD
        certificate-authority: ca.pem
        command: set image deployment/cluster-controller-v1 cluster-controller=kubermatic/api:$WERCKER_GIT_COMMIT --namespace=kubermatic
    - kubectl:
        server: $KUBERNETES_MASTER
        username: $KUBERNETES_USERNAME
        password: $KUBERNETES_PASSWORD
        certificate-authority: ca.pem
        command: delete pod --all --namespace=kubermatic

push-image:
    box: ubuntu:14.04
    steps:
    - script:
        code: |
          tar -xf alpine-3.1.tar.bz2
          rm -f alpine-3.1.tar.bz2
    - internal/docker-scratch-push:
        name: push to docker hub as $PUSH_TAG
        author: Dr. Stefan Schimanski <stefan.schimanski@gmail.com>
        cmd: /kubermatic-api
        username: $USERNAME
        password: $PASSWORD
        email: stefan.schimanski@gmail.com
        tag: $PUSH_TAG
        working-dir: /opt
        repository: kubermatic/api
        registry: https://registry.hub.docker.com<|MERGE_RESOLUTION|>--- conflicted
+++ resolved
@@ -27,6 +27,7 @@
           go get -u github.com/opennota/check/cmd/structcheck
           go get -u honnef.co/go/tools/cmd/unused
           go get -u honnef.co/go/tools/cmd/gosimple
+          go get -u github.com/Masterminds/glide
     - script:
         name: install dependencies
         code: |
@@ -42,12 +43,7 @@
         name: copy to deployment directory
         code: |
           mkdir -p "$WERCKER_OUTPUT_DIR/opt"
-<<<<<<< HEAD
           cp -av alpine-3.1.tar.bz2 _build/kubermatic-api _build/kubermatic-cluster-controller "$WERCKER_OUTPUT_DIR"
-          cp -r addon-charts "$WERCKER_OUTPUT_DIR/opt/"
-=======
-          cp -av alpine-3.1.tar.bz2 kubermatic-api kubermatic-cluster-controller "$WERCKER_OUTPUT_DIR"
->>>>>>> bb5eca2a
           cp -avx template "$WERCKER_OUTPUT_DIR/opt/"
   after-steps:
     - install-packages:
