--- conflicted
+++ resolved
@@ -66,17 +66,15 @@
 	// usersshkeyprojectownershipcontroller.
 	DisableUserSSHKey = "DisableUserSSHKey"
 
-<<<<<<< HEAD
-	// DynamicResourceAllocation if enabled, it lets Kubernetes allocate resources to your Pods with DRA.
-	DynamicResourceAllocation = "DynamicResourceAllocation"
-=======
 	// ExternalApplicationCatalogManager enables the external application catalog manager.
 	// It allows the new Application Catalog manager to work, and prevent the current controllers in KKP master to
 	// reconcile ApplicationDefinitions of the default catalog.
 	// Setting this feature flag to true will delegate the ApplicationDefinition reconciliation
 	// responsibility to the new external (out-tree) application catalog controller manager.
 	ExternalApplicationCatalogManager = "ExternalApplicationCatalogManager"
->>>>>>> d2522ff0
+
+	// DynamicResourceAllocation if enabled, it lets Kubernetes allocate resources to your Pods with DRA.
+	DynamicResourceAllocation = "DynamicResourceAllocation"
 )
 
 // FeatureGate is map of key=value pairs that enables/disables various features.
