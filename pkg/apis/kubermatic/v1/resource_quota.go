--- conflicted
+++ resolved
@@ -90,8 +90,6 @@
 	metav1.ListMeta `json:"metadata,omitempty"`
 
 	Items []ResourceQuota `json:"items"`
-<<<<<<< HEAD
-=======
 }
 
 func NewResourceDetails(cpu, memory, storage resource.Quantity) *ResourceDetails {
@@ -100,5 +98,4 @@
 		Memory:  &memory,
 		Storage: &storage,
 	}
->>>>>>> 09c2b0dc
 }