---
apiVersion: apiextensions.k8s.io/v1
kind: CustomResourceDefinition
metadata:
  annotations:
    controller-gen.kubebuilder.io/version: v0.16.5
    kubermatic.k8c.io/location: master,seed
  name: kubermaticconfigurations.kubermatic.k8c.io
spec:
  group: kubermatic.k8c.io
  names:
    kind: KubermaticConfiguration
    listKind: KubermaticConfigurationList
    plural: kubermaticconfigurations
    singular: kubermaticconfiguration
  scope: Namespaced
  versions:
    - additionalPrinterColumns:
        - jsonPath: .metadata.creationTimestamp
          name: Age
          type: date
      name: v1
      schema:
        openAPIV3Schema:
          description: KubermaticConfiguration is the configuration required for running Kubermatic.
          properties:
            apiVersion:
              description: |-
                APIVersion defines the versioned schema of this representation of an object.
                Servers should convert recognized schemas to the latest internal value, and
                may reject unrecognized values.
                More info: https://git.k8s.io/community/contributors/devel/sig-architecture/api-conventions.md#resources
              type: string
            kind:
              description: |-
                Kind is a string value representing the REST resource this object represents.
                Servers may infer this from the endpoint the client submits requests to.
                Cannot be updated.
                In CamelCase.
                More info: https://git.k8s.io/community/contributors/devel/sig-architecture/api-conventions.md#types-kinds
              type: string
            metadata:
              type: object
            spec:
              description: KubermaticConfigurationSpec is the spec for a Kubermatic installation.
              properties:
                api:
                  description: API configures the frontend REST API used by the dashboard.
                  properties:
                    accessibleAddons:
                      description: AccessibleAddons is a list of addons that should be enabled in the API.
                      items:
                        type: string
                      type: array
                    debugLog:
                      description: DebugLog enables more verbose logging.
                      type: boolean
                    dockerRepository:
                      description: DockerRepository is the repository containing the Kubermatic REST API image.
                      type: string
                    dockerTag:
                      description: |-
                        DockerTag is used to overwrite the Kubermatic API Docker image tag and is only for development
                        purposes. This field must not be set in production environments. If DockerTag is specified then
                        DockerTagSuffix will be ignored.
                      type: string
                    dockerTagSuffix:
                      description: |-
                        DockerTagSuffix is appended to the KKP version used for referring to the custom Kubermatic API image.
                        If left empty, either the `DockerTag` if specified or the original Kubermatic API Docker image tag will be used.
                        With DockerTagSuffix the tag becomes <KKP_VERSION-SUFFIX> i.e. "v2.15.0-SUFFIX".
                      type: string
                    pprofEndpoint:
                      description: |-
                        PProfEndpoint controls the port the API should listen on to provide pprof
                        data. This port is never exposed from the container and only available via port-forwardings.
                      type: string
                    replicas:
                      description: Replicas sets the number of pod replicas for the API deployment.
                      format: int32
                      type: integer
                    resources:
                      description: Resources describes the requested and maximum allowed CPU/memory usage.
                      properties:
                        claims:
                          description: |-
                            Claims lists the names of resources, defined in spec.resourceClaims,
                            that are used by this container.

                            This is an alpha field and requires enabling the
                            DynamicResourceAllocation feature gate.

                            This field is immutable. It can only be set for containers.
                          items:
                            description: ResourceClaim references one entry in PodSpec.ResourceClaims.
                            properties:
                              name:
                                description: |-
                                  Name must match the name of one entry in pod.spec.resourceClaims of
                                  the Pod where this field is used. It makes that resource available
                                  inside a container.
                                type: string
                              request:
                                description: |-
                                  Request is the name chosen for a request in the referenced claim.
                                  If empty, everything from the claim is made available, otherwise
                                  only the result of this request.
                                type: string
                            required:
                              - name
                            type: object
                          type: array
                          x-kubernetes-list-map-keys:
                            - name
                          x-kubernetes-list-type: map
                        limits:
                          additionalProperties:
                            anyOf:
                              - type: integer
                              - type: string
                            pattern: ^(\+|-)?(([0-9]+(\.[0-9]*)?)|(\.[0-9]+))(([KMGTPE]i)|[numkMGTPE]|([eE](\+|-)?(([0-9]+(\.[0-9]*)?)|(\.[0-9]+))))?$
                            x-kubernetes-int-or-string: true
                          description: |-
                            Limits describes the maximum amount of compute resources allowed.
                            More info: https://kubernetes.io/docs/concepts/configuration/manage-resources-containers/
                          type: object
                        requests:
                          additionalProperties:
                            anyOf:
                              - type: integer
                              - type: string
                            pattern: ^(\+|-)?(([0-9]+(\.[0-9]*)?)|(\.[0-9]+))(([KMGTPE]i)|[numkMGTPE]|([eE](\+|-)?(([0-9]+(\.[0-9]*)?)|(\.[0-9]+))))?$
                            x-kubernetes-int-or-string: true
                          description: |-
                            Requests describes the minimum amount of compute resources required.
                            If Requests is omitted for a container, it defaults to Limits if that is explicitly specified,
                            otherwise to an implementation-defined value. Requests cannot exceed Limits.
                            More info: https://kubernetes.io/docs/concepts/configuration/manage-resources-containers/
                          type: object
                      type: object
                  type: object
                applications:
                  description: Applications contains configuration for Application settings.
                  properties:
                    catalogManager:
<<<<<<< HEAD
                      description: CatalogManager configures the application-catalog manager deployment.
                      properties:
                        image:
                          description: Image configures the container image for the application-catalog manager.
                          properties:
                            repository:
                              description: |-
                                Repository is used to override the application-catalog manager image repository.
                                The default value is "quay.io/kubermatic/application-catalog-manager"
                              type: string
                            tag:
                              description: Tag is used to override the application-catalog manager image tag.
                              type: string
                          type: object
                        resources:
                          description: Resources describes the requested and maximum allowed CPU/memory usage.
                          properties:
                            claims:
                              description: |-
                                Claims lists the names of resources, defined in spec.resourceClaims,
                                that are used by this container.

                                This is an alpha field and requires enabling the
                                DynamicResourceAllocation feature gate.

                                This field is immutable. It can only be set for containers.
                              items:
                                description: ResourceClaim references one entry in PodSpec.ResourceClaims.
                                properties:
                                  name:
                                    description: |-
                                      Name must match the name of one entry in pod.spec.resourceClaims of
                                      the Pod where this field is used. It makes that resource available
                                      inside a container.
                                    type: string
                                  request:
                                    description: |-
                                      Request is the name chosen for a request in the referenced claim.
                                      If empty, everything from the claim is made available, otherwise
                                      only the result of this request.
                                    type: string
                                required:
                                  - name
                                type: object
                              type: array
                              x-kubernetes-list-map-keys:
                                - name
                              x-kubernetes-list-type: map
                            limits:
                              additionalProperties:
                                anyOf:
                                  - type: integer
                                  - type: string
                                pattern: ^(\+|-)?(([0-9]+(\.[0-9]*)?)|(\.[0-9]+))(([KMGTPE]i)|[numkMGTPE]|([eE](\+|-)?(([0-9]+(\.[0-9]*)?)|(\.[0-9]+))))?$
                                x-kubernetes-int-or-string: true
                              description: |-
                                Limits describes the maximum amount of compute resources allowed.
                                More info: https://kubernetes.io/docs/concepts/configuration/manage-resources-containers/
                              type: object
                            requests:
                              additionalProperties:
                                anyOf:
                                  - type: integer
                                  - type: string
                                pattern: ^(\+|-)?(([0-9]+(\.[0-9]*)?)|(\.[0-9]+))(([KMGTPE]i)|[numkMGTPE]|([eE](\+|-)?(([0-9]+(\.[0-9]*)?)|(\.[0-9]+))))?$
                                x-kubernetes-int-or-string: true
                              description: |-
                                Requests describes the minimum amount of compute resources required.
                                If Requests is omitted for a container, it defaults to Limits if that is explicitly specified,
                                otherwise to an implementation-defined value. Requests cannot exceed Limits.
                                More info: https://kubernetes.io/docs/concepts/configuration/manage-resources-containers/
                              type: object
=======
                      description: |-
                        CatalogManager configures the Application Catalog CatalogManager, which is responsible for managing ApplicationDefinitions
                        in the cluster from specified OCI registries.
                        Note: The Application Catalog CatalogManager requires its feature flag to be enabled as it is currently in beta.
                      properties:
                        limit:
                          description: |-
                            Limit defines filtering criteria for ApplicationDefinitions to be reconciled from the OCI registry.
                            When undefined, all ApplicationDefinitions from the registry are pulled and reconciled.
                            When defined, only ApplicationDefinitions matching the specified criteria are processed.
                          properties:
                            metadataSelector:
                              description: |-
                                MetadataSelector defines criteria for selecting ApplicationDefinitions based on their metadata attributes.
                                For example, to select ApplicationDefinitions with a specific support tier (e.g., 'gold'),
                                specify that tier here.
                                When multiple tiers are specified, the Application Catalog Manager uses additive logic
                                to determine which ApplicationDefinitions to retrieve from the OCI registry.
                              properties:
                                tiers:
                                  description: |-
                                    Tiers specifies the support tiers to filter ApplicationDefinitions.
                                    ApplicationDefinitions matching any of the specified tiers will be selected.
                                  items:
                                    type: string
                                  type: array
                              type: object
                            nameSelector:
                              description: |-
                                NameSelector defines criteria for selecting ApplicationDefinitions by name.
                                Each name must correspond to an ApplicationDefinition's `metadata.name` field.
                                When multiple names are specified, the Application Catalog Manager uses additive logic
                                to retrieve all matching ApplicationDefinitions from the OCI registry.
                                Example: Specifying ['nginx', 'cert-manager'] will retrieve only those specific ApplicationDefinitions.
                              items:
                                type: string
                              type: array
                          type: object
                        logLevel:
                          description: LogLevel specifies the logging verbosity level for the Application Catalog Manager.
                          type: string
                        registrySettings:
                          description: |-
                            RegistrySettings configures the OCI registry from which the Application Catalog Manager
                            retrieves ApplicationDefinition manifests.
                          properties:
                            credentials:
                              description: |-
                                Credentials optionally references a secret containing Helm registry authentication credentials.
                                Either username/password or registryConfigFile can be specified, but not both.
                              properties:
                                password:
                                  description: |-
                                    Password references the secret containing the registry password credential.
                                    The referenced Secret must exist in the KKP installation namespace (default: "kubermatic").
                                  properties:
                                    key:
                                      description: The key of the secret to select from.  Must be a valid secret key.
                                      type: string
                                    name:
                                      default: ""
                                      description: |-
                                        Name of the referent.
                                        This field is effectively required, but due to backwards compatibility is
                                        allowed to be empty. Instances of this type with an empty value here are
                                        almost certainly wrong.
                                        More info: https://kubernetes.io/docs/concepts/overview/working-with-objects/names/#names
                                      type: string
                                    optional:
                                      description: Specify whether the Secret or its key must be defined
                                      type: boolean
                                  required:
                                    - key
                                  type: object
                                  x-kubernetes-map-type: atomic
                                registryConfigFile:
                                  description: |-
                                    RegistryConfigFile references the secret containing the Docker registry configuration file.
                                    The value must be a dockercfg file following the same format as ~/.docker/config.json.
                                    The referenced Secret must exist in the KKP installation namespace (default: "kubermatic").
                                  properties:
                                    key:
                                      description: The key of the secret to select from.  Must be a valid secret key.
                                      type: string
                                    name:
                                      default: ""
                                      description: |-
                                        Name of the referent.
                                        This field is effectively required, but due to backwards compatibility is
                                        allowed to be empty. Instances of this type with an empty value here are
                                        almost certainly wrong.
                                        More info: https://kubernetes.io/docs/concepts/overview/working-with-objects/names/#names
                                      type: string
                                    optional:
                                      description: Specify whether the Secret or its key must be defined
                                      type: boolean
                                  required:
                                    - key
                                  type: object
                                  x-kubernetes-map-type: atomic
                                username:
                                  description: |-
                                    Username references the secret containing the registry username credential.
                                    The referenced Secret must exist in the KKP installation namespace (default: "kubermatic").
                                  properties:
                                    key:
                                      description: The key of the secret to select from.  Must be a valid secret key.
                                      type: string
                                    name:
                                      default: ""
                                      description: |-
                                        Name of the referent.
                                        This field is effectively required, but due to backwards compatibility is
                                        allowed to be empty. Instances of this type with an empty value here are
                                        almost certainly wrong.
                                        More info: https://kubernetes.io/docs/concepts/overview/working-with-objects/names/#names
                                      type: string
                                    optional:
                                      description: Specify whether the Secret or its key must be defined
                                      type: boolean
                                  required:
                                    - key
                                  type: object
                                  x-kubernetes-map-type: atomic
                              type: object
                            registryURL:
                              description: |-
                                RegistryURL specifies the OCI registry URL where ApplicationDefinitions are stored.
                                Example: oci://localhost:5000/myrepo
                              type: string
                            tag:
                              description: |-
                                Tag specifies the version tag for ApplicationDefinitions in the OCI registry.
                                Example: v1.0.0
                              type: string
>>>>>>> 9c2fcb9d
                          type: object
                      type: object
                    defaultApplicationCatalog:
                      description: DefaultApplicationCatalog contains configuration for the default application catalog.
                      properties:
                        applications:
                          description: |-
                            Applications is a list of application definition names that should be installed in the master cluster.
                            If not set, all the applications from the catalog are installed.
                          items:
                            type: string
                          type: array
                        enable:
                          description: Enable is used to enable the installation of application definitions in the master cluster.
                          type: boolean
                        helmRegistryConfigFile:
                          description: |-
                            HelmRegistryConfigFile optionally holds the ref and key in the secret for the OCI registry credential file.
                            The value is dockercfg file that follows the same format rules as ~/.docker/config.json
                            The Secret must exist in the namespace where KKP is installed (default is "kubermatic").
                            The Secret must be annotated with `apps.kubermatic.k8c.io/secret-type:` set to "helm".
                          properties:
                            key:
                              description: The key of the secret to select from.  Must be a valid secret key.
                              type: string
                            name:
                              default: ""
                              description: |-
                                Name of the referent.
                                This field is effectively required, but due to backwards compatibility is
                                allowed to be empty. Instances of this type with an empty value here are
                                almost certainly wrong.
                                More info: https://kubernetes.io/docs/concepts/overview/working-with-objects/names/#names
                              type: string
                            optional:
                              description: Specify whether the Secret or its key must be defined
                              type: boolean
                          required:
                            - key
                          type: object
                          x-kubernetes-map-type: atomic
                        helmRepository:
                          description: HelmRepository specifies OCI repository containing Helm charts of Applications from the default application catalog e.g. oci://localhost:5000/myrepo.
                          type: string
                      type: object
                    systemApplications:
                      description: SystemApplications contains configuration for system applications.
                      properties:
                        applications:
                          description: |-
                            Applications is a list of application definition names that should be installed in the master cluster.
                            If not set, all the applications from the catalog are installed.
                          items:
                            type: string
                          type: array
                        disable:
                          description: Disable is used to disable the installation of system application definitions in the master cluster.
                          type: boolean
                      type: object
                  type: object
                auth:
                  description: |-
                    Auth defines keys and URLs for Dex. These must be defined unless the HeadlessInstallation
                    feature gate is set, which will disable the UI/API and its need for an OIDC provider entirely.
                  properties:
                    clientID:
                      type: string
                    issuerClientID:
                      type: string
                    issuerClientSecret:
                      type: string
                    issuerCookieKey:
                      type: string
                    issuerRedirectURL:
                      type: string
                    serviceAccountKey:
                      type: string
                    skipTokenIssuerTLSVerify:
                      type: boolean
                    tokenIssuer:
                      type: string
                  type: object
                caBundle:
                  description: |-
                    CABundle references a ConfigMap in the same namespace as the KubermaticConfiguration.
                    This ConfigMap must contain a ca-bundle.pem with PEM-encoded certificates. This bundle
                    automatically synchronized into each seed and each usercluster. APIGroup and Kind are
                    currently ignored.
                  properties:
                    apiGroup:
                      description: |-
                        APIGroup is the group for the resource being referenced.
                        If APIGroup is not specified, the specified Kind must be in the core API group.
                        For any other third-party types, APIGroup is required.
                      type: string
                    kind:
                      description: Kind is the type of resource being referenced
                      type: string
                    name:
                      description: Name is the name of resource being referenced
                      type: string
                  required:
                    - kind
                    - name
                  type: object
                  x-kubernetes-map-type: atomic
                exposeStrategy:
                  description: |-
                    ExposeStrategy is the strategy to expose the cluster with.
                    Note: The `seed_dns_overwrite` setting of a Seed's datacenter doesn't have any effect
                    if this is set to LoadBalancerStrategy.
                  enum:
                    - NodePort
                    - LoadBalancer
                    - Tunneling
                  type: string
                featureGates:
                  additionalProperties:
                    type: boolean
                  description: FeatureGates are used to optionally enable certain features.
                  type: object
                imagePullSecret:
                  description: ImagePullSecret is used to authenticate against Docker registries.
                  type: string
                ingress:
                  description: Ingress contains settings for making the API and UI accessible remotely.
                  properties:
                    certificateIssuer:
                      description: |-
                        CertificateIssuer is the name of a cert-manager Issuer or ClusterIssuer (default)
                        that will be used to acquire the certificate for the configured domain.
                        To use a namespaced Issuer, set the Kind to "Issuer" and manually create the
                        matching Issuer in Kubermatic's namespace.
                        Setting an empty name disables the automatic creation of certificates and disables
                        the TLS settings on the Kubermatic Ingress.
                      properties:
                        apiGroup:
                          description: |-
                            APIGroup is the group for the resource being referenced.
                            If APIGroup is not specified, the specified Kind must be in the core API group.
                            For any other third-party types, APIGroup is required.
                          type: string
                        kind:
                          description: Kind is the type of resource being referenced
                          type: string
                        name:
                          description: Name is the name of resource being referenced
                          type: string
                      required:
                        - kind
                        - name
                      type: object
                      x-kubernetes-map-type: atomic
                    className:
                      description: |-
                        ClassName is the Ingress resource's class name, used for selecting the appropriate
                        ingress controller.
                      type: string
                    disable:
                      description: |-
                        Disable will prevent an Ingress from being created at all. This is mostly useful
                        during testing. If the Ingress is disabled, the CertificateIssuer setting can also
                        be left empty, as no Certificate resource will be created.
                      type: boolean
                    domain:
                      description: |-
                        Domain is the base domain where the dashboard shall be available. Even with
                        a disabled Ingress, this must always be a valid hostname.
                      type: string
                    namespaceOverride:
                      description: NamespaceOverride need to be set if a different ingress-controller is used than the KKP default one.
                      type: string
                  required:
                    - domain
                  type: object
                masterController:
                  description: MasterController configures the master-controller-manager.
                  properties:
                    debugLog:
                      description: DebugLog enables more verbose logging.
                      type: boolean
                    dockerRepository:
                      description: DockerRepository is the repository containing the Kubermatic master-controller-manager image.
                      type: string
                    pprofEndpoint:
                      description: |-
                        PProfEndpoint controls the port the master-controller-manager should listen on to provide pprof
                        data. This port is never exposed from the container and only available via port-forwardings.
                      type: string
                    projectsMigrator:
                      description: ProjectsMigrator configures the migrator for user projects.
                      properties:
                        dryRun:
                          description: DryRun makes the migrator only log the actions it would take.
                          type: boolean
                      type: object
                    replicas:
                      description: Replicas sets the number of pod replicas for the master-controller-manager.
                      format: int32
                      type: integer
                    resources:
                      description: Resources describes the requested and maximum allowed CPU/memory usage.
                      properties:
                        claims:
                          description: |-
                            Claims lists the names of resources, defined in spec.resourceClaims,
                            that are used by this container.

                            This is an alpha field and requires enabling the
                            DynamicResourceAllocation feature gate.

                            This field is immutable. It can only be set for containers.
                          items:
                            description: ResourceClaim references one entry in PodSpec.ResourceClaims.
                            properties:
                              name:
                                description: |-
                                  Name must match the name of one entry in pod.spec.resourceClaims of
                                  the Pod where this field is used. It makes that resource available
                                  inside a container.
                                type: string
                              request:
                                description: |-
                                  Request is the name chosen for a request in the referenced claim.
                                  If empty, everything from the claim is made available, otherwise
                                  only the result of this request.
                                type: string
                            required:
                              - name
                            type: object
                          type: array
                          x-kubernetes-list-map-keys:
                            - name
                          x-kubernetes-list-type: map
                        limits:
                          additionalProperties:
                            anyOf:
                              - type: integer
                              - type: string
                            pattern: ^(\+|-)?(([0-9]+(\.[0-9]*)?)|(\.[0-9]+))(([KMGTPE]i)|[numkMGTPE]|([eE](\+|-)?(([0-9]+(\.[0-9]*)?)|(\.[0-9]+))))?$
                            x-kubernetes-int-or-string: true
                          description: |-
                            Limits describes the maximum amount of compute resources allowed.
                            More info: https://kubernetes.io/docs/concepts/configuration/manage-resources-containers/
                          type: object
                        requests:
                          additionalProperties:
                            anyOf:
                              - type: integer
                              - type: string
                            pattern: ^(\+|-)?(([0-9]+(\.[0-9]*)?)|(\.[0-9]+))(([KMGTPE]i)|[numkMGTPE]|([eE](\+|-)?(([0-9]+(\.[0-9]*)?)|(\.[0-9]+))))?$
                            x-kubernetes-int-or-string: true
                          description: |-
                            Requests describes the minimum amount of compute resources required.
                            If Requests is omitted for a container, it defaults to Limits if that is explicitly specified,
                            otherwise to an implementation-defined value. Requests cannot exceed Limits.
                            More info: https://kubernetes.io/docs/concepts/configuration/manage-resources-containers/
                          type: object
                      type: object
                  type: object
                mirrorImages:
                  description: |-
                    MirrorImages is a list of container images that will be mirrored with the `kubermatic-installer  mirror-images` command.
                    Each entry should be in the format "repository:tag".
                  items:
                    type: string
                  type: array
                proxy:
                  description: |-
                    Proxy allows to configure Kubermatic to use proxies to talk to the
                    world outside of its cluster.
                  properties:
                    http:
                      description: |-
                        HTTP is the full URL to the proxy to use for plaintext HTTP
                        connections, e.g. "http://internalproxy.example.com:8080".
                      type: string
                    https:
                      description: |-
                        HTTPS is the full URL to the proxy to use for encrypted HTTPS
                        connections, e.g. "http://secureinternalproxy.example.com:8080".
                      type: string
                    noProxy:
                      description: |-
                        NoProxy is a comma-separated list of hostnames / network masks
                        for which no proxy shall be used. If you make use of proxies,
                        this list should contain all local and cluster-internal domains
                        and networks, e.g. "10.0.0.0/8,172.16.0.0/12,192.168.0.0/16,mydomain".
                        The operator will always prepend the following elements to this
                        list if proxying is configured (i.e. HTTP/HTTPS are not empty):
                        "127.0.0.1/8", "localhost", ".local", ".local.", "kubernetes", ".default", ".svc"
                      type: string
                  type: object
                seedController:
                  description: SeedController configures the seed-controller-manager.
                  properties:
                    backupCleanupContainer:
                      description: |-
                        Deprecated: BackupCleanupContainer is the container used for removing expired backups from the storage location.
                        This field is a no-op and is no longer used. The old backup controller it was used for has been
                        removed. Do not set this field.
                      type: string
                    backupCount:
                      description: |-
                        BackupCount specifies the maximum number of backups to retain (defaults to DefaultKeptBackupsCount).
                        Oldest backups are automatically deleted when this limit is exceeded. Only applies when Schedule is configured.
                      type: integer
                    backupDeleteContainer:
                      description: BackupDeleteContainer is the container used for deleting etcd snapshots from a backup location.
                      type: string
                    backupInterval:
                      description: |-
                        BackupInterval defines the time duration between consecutive etcd backups.
                        Must be a valid time.Duration string format. Only takes effect when backup scheduling is enabled.
                      type: string
                    backupStoreContainer:
                      description: BackupStoreContainer is the container used for shipping etcd snapshots to a backup location.
                      type: string
                    debugLog:
                      description: DebugLog enables more verbose logging.
                      type: boolean
                    disabledCollectors:
                      description: |-
                        DisabledCollectors contains a list of metrics collectors that should be disabled.
                        Acceptable values are "Addon", "Cluster", "ClusterBackup", "Project", and "None".
                      items:
                        description: MetricsCollector is the name of an available metrics collector.
                        enum:
                          - Addon
                          - Cluster
                          - ClusterBackup
                          - Project
                          - None
                        type: string
                      type: array
                    dockerRepository:
                      description: DockerRepository is the repository containing the Kubermatic seed-controller-manager image.
                      type: string
                    maximumParallelReconciles:
                      description: |-
                        MaximumParallelReconciles limits the number of cluster reconciliations
                        that are active at any given time.
                      type: integer
                    pprofEndpoint:
                      description: |-
                        PProfEndpoint controls the port the seed-controller-manager should listen on to provide pprof
                        data. This port is never exposed from the container and only available via port-forwardings.
                      type: string
                    replicas:
                      description: Replicas sets the number of pod replicas for the seed-controller-manager.
                      format: int32
                      type: integer
                    resources:
                      description: Resources describes the requested and maximum allowed CPU/memory usage.
                      properties:
                        claims:
                          description: |-
                            Claims lists the names of resources, defined in spec.resourceClaims,
                            that are used by this container.

                            This is an alpha field and requires enabling the
                            DynamicResourceAllocation feature gate.

                            This field is immutable. It can only be set for containers.
                          items:
                            description: ResourceClaim references one entry in PodSpec.ResourceClaims.
                            properties:
                              name:
                                description: |-
                                  Name must match the name of one entry in pod.spec.resourceClaims of
                                  the Pod where this field is used. It makes that resource available
                                  inside a container.
                                type: string
                              request:
                                description: |-
                                  Request is the name chosen for a request in the referenced claim.
                                  If empty, everything from the claim is made available, otherwise
                                  only the result of this request.
                                type: string
                            required:
                              - name
                            type: object
                          type: array
                          x-kubernetes-list-map-keys:
                            - name
                          x-kubernetes-list-type: map
                        limits:
                          additionalProperties:
                            anyOf:
                              - type: integer
                              - type: string
                            pattern: ^(\+|-)?(([0-9]+(\.[0-9]*)?)|(\.[0-9]+))(([KMGTPE]i)|[numkMGTPE]|([eE](\+|-)?(([0-9]+(\.[0-9]*)?)|(\.[0-9]+))))?$
                            x-kubernetes-int-or-string: true
                          description: |-
                            Limits describes the maximum amount of compute resources allowed.
                            More info: https://kubernetes.io/docs/concepts/configuration/manage-resources-containers/
                          type: object
                        requests:
                          additionalProperties:
                            anyOf:
                              - type: integer
                              - type: string
                            pattern: ^(\+|-)?(([0-9]+(\.[0-9]*)?)|(\.[0-9]+))(([KMGTPE]i)|[numkMGTPE]|([eE](\+|-)?(([0-9]+(\.[0-9]*)?)|(\.[0-9]+))))?$
                            x-kubernetes-int-or-string: true
                          description: |-
                            Requests describes the minimum amount of compute resources required.
                            If Requests is omitted for a container, it defaults to Limits if that is explicitly specified,
                            otherwise to an implementation-defined value. Requests cannot exceed Limits.
                            More info: https://kubernetes.io/docs/concepts/configuration/manage-resources-containers/
                          type: object
                      type: object
                  type: object
                ui:
                  description: UI configures the dashboard.
                  properties:
                    config:
                      description: Config sets flags for various dashboard features.
                      type: string
                    dockerRepository:
                      description: DockerRepository is the repository containing the Kubermatic dashboard image.
                      type: string
                    dockerTag:
                      description: |-
                        DockerTag is used to overwrite the dashboard Docker image tag and is only for development
                        purposes. This field must not be set in production environments. If DockerTag is specified then
                        DockerTagSuffix will be ignored.
                      type: string
                    dockerTagSuffix:
                      description: |-
                        DockerTagSuffix is appended to the KKP version used for referring to the custom dashboard image.
                        If left empty, either the `DockerTag` if specified or the original dashboard Docker image tag will be used.
                        With DockerTagSuffix the tag becomes <KKP_VERSION-SUFFIX> i.e. "v2.15.0-SUFFIX".
                      type: string
                    extraVolumeMounts:
                      description: ExtraVolumeMounts allows to mount additional volumes into the UI container.
                      items:
                        description: VolumeMount describes a mounting of a Volume within a container.
                        properties:
                          mountPath:
                            description: |-
                              Path within the container at which the volume should be mounted.  Must
                              not contain ':'.
                            type: string
                          mountPropagation:
                            description: |-
                              mountPropagation determines how mounts are propagated from the host
                              to container and the other way around.
                              When not set, MountPropagationNone is used.
                              This field is beta in 1.10.
                              When RecursiveReadOnly is set to IfPossible or to Enabled, MountPropagation must be None or unspecified
                              (which defaults to None).
                            type: string
                          name:
                            description: This must match the Name of a Volume.
                            type: string
                          readOnly:
                            description: |-
                              Mounted read-only if true, read-write otherwise (false or unspecified).
                              Defaults to false.
                            type: boolean
                          recursiveReadOnly:
                            description: |-
                              RecursiveReadOnly specifies whether read-only mounts should be handled
                              recursively.

                              If ReadOnly is false, this field has no meaning and must be unspecified.

                              If ReadOnly is true, and this field is set to Disabled, the mount is not made
                              recursively read-only.  If this field is set to IfPossible, the mount is made
                              recursively read-only, if it is supported by the container runtime.  If this
                              field is set to Enabled, the mount is made recursively read-only if it is
                              supported by the container runtime, otherwise the pod will not be started and
                              an error will be generated to indicate the reason.

                              If this field is set to IfPossible or Enabled, MountPropagation must be set to
                              None (or be unspecified, which defaults to None).

                              If this field is not specified, it is treated as an equivalent of Disabled.
                            type: string
                          subPath:
                            description: |-
                              Path within the volume from which the container's volume should be mounted.
                              Defaults to "" (volume's root).
                            type: string
                          subPathExpr:
                            description: |-
                              Expanded path within the volume from which the container's volume should be mounted.
                              Behaves similarly to SubPath but environment variable references $(VAR_NAME) are expanded using the container's environment.
                              Defaults to "" (volume's root).
                              SubPathExpr and SubPath are mutually exclusive.
                            type: string
                        required:
                          - mountPath
                          - name
                        type: object
                      type: array
                    extraVolumes:
                      description: ExtraVolumes allows to mount additional volumes into the UI container.
                      items:
                        description: Volume represents a named volume in a pod that may be accessed by any container in the pod.
                        properties:
                          awsElasticBlockStore:
                            description: |-
                              awsElasticBlockStore represents an AWS Disk resource that is attached to a
                              kubelet's host machine and then exposed to the pod.
                              More info: https://kubernetes.io/docs/concepts/storage/volumes#awselasticblockstore
                            properties:
                              fsType:
                                description: |-
                                  fsType is the filesystem type of the volume that you want to mount.
                                  Tip: Ensure that the filesystem type is supported by the host operating system.
                                  Examples: "ext4", "xfs", "ntfs". Implicitly inferred to be "ext4" if unspecified.
                                  More info: https://kubernetes.io/docs/concepts/storage/volumes#awselasticblockstore
                                type: string
                              partition:
                                description: |-
                                  partition is the partition in the volume that you want to mount.
                                  If omitted, the default is to mount by volume name.
                                  Examples: For volume /dev/sda1, you specify the partition as "1".
                                  Similarly, the volume partition for /dev/sda is "0" (or you can leave the property empty).
                                format: int32
                                type: integer
                              readOnly:
                                description: |-
                                  readOnly value true will force the readOnly setting in VolumeMounts.
                                  More info: https://kubernetes.io/docs/concepts/storage/volumes#awselasticblockstore
                                type: boolean
                              volumeID:
                                description: |-
                                  volumeID is unique ID of the persistent disk resource in AWS (Amazon EBS volume).
                                  More info: https://kubernetes.io/docs/concepts/storage/volumes#awselasticblockstore
                                type: string
                            required:
                              - volumeID
                            type: object
                          azureDisk:
                            description: azureDisk represents an Azure Data Disk mount on the host and bind mount to the pod.
                            properties:
                              cachingMode:
                                description: 'cachingMode is the Host Caching mode: None, Read Only, Read Write.'
                                type: string
                              diskName:
                                description: diskName is the Name of the data disk in the blob storage
                                type: string
                              diskURI:
                                description: diskURI is the URI of data disk in the blob storage
                                type: string
                              fsType:
                                default: ext4
                                description: |-
                                  fsType is Filesystem type to mount.
                                  Must be a filesystem type supported by the host operating system.
                                  Ex. "ext4", "xfs", "ntfs". Implicitly inferred to be "ext4" if unspecified.
                                type: string
                              kind:
                                description: 'kind expected values are Shared: multiple blob disks per storage account  Dedicated: single blob disk per storage account  Managed: azure managed data disk (only in managed availability set). defaults to shared'
                                type: string
                              readOnly:
                                default: false
                                description: |-
                                  readOnly Defaults to false (read/write). ReadOnly here will force
                                  the ReadOnly setting in VolumeMounts.
                                type: boolean
                            required:
                              - diskName
                              - diskURI
                            type: object
                          azureFile:
                            description: azureFile represents an Azure File Service mount on the host and bind mount to the pod.
                            properties:
                              readOnly:
                                description: |-
                                  readOnly defaults to false (read/write). ReadOnly here will force
                                  the ReadOnly setting in VolumeMounts.
                                type: boolean
                              secretName:
                                description: secretName is the  name of secret that contains Azure Storage Account Name and Key
                                type: string
                              shareName:
                                description: shareName is the azure share Name
                                type: string
                            required:
                              - secretName
                              - shareName
                            type: object
                          cephfs:
                            description: cephFS represents a Ceph FS mount on the host that shares a pod's lifetime
                            properties:
                              monitors:
                                description: |-
                                  monitors is Required: Monitors is a collection of Ceph monitors
                                  More info: https://examples.k8s.io/volumes/cephfs/README.md#how-to-use-it
                                items:
                                  type: string
                                type: array
                                x-kubernetes-list-type: atomic
                              path:
                                description: 'path is Optional: Used as the mounted root, rather than the full Ceph tree, default is /'
                                type: string
                              readOnly:
                                description: |-
                                  readOnly is Optional: Defaults to false (read/write). ReadOnly here will force
                                  the ReadOnly setting in VolumeMounts.
                                  More info: https://examples.k8s.io/volumes/cephfs/README.md#how-to-use-it
                                type: boolean
                              secretFile:
                                description: |-
                                  secretFile is Optional: SecretFile is the path to key ring for User, default is /etc/ceph/user.secret
                                  More info: https://examples.k8s.io/volumes/cephfs/README.md#how-to-use-it
                                type: string
                              secretRef:
                                description: |-
                                  secretRef is Optional: SecretRef is reference to the authentication secret for User, default is empty.
                                  More info: https://examples.k8s.io/volumes/cephfs/README.md#how-to-use-it
                                properties:
                                  name:
                                    default: ""
                                    description: |-
                                      Name of the referent.
                                      This field is effectively required, but due to backwards compatibility is
                                      allowed to be empty. Instances of this type with an empty value here are
                                      almost certainly wrong.
                                      More info: https://kubernetes.io/docs/concepts/overview/working-with-objects/names/#names
                                    type: string
                                type: object
                                x-kubernetes-map-type: atomic
                              user:
                                description: |-
                                  user is optional: User is the rados user name, default is admin
                                  More info: https://examples.k8s.io/volumes/cephfs/README.md#how-to-use-it
                                type: string
                            required:
                              - monitors
                            type: object
                          cinder:
                            description: |-
                              cinder represents a cinder volume attached and mounted on kubelets host machine.
                              More info: https://examples.k8s.io/mysql-cinder-pd/README.md
                            properties:
                              fsType:
                                description: |-
                                  fsType is the filesystem type to mount.
                                  Must be a filesystem type supported by the host operating system.
                                  Examples: "ext4", "xfs", "ntfs". Implicitly inferred to be "ext4" if unspecified.
                                  More info: https://examples.k8s.io/mysql-cinder-pd/README.md
                                type: string
                              readOnly:
                                description: |-
                                  readOnly defaults to false (read/write). ReadOnly here will force
                                  the ReadOnly setting in VolumeMounts.
                                  More info: https://examples.k8s.io/mysql-cinder-pd/README.md
                                type: boolean
                              secretRef:
                                description: |-
                                  secretRef is optional: points to a secret object containing parameters used to connect
                                  to OpenStack.
                                properties:
                                  name:
                                    default: ""
                                    description: |-
                                      Name of the referent.
                                      This field is effectively required, but due to backwards compatibility is
                                      allowed to be empty. Instances of this type with an empty value here are
                                      almost certainly wrong.
                                      More info: https://kubernetes.io/docs/concepts/overview/working-with-objects/names/#names
                                    type: string
                                type: object
                                x-kubernetes-map-type: atomic
                              volumeID:
                                description: |-
                                  volumeID used to identify the volume in cinder.
                                  More info: https://examples.k8s.io/mysql-cinder-pd/README.md
                                type: string
                            required:
                              - volumeID
                            type: object
                          configMap:
                            description: configMap represents a configMap that should populate this volume
                            properties:
                              defaultMode:
                                description: |-
                                  defaultMode is optional: mode bits used to set permissions on created files by default.
                                  Must be an octal value between 0000 and 0777 or a decimal value between 0 and 511.
                                  YAML accepts both octal and decimal values, JSON requires decimal values for mode bits.
                                  Defaults to 0644.
                                  Directories within the path are not affected by this setting.
                                  This might be in conflict with other options that affect the file
                                  mode, like fsGroup, and the result can be other mode bits set.
                                format: int32
                                type: integer
                              items:
                                description: |-
                                  items if unspecified, each key-value pair in the Data field of the referenced
                                  ConfigMap will be projected into the volume as a file whose name is the
                                  key and content is the value. If specified, the listed keys will be
                                  projected into the specified paths, and unlisted keys will not be
                                  present. If a key is specified which is not present in the ConfigMap,
                                  the volume setup will error unless it is marked optional. Paths must be
                                  relative and may not contain the '..' path or start with '..'.
                                items:
                                  description: Maps a string key to a path within a volume.
                                  properties:
                                    key:
                                      description: key is the key to project.
                                      type: string
                                    mode:
                                      description: |-
                                        mode is Optional: mode bits used to set permissions on this file.
                                        Must be an octal value between 0000 and 0777 or a decimal value between 0 and 511.
                                        YAML accepts both octal and decimal values, JSON requires decimal values for mode bits.
                                        If not specified, the volume defaultMode will be used.
                                        This might be in conflict with other options that affect the file
                                        mode, like fsGroup, and the result can be other mode bits set.
                                      format: int32
                                      type: integer
                                    path:
                                      description: |-
                                        path is the relative path of the file to map the key to.
                                        May not be an absolute path.
                                        May not contain the path element '..'.
                                        May not start with the string '..'.
                                      type: string
                                  required:
                                    - key
                                    - path
                                  type: object
                                type: array
                                x-kubernetes-list-type: atomic
                              name:
                                default: ""
                                description: |-
                                  Name of the referent.
                                  This field is effectively required, but due to backwards compatibility is
                                  allowed to be empty. Instances of this type with an empty value here are
                                  almost certainly wrong.
                                  More info: https://kubernetes.io/docs/concepts/overview/working-with-objects/names/#names
                                type: string
                              optional:
                                description: optional specify whether the ConfigMap or its keys must be defined
                                type: boolean
                            type: object
                            x-kubernetes-map-type: atomic
                          csi:
                            description: csi (Container Storage Interface) represents ephemeral storage that is handled by certain external CSI drivers (Beta feature).
                            properties:
                              driver:
                                description: |-
                                  driver is the name of the CSI driver that handles this volume.
                                  Consult with your admin for the correct name as registered in the cluster.
                                type: string
                              fsType:
                                description: |-
                                  fsType to mount. Ex. "ext4", "xfs", "ntfs".
                                  If not provided, the empty value is passed to the associated CSI driver
                                  which will determine the default filesystem to apply.
                                type: string
                              nodePublishSecretRef:
                                description: |-
                                  nodePublishSecretRef is a reference to the secret object containing
                                  sensitive information to pass to the CSI driver to complete the CSI
                                  NodePublishVolume and NodeUnpublishVolume calls.
                                  This field is optional, and  may be empty if no secret is required. If the
                                  secret object contains more than one secret, all secret references are passed.
                                properties:
                                  name:
                                    default: ""
                                    description: |-
                                      Name of the referent.
                                      This field is effectively required, but due to backwards compatibility is
                                      allowed to be empty. Instances of this type with an empty value here are
                                      almost certainly wrong.
                                      More info: https://kubernetes.io/docs/concepts/overview/working-with-objects/names/#names
                                    type: string
                                type: object
                                x-kubernetes-map-type: atomic
                              readOnly:
                                description: |-
                                  readOnly specifies a read-only configuration for the volume.
                                  Defaults to false (read/write).
                                type: boolean
                              volumeAttributes:
                                additionalProperties:
                                  type: string
                                description: |-
                                  volumeAttributes stores driver-specific properties that are passed to the CSI
                                  driver. Consult your driver's documentation for supported values.
                                type: object
                            required:
                              - driver
                            type: object
                          downwardAPI:
                            description: downwardAPI represents downward API about the pod that should populate this volume
                            properties:
                              defaultMode:
                                description: |-
                                  Optional: mode bits to use on created files by default. Must be a
                                  Optional: mode bits used to set permissions on created files by default.
                                  Must be an octal value between 0000 and 0777 or a decimal value between 0 and 511.
                                  YAML accepts both octal and decimal values, JSON requires decimal values for mode bits.
                                  Defaults to 0644.
                                  Directories within the path are not affected by this setting.
                                  This might be in conflict with other options that affect the file
                                  mode, like fsGroup, and the result can be other mode bits set.
                                format: int32
                                type: integer
                              items:
                                description: Items is a list of downward API volume file
                                items:
                                  description: DownwardAPIVolumeFile represents information to create the file containing the pod field
                                  properties:
                                    fieldRef:
                                      description: 'Required: Selects a field of the pod: only annotations, labels, name, namespace and uid are supported.'
                                      properties:
                                        apiVersion:
                                          description: Version of the schema the FieldPath is written in terms of, defaults to "v1".
                                          type: string
                                        fieldPath:
                                          description: Path of the field to select in the specified API version.
                                          type: string
                                      required:
                                        - fieldPath
                                      type: object
                                      x-kubernetes-map-type: atomic
                                    mode:
                                      description: |-
                                        Optional: mode bits used to set permissions on this file, must be an octal value
                                        between 0000 and 0777 or a decimal value between 0 and 511.
                                        YAML accepts both octal and decimal values, JSON requires decimal values for mode bits.
                                        If not specified, the volume defaultMode will be used.
                                        This might be in conflict with other options that affect the file
                                        mode, like fsGroup, and the result can be other mode bits set.
                                      format: int32
                                      type: integer
                                    path:
                                      description: 'Required: Path is  the relative path name of the file to be created. Must not be absolute or contain the ''..'' path. Must be utf-8 encoded. The first item of the relative path must not start with ''..'''
                                      type: string
                                    resourceFieldRef:
                                      description: |-
                                        Selects a resource of the container: only resources limits and requests
                                        (limits.cpu, limits.memory, requests.cpu and requests.memory) are currently supported.
                                      properties:
                                        containerName:
                                          description: 'Container name: required for volumes, optional for env vars'
                                          type: string
                                        divisor:
                                          anyOf:
                                            - type: integer
                                            - type: string
                                          description: Specifies the output format of the exposed resources, defaults to "1"
                                          pattern: ^(\+|-)?(([0-9]+(\.[0-9]*)?)|(\.[0-9]+))(([KMGTPE]i)|[numkMGTPE]|([eE](\+|-)?(([0-9]+(\.[0-9]*)?)|(\.[0-9]+))))?$
                                          x-kubernetes-int-or-string: true
                                        resource:
                                          description: 'Required: resource to select'
                                          type: string
                                      required:
                                        - resource
                                      type: object
                                      x-kubernetes-map-type: atomic
                                  required:
                                    - path
                                  type: object
                                type: array
                                x-kubernetes-list-type: atomic
                            type: object
                          emptyDir:
                            description: |-
                              emptyDir represents a temporary directory that shares a pod's lifetime.
                              More info: https://kubernetes.io/docs/concepts/storage/volumes#emptydir
                            properties:
                              medium:
                                description: |-
                                  medium represents what type of storage medium should back this directory.
                                  The default is "" which means to use the node's default medium.
                                  Must be an empty string (default) or Memory.
                                  More info: https://kubernetes.io/docs/concepts/storage/volumes#emptydir
                                type: string
                              sizeLimit:
                                anyOf:
                                  - type: integer
                                  - type: string
                                description: |-
                                  sizeLimit is the total amount of local storage required for this EmptyDir volume.
                                  The size limit is also applicable for memory medium.
                                  The maximum usage on memory medium EmptyDir would be the minimum value between
                                  the SizeLimit specified here and the sum of memory limits of all containers in a pod.
                                  The default is nil which means that the limit is undefined.
                                  More info: https://kubernetes.io/docs/concepts/storage/volumes#emptydir
                                pattern: ^(\+|-)?(([0-9]+(\.[0-9]*)?)|(\.[0-9]+))(([KMGTPE]i)|[numkMGTPE]|([eE](\+|-)?(([0-9]+(\.[0-9]*)?)|(\.[0-9]+))))?$
                                x-kubernetes-int-or-string: true
                            type: object
                          ephemeral:
                            description: |-
                              ephemeral represents a volume that is handled by a cluster storage driver.
                              The volume's lifecycle is tied to the pod that defines it - it will be created before the pod starts,
                              and deleted when the pod is removed.

                              Use this if:
                              a) the volume is only needed while the pod runs,
                              b) features of normal volumes like restoring from snapshot or capacity
                                 tracking are needed,
                              c) the storage driver is specified through a storage class, and
                              d) the storage driver supports dynamic volume provisioning through
                                 a PersistentVolumeClaim (see EphemeralVolumeSource for more
                                 information on the connection between this volume type
                                 and PersistentVolumeClaim).

                              Use PersistentVolumeClaim or one of the vendor-specific
                              APIs for volumes that persist for longer than the lifecycle
                              of an individual pod.

                              Use CSI for light-weight local ephemeral volumes if the CSI driver is meant to
                              be used that way - see the documentation of the driver for
                              more information.

                              A pod can use both types of ephemeral volumes and
                              persistent volumes at the same time.
                            properties:
                              volumeClaimTemplate:
                                description: |-
                                  Will be used to create a stand-alone PVC to provision the volume.
                                  The pod in which this EphemeralVolumeSource is embedded will be the
                                  owner of the PVC, i.e. the PVC will be deleted together with the
                                  pod.  The name of the PVC will be `<pod name>-<volume name>` where
                                  `<volume name>` is the name from the `PodSpec.Volumes` array
                                  entry. Pod validation will reject the pod if the concatenated name
                                  is not valid for a PVC (for example, too long).

                                  An existing PVC with that name that is not owned by the pod
                                  will *not* be used for the pod to avoid using an unrelated
                                  volume by mistake. Starting the pod is then blocked until
                                  the unrelated PVC is removed. If such a pre-created PVC is
                                  meant to be used by the pod, the PVC has to updated with an
                                  owner reference to the pod once the pod exists. Normally
                                  this should not be necessary, but it may be useful when
                                  manually reconstructing a broken cluster.

                                  This field is read-only and no changes will be made by Kubernetes
                                  to the PVC after it has been created.

                                  Required, must not be nil.
                                properties:
                                  metadata:
                                    description: |-
                                      May contain labels and annotations that will be copied into the PVC
                                      when creating it. No other fields are allowed and will be rejected during
                                      validation.
                                    type: object
                                  spec:
                                    description: |-
                                      The specification for the PersistentVolumeClaim. The entire content is
                                      copied unchanged into the PVC that gets created from this
                                      template. The same fields as in a PersistentVolumeClaim
                                      are also valid here.
                                    properties:
                                      accessModes:
                                        description: |-
                                          accessModes contains the desired access modes the volume should have.
                                          More info: https://kubernetes.io/docs/concepts/storage/persistent-volumes#access-modes-1
                                        items:
                                          type: string
                                        type: array
                                        x-kubernetes-list-type: atomic
                                      dataSource:
                                        description: |-
                                          dataSource field can be used to specify either:
                                          * An existing VolumeSnapshot object (snapshot.storage.k8s.io/VolumeSnapshot)
                                          * An existing PVC (PersistentVolumeClaim)
                                          If the provisioner or an external controller can support the specified data source,
                                          it will create a new volume based on the contents of the specified data source.
                                          When the AnyVolumeDataSource feature gate is enabled, dataSource contents will be copied to dataSourceRef,
                                          and dataSourceRef contents will be copied to dataSource when dataSourceRef.namespace is not specified.
                                          If the namespace is specified, then dataSourceRef will not be copied to dataSource.
                                        properties:
                                          apiGroup:
                                            description: |-
                                              APIGroup is the group for the resource being referenced.
                                              If APIGroup is not specified, the specified Kind must be in the core API group.
                                              For any other third-party types, APIGroup is required.
                                            type: string
                                          kind:
                                            description: Kind is the type of resource being referenced
                                            type: string
                                          name:
                                            description: Name is the name of resource being referenced
                                            type: string
                                        required:
                                          - kind
                                          - name
                                        type: object
                                        x-kubernetes-map-type: atomic
                                      dataSourceRef:
                                        description: |-
                                          dataSourceRef specifies the object from which to populate the volume with data, if a non-empty
                                          volume is desired. This may be any object from a non-empty API group (non
                                          core object) or a PersistentVolumeClaim object.
                                          When this field is specified, volume binding will only succeed if the type of
                                          the specified object matches some installed volume populator or dynamic
                                          provisioner.
                                          This field will replace the functionality of the dataSource field and as such
                                          if both fields are non-empty, they must have the same value. For backwards
                                          compatibility, when namespace isn't specified in dataSourceRef,
                                          both fields (dataSource and dataSourceRef) will be set to the same
                                          value automatically if one of them is empty and the other is non-empty.
                                          When namespace is specified in dataSourceRef,
                                          dataSource isn't set to the same value and must be empty.
                                          There are three important differences between dataSource and dataSourceRef:
                                          * While dataSource only allows two specific types of objects, dataSourceRef
                                            allows any non-core object, as well as PersistentVolumeClaim objects.
                                          * While dataSource ignores disallowed values (dropping them), dataSourceRef
                                            preserves all values, and generates an error if a disallowed value is
                                            specified.
                                          * While dataSource only allows local objects, dataSourceRef allows objects
                                            in any namespaces.
                                          (Beta) Using this field requires the AnyVolumeDataSource feature gate to be enabled.
                                          (Alpha) Using the namespace field of dataSourceRef requires the CrossNamespaceVolumeDataSource feature gate to be enabled.
                                        properties:
                                          apiGroup:
                                            description: |-
                                              APIGroup is the group for the resource being referenced.
                                              If APIGroup is not specified, the specified Kind must be in the core API group.
                                              For any other third-party types, APIGroup is required.
                                            type: string
                                          kind:
                                            description: Kind is the type of resource being referenced
                                            type: string
                                          name:
                                            description: Name is the name of resource being referenced
                                            type: string
                                          namespace:
                                            description: |-
                                              Namespace is the namespace of resource being referenced
                                              Note that when a namespace is specified, a gateway.networking.k8s.io/ReferenceGrant object is required in the referent namespace to allow that namespace's owner to accept the reference. See the ReferenceGrant documentation for details.
                                              (Alpha) This field requires the CrossNamespaceVolumeDataSource feature gate to be enabled.
                                            type: string
                                        required:
                                          - kind
                                          - name
                                        type: object
                                      resources:
                                        description: |-
                                          resources represents the minimum resources the volume should have.
                                          If RecoverVolumeExpansionFailure feature is enabled users are allowed to specify resource requirements
                                          that are lower than previous value but must still be higher than capacity recorded in the
                                          status field of the claim.
                                          More info: https://kubernetes.io/docs/concepts/storage/persistent-volumes#resources
                                        properties:
                                          limits:
                                            additionalProperties:
                                              anyOf:
                                                - type: integer
                                                - type: string
                                              pattern: ^(\+|-)?(([0-9]+(\.[0-9]*)?)|(\.[0-9]+))(([KMGTPE]i)|[numkMGTPE]|([eE](\+|-)?(([0-9]+(\.[0-9]*)?)|(\.[0-9]+))))?$
                                              x-kubernetes-int-or-string: true
                                            description: |-
                                              Limits describes the maximum amount of compute resources allowed.
                                              More info: https://kubernetes.io/docs/concepts/configuration/manage-resources-containers/
                                            type: object
                                          requests:
                                            additionalProperties:
                                              anyOf:
                                                - type: integer
                                                - type: string
                                              pattern: ^(\+|-)?(([0-9]+(\.[0-9]*)?)|(\.[0-9]+))(([KMGTPE]i)|[numkMGTPE]|([eE](\+|-)?(([0-9]+(\.[0-9]*)?)|(\.[0-9]+))))?$
                                              x-kubernetes-int-or-string: true
                                            description: |-
                                              Requests describes the minimum amount of compute resources required.
                                              If Requests is omitted for a container, it defaults to Limits if that is explicitly specified,
                                              otherwise to an implementation-defined value. Requests cannot exceed Limits.
                                              More info: https://kubernetes.io/docs/concepts/configuration/manage-resources-containers/
                                            type: object
                                        type: object
                                      selector:
                                        description: selector is a label query over volumes to consider for binding.
                                        properties:
                                          matchExpressions:
                                            description: matchExpressions is a list of label selector requirements. The requirements are ANDed.
                                            items:
                                              description: |-
                                                A label selector requirement is a selector that contains values, a key, and an operator that
                                                relates the key and values.
                                              properties:
                                                key:
                                                  description: key is the label key that the selector applies to.
                                                  type: string
                                                operator:
                                                  description: |-
                                                    operator represents a key's relationship to a set of values.
                                                    Valid operators are In, NotIn, Exists and DoesNotExist.
                                                  type: string
                                                values:
                                                  description: |-
                                                    values is an array of string values. If the operator is In or NotIn,
                                                    the values array must be non-empty. If the operator is Exists or DoesNotExist,
                                                    the values array must be empty. This array is replaced during a strategic
                                                    merge patch.
                                                  items:
                                                    type: string
                                                  type: array
                                                  x-kubernetes-list-type: atomic
                                              required:
                                                - key
                                                - operator
                                              type: object
                                            type: array
                                            x-kubernetes-list-type: atomic
                                          matchLabels:
                                            additionalProperties:
                                              type: string
                                            description: |-
                                              matchLabels is a map of {key,value} pairs. A single {key,value} in the matchLabels
                                              map is equivalent to an element of matchExpressions, whose key field is "key", the
                                              operator is "In", and the values array contains only "value". The requirements are ANDed.
                                            type: object
                                        type: object
                                        x-kubernetes-map-type: atomic
                                      storageClassName:
                                        description: |-
                                          storageClassName is the name of the StorageClass required by the claim.
                                          More info: https://kubernetes.io/docs/concepts/storage/persistent-volumes#class-1
                                        type: string
                                      volumeAttributesClassName:
                                        description: |-
                                          volumeAttributesClassName may be used to set the VolumeAttributesClass used by this claim.
                                          If specified, the CSI driver will create or update the volume with the attributes defined
                                          in the corresponding VolumeAttributesClass. This has a different purpose than storageClassName,
                                          it can be changed after the claim is created. An empty string value means that no VolumeAttributesClass
                                          will be applied to the claim but it's not allowed to reset this field to empty string once it is set.
                                          If unspecified and the PersistentVolumeClaim is unbound, the default VolumeAttributesClass
                                          will be set by the persistentvolume controller if it exists.
                                          If the resource referred to by volumeAttributesClass does not exist, this PersistentVolumeClaim will be
                                          set to a Pending state, as reflected by the modifyVolumeStatus field, until such as a resource
                                          exists.
                                          More info: https://kubernetes.io/docs/concepts/storage/volume-attributes-classes/
                                          (Beta) Using this field requires the VolumeAttributesClass feature gate to be enabled (off by default).
                                        type: string
                                      volumeMode:
                                        description: |-
                                          volumeMode defines what type of volume is required by the claim.
                                          Value of Filesystem is implied when not included in claim spec.
                                        type: string
                                      volumeName:
                                        description: volumeName is the binding reference to the PersistentVolume backing this claim.
                                        type: string
                                    type: object
                                required:
                                  - spec
                                type: object
                            type: object
                          fc:
                            description: fc represents a Fibre Channel resource that is attached to a kubelet's host machine and then exposed to the pod.
                            properties:
                              fsType:
                                description: |-
                                  fsType is the filesystem type to mount.
                                  Must be a filesystem type supported by the host operating system.
                                  Ex. "ext4", "xfs", "ntfs". Implicitly inferred to be "ext4" if unspecified.
                                type: string
                              lun:
                                description: 'lun is Optional: FC target lun number'
                                format: int32
                                type: integer
                              readOnly:
                                description: |-
                                  readOnly is Optional: Defaults to false (read/write). ReadOnly here will force
                                  the ReadOnly setting in VolumeMounts.
                                type: boolean
                              targetWWNs:
                                description: 'targetWWNs is Optional: FC target worldwide names (WWNs)'
                                items:
                                  type: string
                                type: array
                                x-kubernetes-list-type: atomic
                              wwids:
                                description: |-
                                  wwids Optional: FC volume world wide identifiers (wwids)
                                  Either wwids or combination of targetWWNs and lun must be set, but not both simultaneously.
                                items:
                                  type: string
                                type: array
                                x-kubernetes-list-type: atomic
                            type: object
                          flexVolume:
                            description: |-
                              flexVolume represents a generic volume resource that is
                              provisioned/attached using an exec based plugin.
                            properties:
                              driver:
                                description: driver is the name of the driver to use for this volume.
                                type: string
                              fsType:
                                description: |-
                                  fsType is the filesystem type to mount.
                                  Must be a filesystem type supported by the host operating system.
                                  Ex. "ext4", "xfs", "ntfs". The default filesystem depends on FlexVolume script.
                                type: string
                              options:
                                additionalProperties:
                                  type: string
                                description: 'options is Optional: this field holds extra command options if any.'
                                type: object
                              readOnly:
                                description: |-
                                  readOnly is Optional: defaults to false (read/write). ReadOnly here will force
                                  the ReadOnly setting in VolumeMounts.
                                type: boolean
                              secretRef:
                                description: |-
                                  secretRef is Optional: secretRef is reference to the secret object containing
                                  sensitive information to pass to the plugin scripts. This may be
                                  empty if no secret object is specified. If the secret object
                                  contains more than one secret, all secrets are passed to the plugin
                                  scripts.
                                properties:
                                  name:
                                    default: ""
                                    description: |-
                                      Name of the referent.
                                      This field is effectively required, but due to backwards compatibility is
                                      allowed to be empty. Instances of this type with an empty value here are
                                      almost certainly wrong.
                                      More info: https://kubernetes.io/docs/concepts/overview/working-with-objects/names/#names
                                    type: string
                                type: object
                                x-kubernetes-map-type: atomic
                            required:
                              - driver
                            type: object
                          flocker:
                            description: flocker represents a Flocker volume attached to a kubelet's host machine. This depends on the Flocker control service being running
                            properties:
                              datasetName:
                                description: |-
                                  datasetName is Name of the dataset stored as metadata -> name on the dataset for Flocker
                                  should be considered as deprecated
                                type: string
                              datasetUUID:
                                description: datasetUUID is the UUID of the dataset. This is unique identifier of a Flocker dataset
                                type: string
                            type: object
                          gcePersistentDisk:
                            description: |-
                              gcePersistentDisk represents a GCE Disk resource that is attached to a
                              kubelet's host machine and then exposed to the pod.
                              More info: https://kubernetes.io/docs/concepts/storage/volumes#gcepersistentdisk
                            properties:
                              fsType:
                                description: |-
                                  fsType is filesystem type of the volume that you want to mount.
                                  Tip: Ensure that the filesystem type is supported by the host operating system.
                                  Examples: "ext4", "xfs", "ntfs". Implicitly inferred to be "ext4" if unspecified.
                                  More info: https://kubernetes.io/docs/concepts/storage/volumes#gcepersistentdisk
                                type: string
                              partition:
                                description: |-
                                  partition is the partition in the volume that you want to mount.
                                  If omitted, the default is to mount by volume name.
                                  Examples: For volume /dev/sda1, you specify the partition as "1".
                                  Similarly, the volume partition for /dev/sda is "0" (or you can leave the property empty).
                                  More info: https://kubernetes.io/docs/concepts/storage/volumes#gcepersistentdisk
                                format: int32
                                type: integer
                              pdName:
                                description: |-
                                  pdName is unique name of the PD resource in GCE. Used to identify the disk in GCE.
                                  More info: https://kubernetes.io/docs/concepts/storage/volumes#gcepersistentdisk
                                type: string
                              readOnly:
                                description: |-
                                  readOnly here will force the ReadOnly setting in VolumeMounts.
                                  Defaults to false.
                                  More info: https://kubernetes.io/docs/concepts/storage/volumes#gcepersistentdisk
                                type: boolean
                            required:
                              - pdName
                            type: object
                          gitRepo:
                            description: |-
                              gitRepo represents a git repository at a particular revision.
                              DEPRECATED: GitRepo is deprecated. To provision a container with a git repo, mount an
                              EmptyDir into an InitContainer that clones the repo using git, then mount the EmptyDir
                              into the Pod's container.
                            properties:
                              directory:
                                description: |-
                                  directory is the target directory name.
                                  Must not contain or start with '..'.  If '.' is supplied, the volume directory will be the
                                  git repository.  Otherwise, if specified, the volume will contain the git repository in
                                  the subdirectory with the given name.
                                type: string
                              repository:
                                description: repository is the URL
                                type: string
                              revision:
                                description: revision is the commit hash for the specified revision.
                                type: string
                            required:
                              - repository
                            type: object
                          glusterfs:
                            description: |-
                              glusterfs represents a Glusterfs mount on the host that shares a pod's lifetime.
                              More info: https://examples.k8s.io/volumes/glusterfs/README.md
                            properties:
                              endpoints:
                                description: |-
                                  endpoints is the endpoint name that details Glusterfs topology.
                                  More info: https://examples.k8s.io/volumes/glusterfs/README.md#create-a-pod
                                type: string
                              path:
                                description: |-
                                  path is the Glusterfs volume path.
                                  More info: https://examples.k8s.io/volumes/glusterfs/README.md#create-a-pod
                                type: string
                              readOnly:
                                description: |-
                                  readOnly here will force the Glusterfs volume to be mounted with read-only permissions.
                                  Defaults to false.
                                  More info: https://examples.k8s.io/volumes/glusterfs/README.md#create-a-pod
                                type: boolean
                            required:
                              - endpoints
                              - path
                            type: object
                          hostPath:
                            description: |-
                              hostPath represents a pre-existing file or directory on the host
                              machine that is directly exposed to the container. This is generally
                              used for system agents or other privileged things that are allowed
                              to see the host machine. Most containers will NOT need this.
                              More info: https://kubernetes.io/docs/concepts/storage/volumes#hostpath
                            properties:
                              path:
                                description: |-
                                  path of the directory on the host.
                                  If the path is a symlink, it will follow the link to the real path.
                                  More info: https://kubernetes.io/docs/concepts/storage/volumes#hostpath
                                type: string
                              type:
                                description: |-
                                  type for HostPath Volume
                                  Defaults to ""
                                  More info: https://kubernetes.io/docs/concepts/storage/volumes#hostpath
                                type: string
                            required:
                              - path
                            type: object
                          image:
                            description: |-
                              image represents an OCI object (a container image or artifact) pulled and mounted on the kubelet's host machine.
                              The volume is resolved at pod startup depending on which PullPolicy value is provided:

                              - Always: the kubelet always attempts to pull the reference. Container creation will fail If the pull fails.
                              - Never: the kubelet never pulls the reference and only uses a local image or artifact. Container creation will fail if the reference isn't present.
                              - IfNotPresent: the kubelet pulls if the reference isn't already present on disk. Container creation will fail if the reference isn't present and the pull fails.

                              The volume gets re-resolved if the pod gets deleted and recreated, which means that new remote content will become available on pod recreation.
                              A failure to resolve or pull the image during pod startup will block containers from starting and may add significant latency. Failures will be retried using normal volume backoff and will be reported on the pod reason and message.
                              The types of objects that may be mounted by this volume are defined by the container runtime implementation on a host machine and at minimum must include all valid types supported by the container image field.
                              The OCI object gets mounted in a single directory (spec.containers[*].volumeMounts.mountPath) by merging the manifest layers in the same way as for container images.
                              The volume will be mounted read-only (ro) and non-executable files (noexec).
                              Sub path mounts for containers are not supported (spec.containers[*].volumeMounts.subpath).
                              The field spec.securityContext.fsGroupChangePolicy has no effect on this volume type.
                            properties:
                              pullPolicy:
                                description: |-
                                  Policy for pulling OCI objects. Possible values are:
                                  Always: the kubelet always attempts to pull the reference. Container creation will fail If the pull fails.
                                  Never: the kubelet never pulls the reference and only uses a local image or artifact. Container creation will fail if the reference isn't present.
                                  IfNotPresent: the kubelet pulls if the reference isn't already present on disk. Container creation will fail if the reference isn't present and the pull fails.
                                  Defaults to Always if :latest tag is specified, or IfNotPresent otherwise.
                                type: string
                              reference:
                                description: |-
                                  Required: Image or artifact reference to be used.
                                  Behaves in the same way as pod.spec.containers[*].image.
                                  Pull secrets will be assembled in the same way as for the container image by looking up node credentials, SA image pull secrets, and pod spec image pull secrets.
                                  More info: https://kubernetes.io/docs/concepts/containers/images
                                  This field is optional to allow higher level config management to default or override
                                  container images in workload controllers like Deployments and StatefulSets.
                                type: string
                            type: object
                          iscsi:
                            description: |-
                              iscsi represents an ISCSI Disk resource that is attached to a
                              kubelet's host machine and then exposed to the pod.
                              More info: https://examples.k8s.io/volumes/iscsi/README.md
                            properties:
                              chapAuthDiscovery:
                                description: chapAuthDiscovery defines whether support iSCSI Discovery CHAP authentication
                                type: boolean
                              chapAuthSession:
                                description: chapAuthSession defines whether support iSCSI Session CHAP authentication
                                type: boolean
                              fsType:
                                description: |-
                                  fsType is the filesystem type of the volume that you want to mount.
                                  Tip: Ensure that the filesystem type is supported by the host operating system.
                                  Examples: "ext4", "xfs", "ntfs". Implicitly inferred to be "ext4" if unspecified.
                                  More info: https://kubernetes.io/docs/concepts/storage/volumes#iscsi
                                type: string
                              initiatorName:
                                description: |-
                                  initiatorName is the custom iSCSI Initiator Name.
                                  If initiatorName is specified with iscsiInterface simultaneously, new iSCSI interface
                                  <target portal>:<volume name> will be created for the connection.
                                type: string
                              iqn:
                                description: iqn is the target iSCSI Qualified Name.
                                type: string
                              iscsiInterface:
                                default: default
                                description: |-
                                  iscsiInterface is the interface Name that uses an iSCSI transport.
                                  Defaults to 'default' (tcp).
                                type: string
                              lun:
                                description: lun represents iSCSI Target Lun number.
                                format: int32
                                type: integer
                              portals:
                                description: |-
                                  portals is the iSCSI Target Portal List. The portal is either an IP or ip_addr:port if the port
                                  is other than default (typically TCP ports 860 and 3260).
                                items:
                                  type: string
                                type: array
                                x-kubernetes-list-type: atomic
                              readOnly:
                                description: |-
                                  readOnly here will force the ReadOnly setting in VolumeMounts.
                                  Defaults to false.
                                type: boolean
                              secretRef:
                                description: secretRef is the CHAP Secret for iSCSI target and initiator authentication
                                properties:
                                  name:
                                    default: ""
                                    description: |-
                                      Name of the referent.
                                      This field is effectively required, but due to backwards compatibility is
                                      allowed to be empty. Instances of this type with an empty value here are
                                      almost certainly wrong.
                                      More info: https://kubernetes.io/docs/concepts/overview/working-with-objects/names/#names
                                    type: string
                                type: object
                                x-kubernetes-map-type: atomic
                              targetPortal:
                                description: |-
                                  targetPortal is iSCSI Target Portal. The Portal is either an IP or ip_addr:port if the port
                                  is other than default (typically TCP ports 860 and 3260).
                                type: string
                            required:
                              - iqn
                              - lun
                              - targetPortal
                            type: object
                          name:
                            description: |-
                              name of the volume.
                              Must be a DNS_LABEL and unique within the pod.
                              More info: https://kubernetes.io/docs/concepts/overview/working-with-objects/names/#names
                            type: string
                          nfs:
                            description: |-
                              nfs represents an NFS mount on the host that shares a pod's lifetime
                              More info: https://kubernetes.io/docs/concepts/storage/volumes#nfs
                            properties:
                              path:
                                description: |-
                                  path that is exported by the NFS server.
                                  More info: https://kubernetes.io/docs/concepts/storage/volumes#nfs
                                type: string
                              readOnly:
                                description: |-
                                  readOnly here will force the NFS export to be mounted with read-only permissions.
                                  Defaults to false.
                                  More info: https://kubernetes.io/docs/concepts/storage/volumes#nfs
                                type: boolean
                              server:
                                description: |-
                                  server is the hostname or IP address of the NFS server.
                                  More info: https://kubernetes.io/docs/concepts/storage/volumes#nfs
                                type: string
                            required:
                              - path
                              - server
                            type: object
                          persistentVolumeClaim:
                            description: |-
                              persistentVolumeClaimVolumeSource represents a reference to a
                              PersistentVolumeClaim in the same namespace.
                              More info: https://kubernetes.io/docs/concepts/storage/persistent-volumes#persistentvolumeclaims
                            properties:
                              claimName:
                                description: |-
                                  claimName is the name of a PersistentVolumeClaim in the same namespace as the pod using this volume.
                                  More info: https://kubernetes.io/docs/concepts/storage/persistent-volumes#persistentvolumeclaims
                                type: string
                              readOnly:
                                description: |-
                                  readOnly Will force the ReadOnly setting in VolumeMounts.
                                  Default false.
                                type: boolean
                            required:
                              - claimName
                            type: object
                          photonPersistentDisk:
                            description: photonPersistentDisk represents a PhotonController persistent disk attached and mounted on kubelets host machine
                            properties:
                              fsType:
                                description: |-
                                  fsType is the filesystem type to mount.
                                  Must be a filesystem type supported by the host operating system.
                                  Ex. "ext4", "xfs", "ntfs". Implicitly inferred to be "ext4" if unspecified.
                                type: string
                              pdID:
                                description: pdID is the ID that identifies Photon Controller persistent disk
                                type: string
                            required:
                              - pdID
                            type: object
                          portworxVolume:
                            description: portworxVolume represents a portworx volume attached and mounted on kubelets host machine
                            properties:
                              fsType:
                                description: |-
                                  fSType represents the filesystem type to mount
                                  Must be a filesystem type supported by the host operating system.
                                  Ex. "ext4", "xfs". Implicitly inferred to be "ext4" if unspecified.
                                type: string
                              readOnly:
                                description: |-
                                  readOnly defaults to false (read/write). ReadOnly here will force
                                  the ReadOnly setting in VolumeMounts.
                                type: boolean
                              volumeID:
                                description: volumeID uniquely identifies a Portworx volume
                                type: string
                            required:
                              - volumeID
                            type: object
                          projected:
                            description: projected items for all in one resources secrets, configmaps, and downward API
                            properties:
                              defaultMode:
                                description: |-
                                  defaultMode are the mode bits used to set permissions on created files by default.
                                  Must be an octal value between 0000 and 0777 or a decimal value between 0 and 511.
                                  YAML accepts both octal and decimal values, JSON requires decimal values for mode bits.
                                  Directories within the path are not affected by this setting.
                                  This might be in conflict with other options that affect the file
                                  mode, like fsGroup, and the result can be other mode bits set.
                                format: int32
                                type: integer
                              sources:
                                description: |-
                                  sources is the list of volume projections. Each entry in this list
                                  handles one source.
                                items:
                                  description: |-
                                    Projection that may be projected along with other supported volume types.
                                    Exactly one of these fields must be set.
                                  properties:
                                    clusterTrustBundle:
                                      description: |-
                                        ClusterTrustBundle allows a pod to access the `.spec.trustBundle` field
                                        of ClusterTrustBundle objects in an auto-updating file.

                                        Alpha, gated by the ClusterTrustBundleProjection feature gate.

                                        ClusterTrustBundle objects can either be selected by name, or by the
                                        combination of signer name and a label selector.

                                        Kubelet performs aggressive normalization of the PEM contents written
                                        into the pod filesystem.  Esoteric PEM features such as inter-block
                                        comments and block headers are stripped.  Certificates are deduplicated.
                                        The ordering of certificates within the file is arbitrary, and Kubelet
                                        may change the order over time.
                                      properties:
                                        labelSelector:
                                          description: |-
                                            Select all ClusterTrustBundles that match this label selector.  Only has
                                            effect if signerName is set.  Mutually-exclusive with name.  If unset,
                                            interpreted as "match nothing".  If set but empty, interpreted as "match
                                            everything".
                                          properties:
                                            matchExpressions:
                                              description: matchExpressions is a list of label selector requirements. The requirements are ANDed.
                                              items:
                                                description: |-
                                                  A label selector requirement is a selector that contains values, a key, and an operator that
                                                  relates the key and values.
                                                properties:
                                                  key:
                                                    description: key is the label key that the selector applies to.
                                                    type: string
                                                  operator:
                                                    description: |-
                                                      operator represents a key's relationship to a set of values.
                                                      Valid operators are In, NotIn, Exists and DoesNotExist.
                                                    type: string
                                                  values:
                                                    description: |-
                                                      values is an array of string values. If the operator is In or NotIn,
                                                      the values array must be non-empty. If the operator is Exists or DoesNotExist,
                                                      the values array must be empty. This array is replaced during a strategic
                                                      merge patch.
                                                    items:
                                                      type: string
                                                    type: array
                                                    x-kubernetes-list-type: atomic
                                                required:
                                                  - key
                                                  - operator
                                                type: object
                                              type: array
                                              x-kubernetes-list-type: atomic
                                            matchLabels:
                                              additionalProperties:
                                                type: string
                                              description: |-
                                                matchLabels is a map of {key,value} pairs. A single {key,value} in the matchLabels
                                                map is equivalent to an element of matchExpressions, whose key field is "key", the
                                                operator is "In", and the values array contains only "value". The requirements are ANDed.
                                              type: object
                                          type: object
                                          x-kubernetes-map-type: atomic
                                        name:
                                          description: |-
                                            Select a single ClusterTrustBundle by object name.  Mutually-exclusive
                                            with signerName and labelSelector.
                                          type: string
                                        optional:
                                          description: |-
                                            If true, don't block pod startup if the referenced ClusterTrustBundle(s)
                                            aren't available.  If using name, then the named ClusterTrustBundle is
                                            allowed not to exist.  If using signerName, then the combination of
                                            signerName and labelSelector is allowed to match zero
                                            ClusterTrustBundles.
                                          type: boolean
                                        path:
                                          description: Relative path from the volume root to write the bundle.
                                          type: string
                                        signerName:
                                          description: |-
                                            Select all ClusterTrustBundles that match this signer name.
                                            Mutually-exclusive with name.  The contents of all selected
                                            ClusterTrustBundles will be unified and deduplicated.
                                          type: string
                                      required:
                                        - path
                                      type: object
                                    configMap:
                                      description: configMap information about the configMap data to project
                                      properties:
                                        items:
                                          description: |-
                                            items if unspecified, each key-value pair in the Data field of the referenced
                                            ConfigMap will be projected into the volume as a file whose name is the
                                            key and content is the value. If specified, the listed keys will be
                                            projected into the specified paths, and unlisted keys will not be
                                            present. If a key is specified which is not present in the ConfigMap,
                                            the volume setup will error unless it is marked optional. Paths must be
                                            relative and may not contain the '..' path or start with '..'.
                                          items:
                                            description: Maps a string key to a path within a volume.
                                            properties:
                                              key:
                                                description: key is the key to project.
                                                type: string
                                              mode:
                                                description: |-
                                                  mode is Optional: mode bits used to set permissions on this file.
                                                  Must be an octal value between 0000 and 0777 or a decimal value between 0 and 511.
                                                  YAML accepts both octal and decimal values, JSON requires decimal values for mode bits.
                                                  If not specified, the volume defaultMode will be used.
                                                  This might be in conflict with other options that affect the file
                                                  mode, like fsGroup, and the result can be other mode bits set.
                                                format: int32
                                                type: integer
                                              path:
                                                description: |-
                                                  path is the relative path of the file to map the key to.
                                                  May not be an absolute path.
                                                  May not contain the path element '..'.
                                                  May not start with the string '..'.
                                                type: string
                                            required:
                                              - key
                                              - path
                                            type: object
                                          type: array
                                          x-kubernetes-list-type: atomic
                                        name:
                                          default: ""
                                          description: |-
                                            Name of the referent.
                                            This field is effectively required, but due to backwards compatibility is
                                            allowed to be empty. Instances of this type with an empty value here are
                                            almost certainly wrong.
                                            More info: https://kubernetes.io/docs/concepts/overview/working-with-objects/names/#names
                                          type: string
                                        optional:
                                          description: optional specify whether the ConfigMap or its keys must be defined
                                          type: boolean
                                      type: object
                                      x-kubernetes-map-type: atomic
                                    downwardAPI:
                                      description: downwardAPI information about the downwardAPI data to project
                                      properties:
                                        items:
                                          description: Items is a list of DownwardAPIVolume file
                                          items:
                                            description: DownwardAPIVolumeFile represents information to create the file containing the pod field
                                            properties:
                                              fieldRef:
                                                description: 'Required: Selects a field of the pod: only annotations, labels, name, namespace and uid are supported.'
                                                properties:
                                                  apiVersion:
                                                    description: Version of the schema the FieldPath is written in terms of, defaults to "v1".
                                                    type: string
                                                  fieldPath:
                                                    description: Path of the field to select in the specified API version.
                                                    type: string
                                                required:
                                                  - fieldPath
                                                type: object
                                                x-kubernetes-map-type: atomic
                                              mode:
                                                description: |-
                                                  Optional: mode bits used to set permissions on this file, must be an octal value
                                                  between 0000 and 0777 or a decimal value between 0 and 511.
                                                  YAML accepts both octal and decimal values, JSON requires decimal values for mode bits.
                                                  If not specified, the volume defaultMode will be used.
                                                  This might be in conflict with other options that affect the file
                                                  mode, like fsGroup, and the result can be other mode bits set.
                                                format: int32
                                                type: integer
                                              path:
                                                description: 'Required: Path is  the relative path name of the file to be created. Must not be absolute or contain the ''..'' path. Must be utf-8 encoded. The first item of the relative path must not start with ''..'''
                                                type: string
                                              resourceFieldRef:
                                                description: |-
                                                  Selects a resource of the container: only resources limits and requests
                                                  (limits.cpu, limits.memory, requests.cpu and requests.memory) are currently supported.
                                                properties:
                                                  containerName:
                                                    description: 'Container name: required for volumes, optional for env vars'
                                                    type: string
                                                  divisor:
                                                    anyOf:
                                                      - type: integer
                                                      - type: string
                                                    description: Specifies the output format of the exposed resources, defaults to "1"
                                                    pattern: ^(\+|-)?(([0-9]+(\.[0-9]*)?)|(\.[0-9]+))(([KMGTPE]i)|[numkMGTPE]|([eE](\+|-)?(([0-9]+(\.[0-9]*)?)|(\.[0-9]+))))?$
                                                    x-kubernetes-int-or-string: true
                                                  resource:
                                                    description: 'Required: resource to select'
                                                    type: string
                                                required:
                                                  - resource
                                                type: object
                                                x-kubernetes-map-type: atomic
                                            required:
                                              - path
                                            type: object
                                          type: array
                                          x-kubernetes-list-type: atomic
                                      type: object
                                    secret:
                                      description: secret information about the secret data to project
                                      properties:
                                        items:
                                          description: |-
                                            items if unspecified, each key-value pair in the Data field of the referenced
                                            Secret will be projected into the volume as a file whose name is the
                                            key and content is the value. If specified, the listed keys will be
                                            projected into the specified paths, and unlisted keys will not be
                                            present. If a key is specified which is not present in the Secret,
                                            the volume setup will error unless it is marked optional. Paths must be
                                            relative and may not contain the '..' path or start with '..'.
                                          items:
                                            description: Maps a string key to a path within a volume.
                                            properties:
                                              key:
                                                description: key is the key to project.
                                                type: string
                                              mode:
                                                description: |-
                                                  mode is Optional: mode bits used to set permissions on this file.
                                                  Must be an octal value between 0000 and 0777 or a decimal value between 0 and 511.
                                                  YAML accepts both octal and decimal values, JSON requires decimal values for mode bits.
                                                  If not specified, the volume defaultMode will be used.
                                                  This might be in conflict with other options that affect the file
                                                  mode, like fsGroup, and the result can be other mode bits set.
                                                format: int32
                                                type: integer
                                              path:
                                                description: |-
                                                  path is the relative path of the file to map the key to.
                                                  May not be an absolute path.
                                                  May not contain the path element '..'.
                                                  May not start with the string '..'.
                                                type: string
                                            required:
                                              - key
                                              - path
                                            type: object
                                          type: array
                                          x-kubernetes-list-type: atomic
                                        name:
                                          default: ""
                                          description: |-
                                            Name of the referent.
                                            This field is effectively required, but due to backwards compatibility is
                                            allowed to be empty. Instances of this type with an empty value here are
                                            almost certainly wrong.
                                            More info: https://kubernetes.io/docs/concepts/overview/working-with-objects/names/#names
                                          type: string
                                        optional:
                                          description: optional field specify whether the Secret or its key must be defined
                                          type: boolean
                                      type: object
                                      x-kubernetes-map-type: atomic
                                    serviceAccountToken:
                                      description: serviceAccountToken is information about the serviceAccountToken data to project
                                      properties:
                                        audience:
                                          description: |-
                                            audience is the intended audience of the token. A recipient of a token
                                            must identify itself with an identifier specified in the audience of the
                                            token, and otherwise should reject the token. The audience defaults to the
                                            identifier of the apiserver.
                                          type: string
                                        expirationSeconds:
                                          description: |-
                                            expirationSeconds is the requested duration of validity of the service
                                            account token. As the token approaches expiration, the kubelet volume
                                            plugin will proactively rotate the service account token. The kubelet will
                                            start trying to rotate the token if the token is older than 80 percent of
                                            its time to live or if the token is older than 24 hours.Defaults to 1 hour
                                            and must be at least 10 minutes.
                                          format: int64
                                          type: integer
                                        path:
                                          description: |-
                                            path is the path relative to the mount point of the file to project the
                                            token into.
                                          type: string
                                      required:
                                        - path
                                      type: object
                                  type: object
                                type: array
                                x-kubernetes-list-type: atomic
                            type: object
                          quobyte:
                            description: quobyte represents a Quobyte mount on the host that shares a pod's lifetime
                            properties:
                              group:
                                description: |-
                                  group to map volume access to
                                  Default is no group
                                type: string
                              readOnly:
                                description: |-
                                  readOnly here will force the Quobyte volume to be mounted with read-only permissions.
                                  Defaults to false.
                                type: boolean
                              registry:
                                description: |-
                                  registry represents a single or multiple Quobyte Registry services
                                  specified as a string as host:port pair (multiple entries are separated with commas)
                                  which acts as the central registry for volumes
                                type: string
                              tenant:
                                description: |-
                                  tenant owning the given Quobyte volume in the Backend
                                  Used with dynamically provisioned Quobyte volumes, value is set by the plugin
                                type: string
                              user:
                                description: |-
                                  user to map volume access to
                                  Defaults to serivceaccount user
                                type: string
                              volume:
                                description: volume is a string that references an already created Quobyte volume by name.
                                type: string
                            required:
                              - registry
                              - volume
                            type: object
                          rbd:
                            description: |-
                              rbd represents a Rados Block Device mount on the host that shares a pod's lifetime.
                              More info: https://examples.k8s.io/volumes/rbd/README.md
                            properties:
                              fsType:
                                description: |-
                                  fsType is the filesystem type of the volume that you want to mount.
                                  Tip: Ensure that the filesystem type is supported by the host operating system.
                                  Examples: "ext4", "xfs", "ntfs". Implicitly inferred to be "ext4" if unspecified.
                                  More info: https://kubernetes.io/docs/concepts/storage/volumes#rbd
                                type: string
                              image:
                                description: |-
                                  image is the rados image name.
                                  More info: https://examples.k8s.io/volumes/rbd/README.md#how-to-use-it
                                type: string
                              keyring:
                                default: /etc/ceph/keyring
                                description: |-
                                  keyring is the path to key ring for RBDUser.
                                  Default is /etc/ceph/keyring.
                                  More info: https://examples.k8s.io/volumes/rbd/README.md#how-to-use-it
                                type: string
                              monitors:
                                description: |-
                                  monitors is a collection of Ceph monitors.
                                  More info: https://examples.k8s.io/volumes/rbd/README.md#how-to-use-it
                                items:
                                  type: string
                                type: array
                                x-kubernetes-list-type: atomic
                              pool:
                                default: rbd
                                description: |-
                                  pool is the rados pool name.
                                  Default is rbd.
                                  More info: https://examples.k8s.io/volumes/rbd/README.md#how-to-use-it
                                type: string
                              readOnly:
                                description: |-
                                  readOnly here will force the ReadOnly setting in VolumeMounts.
                                  Defaults to false.
                                  More info: https://examples.k8s.io/volumes/rbd/README.md#how-to-use-it
                                type: boolean
                              secretRef:
                                description: |-
                                  secretRef is name of the authentication secret for RBDUser. If provided
                                  overrides keyring.
                                  Default is nil.
                                  More info: https://examples.k8s.io/volumes/rbd/README.md#how-to-use-it
                                properties:
                                  name:
                                    default: ""
                                    description: |-
                                      Name of the referent.
                                      This field is effectively required, but due to backwards compatibility is
                                      allowed to be empty. Instances of this type with an empty value here are
                                      almost certainly wrong.
                                      More info: https://kubernetes.io/docs/concepts/overview/working-with-objects/names/#names
                                    type: string
                                type: object
                                x-kubernetes-map-type: atomic
                              user:
                                default: admin
                                description: |-
                                  user is the rados user name.
                                  Default is admin.
                                  More info: https://examples.k8s.io/volumes/rbd/README.md#how-to-use-it
                                type: string
                            required:
                              - image
                              - monitors
                            type: object
                          scaleIO:
                            description: scaleIO represents a ScaleIO persistent volume attached and mounted on Kubernetes nodes.
                            properties:
                              fsType:
                                default: xfs
                                description: |-
                                  fsType is the filesystem type to mount.
                                  Must be a filesystem type supported by the host operating system.
                                  Ex. "ext4", "xfs", "ntfs".
                                  Default is "xfs".
                                type: string
                              gateway:
                                description: gateway is the host address of the ScaleIO API Gateway.
                                type: string
                              protectionDomain:
                                description: protectionDomain is the name of the ScaleIO Protection Domain for the configured storage.
                                type: string
                              readOnly:
                                description: |-
                                  readOnly Defaults to false (read/write). ReadOnly here will force
                                  the ReadOnly setting in VolumeMounts.
                                type: boolean
                              secretRef:
                                description: |-
                                  secretRef references to the secret for ScaleIO user and other
                                  sensitive information. If this is not provided, Login operation will fail.
                                properties:
                                  name:
                                    default: ""
                                    description: |-
                                      Name of the referent.
                                      This field is effectively required, but due to backwards compatibility is
                                      allowed to be empty. Instances of this type with an empty value here are
                                      almost certainly wrong.
                                      More info: https://kubernetes.io/docs/concepts/overview/working-with-objects/names/#names
                                    type: string
                                type: object
                                x-kubernetes-map-type: atomic
                              sslEnabled:
                                description: sslEnabled Flag enable/disable SSL communication with Gateway, default false
                                type: boolean
                              storageMode:
                                default: ThinProvisioned
                                description: |-
                                  storageMode indicates whether the storage for a volume should be ThickProvisioned or ThinProvisioned.
                                  Default is ThinProvisioned.
                                type: string
                              storagePool:
                                description: storagePool is the ScaleIO Storage Pool associated with the protection domain.
                                type: string
                              system:
                                description: system is the name of the storage system as configured in ScaleIO.
                                type: string
                              volumeName:
                                description: |-
                                  volumeName is the name of a volume already created in the ScaleIO system
                                  that is associated with this volume source.
                                type: string
                            required:
                              - gateway
                              - secretRef
                              - system
                            type: object
                          secret:
                            description: |-
                              secret represents a secret that should populate this volume.
                              More info: https://kubernetes.io/docs/concepts/storage/volumes#secret
                            properties:
                              defaultMode:
                                description: |-
                                  defaultMode is Optional: mode bits used to set permissions on created files by default.
                                  Must be an octal value between 0000 and 0777 or a decimal value between 0 and 511.
                                  YAML accepts both octal and decimal values, JSON requires decimal values
                                  for mode bits. Defaults to 0644.
                                  Directories within the path are not affected by this setting.
                                  This might be in conflict with other options that affect the file
                                  mode, like fsGroup, and the result can be other mode bits set.
                                format: int32
                                type: integer
                              items:
                                description: |-
                                  items If unspecified, each key-value pair in the Data field of the referenced
                                  Secret will be projected into the volume as a file whose name is the
                                  key and content is the value. If specified, the listed keys will be
                                  projected into the specified paths, and unlisted keys will not be
                                  present. If a key is specified which is not present in the Secret,
                                  the volume setup will error unless it is marked optional. Paths must be
                                  relative and may not contain the '..' path or start with '..'.
                                items:
                                  description: Maps a string key to a path within a volume.
                                  properties:
                                    key:
                                      description: key is the key to project.
                                      type: string
                                    mode:
                                      description: |-
                                        mode is Optional: mode bits used to set permissions on this file.
                                        Must be an octal value between 0000 and 0777 or a decimal value between 0 and 511.
                                        YAML accepts both octal and decimal values, JSON requires decimal values for mode bits.
                                        If not specified, the volume defaultMode will be used.
                                        This might be in conflict with other options that affect the file
                                        mode, like fsGroup, and the result can be other mode bits set.
                                      format: int32
                                      type: integer
                                    path:
                                      description: |-
                                        path is the relative path of the file to map the key to.
                                        May not be an absolute path.
                                        May not contain the path element '..'.
                                        May not start with the string '..'.
                                      type: string
                                  required:
                                    - key
                                    - path
                                  type: object
                                type: array
                                x-kubernetes-list-type: atomic
                              optional:
                                description: optional field specify whether the Secret or its keys must be defined
                                type: boolean
                              secretName:
                                description: |-
                                  secretName is the name of the secret in the pod's namespace to use.
                                  More info: https://kubernetes.io/docs/concepts/storage/volumes#secret
                                type: string
                            type: object
                          storageos:
                            description: storageOS represents a StorageOS volume attached and mounted on Kubernetes nodes.
                            properties:
                              fsType:
                                description: |-
                                  fsType is the filesystem type to mount.
                                  Must be a filesystem type supported by the host operating system.
                                  Ex. "ext4", "xfs", "ntfs". Implicitly inferred to be "ext4" if unspecified.
                                type: string
                              readOnly:
                                description: |-
                                  readOnly defaults to false (read/write). ReadOnly here will force
                                  the ReadOnly setting in VolumeMounts.
                                type: boolean
                              secretRef:
                                description: |-
                                  secretRef specifies the secret to use for obtaining the StorageOS API
                                  credentials.  If not specified, default values will be attempted.
                                properties:
                                  name:
                                    default: ""
                                    description: |-
                                      Name of the referent.
                                      This field is effectively required, but due to backwards compatibility is
                                      allowed to be empty. Instances of this type with an empty value here are
                                      almost certainly wrong.
                                      More info: https://kubernetes.io/docs/concepts/overview/working-with-objects/names/#names
                                    type: string
                                type: object
                                x-kubernetes-map-type: atomic
                              volumeName:
                                description: |-
                                  volumeName is the human-readable name of the StorageOS volume.  Volume
                                  names are only unique within a namespace.
                                type: string
                              volumeNamespace:
                                description: |-
                                  volumeNamespace specifies the scope of the volume within StorageOS.  If no
                                  namespace is specified then the Pod's namespace will be used.  This allows the
                                  Kubernetes name scoping to be mirrored within StorageOS for tighter integration.
                                  Set VolumeName to any name to override the default behaviour.
                                  Set to "default" if you are not using namespaces within StorageOS.
                                  Namespaces that do not pre-exist within StorageOS will be created.
                                type: string
                            type: object
                          vsphereVolume:
                            description: vsphereVolume represents a vSphere volume attached and mounted on kubelets host machine
                            properties:
                              fsType:
                                description: |-
                                  fsType is filesystem type to mount.
                                  Must be a filesystem type supported by the host operating system.
                                  Ex. "ext4", "xfs", "ntfs". Implicitly inferred to be "ext4" if unspecified.
                                type: string
                              storagePolicyID:
                                description: storagePolicyID is the storage Policy Based Management (SPBM) profile ID associated with the StoragePolicyName.
                                type: string
                              storagePolicyName:
                                description: storagePolicyName is the storage Policy Based Management (SPBM) profile name.
                                type: string
                              volumePath:
                                description: volumePath is the path that identifies vSphere volume vmdk
                                type: string
                            required:
                              - volumePath
                            type: object
                        required:
                          - name
                        type: object
                      type: array
                    replicas:
                      description: Replicas sets the number of pod replicas for the UI deployment.
                      format: int32
                      type: integer
                    resources:
                      description: Resources describes the requested and maximum allowed CPU/memory usage.
                      properties:
                        claims:
                          description: |-
                            Claims lists the names of resources, defined in spec.resourceClaims,
                            that are used by this container.

                            This is an alpha field and requires enabling the
                            DynamicResourceAllocation feature gate.

                            This field is immutable. It can only be set for containers.
                          items:
                            description: ResourceClaim references one entry in PodSpec.ResourceClaims.
                            properties:
                              name:
                                description: |-
                                  Name must match the name of one entry in pod.spec.resourceClaims of
                                  the Pod where this field is used. It makes that resource available
                                  inside a container.
                                type: string
                              request:
                                description: |-
                                  Request is the name chosen for a request in the referenced claim.
                                  If empty, everything from the claim is made available, otherwise
                                  only the result of this request.
                                type: string
                            required:
                              - name
                            type: object
                          type: array
                          x-kubernetes-list-map-keys:
                            - name
                          x-kubernetes-list-type: map
                        limits:
                          additionalProperties:
                            anyOf:
                              - type: integer
                              - type: string
                            pattern: ^(\+|-)?(([0-9]+(\.[0-9]*)?)|(\.[0-9]+))(([KMGTPE]i)|[numkMGTPE]|([eE](\+|-)?(([0-9]+(\.[0-9]*)?)|(\.[0-9]+))))?$
                            x-kubernetes-int-or-string: true
                          description: |-
                            Limits describes the maximum amount of compute resources allowed.
                            More info: https://kubernetes.io/docs/concepts/configuration/manage-resources-containers/
                          type: object
                        requests:
                          additionalProperties:
                            anyOf:
                              - type: integer
                              - type: string
                            pattern: ^(\+|-)?(([0-9]+(\.[0-9]*)?)|(\.[0-9]+))(([KMGTPE]i)|[numkMGTPE]|([eE](\+|-)?(([0-9]+(\.[0-9]*)?)|(\.[0-9]+))))?$
                            x-kubernetes-int-or-string: true
                          description: |-
                            Requests describes the minimum amount of compute resources required.
                            If Requests is omitted for a container, it defaults to Limits if that is explicitly specified,
                            otherwise to an implementation-defined value. Requests cannot exceed Limits.
                            More info: https://kubernetes.io/docs/concepts/configuration/manage-resources-containers/
                          type: object
                      type: object
                  type: object
                userCluster:
                  description: UserCluster configures various aspects of the user-created clusters.
                  properties:
                    addons:
                      description: Addons controls the optional additions installed into each user cluster.
                      properties:
                        default:
                          description: |-
                            Default is the list of addons to be installed by default into each cluster.
                            Mutually exclusive with "defaultManifests".
                          items:
                            type: string
                          type: array
                        defaultManifests:
                          description: |-
                            DefaultManifests is a list of addon manifests to install into all clusters.
                            Mutually exclusive with "default".
                          type: string
                        dockerRepository:
                          description: |-
                            DockerRepository is the repository containing the Docker image containing
                            the possible addon manifests.
                          type: string
                        dockerTagSuffix:
                          description: |-
                            DockerTagSuffix is appended to the tag used for referring to the addons image.
                            If left empty, the tag will be the KKP version (e.g. "v2.15.0"), with a
                            suffix it becomes "v2.15.0-SUFFIX".
                          type: string
                      type: object
                    apiserverReplicas:
                      description: APIServerReplicas configures the replica count for the API-Server deployment inside user clusters.
                      format: int32
                      type: integer
                    applications:
                      description: Applications contains configuration for default Application settings.
                      properties:
                        namespace:
                          description: |-
                            Namespace is the namespace which is set as the default for applications installed via ui
                            If left empty the default for the application installation namespace is the name of the resource itself
                          type: string
                      type: object
                    disableApiserverEndpointReconciling:
                      description: |-
                        DisableAPIServerEndpointReconciling can be used to toggle the `--endpoint-reconciler-type` flag for
                        the Kubernetes API server.
                      type: boolean
                    dnatControllerDockerRepository:
                      description: |-
                        DNATControllerDockerRepository is the repository containing the
                        dnat-controller image.
                      type: string
                    etcdLauncherDockerRepository:
                      description: |-
                        EtcdLauncherDockerRepository is the repository containing the Kubermatic
                        etcd-launcher image.
                      type: string
                    etcdVolumeSize:
                      description: EtcdVolumeSize configures the volume size to use for each etcd pod inside user clusters.
                      type: string
                    kubermaticDockerRepository:
                      description: KubermaticDockerRepository is the repository containing the Kubermatic user-cluster-controller-manager image.
                      type: string
                    machineController:
                      description: MachineController configures the Machine Controller
                      properties:
                        imageRepository:
                          description: |-
                            ImageRepository is used to override the Machine Controller image repository.
                            It is only for development, tests and PoC purposes. This field must not be set in production environments.
                          type: string
                        imageTag:
                          description: |-
                            ImageTag is used to override the Machine Controller image.
                            It is only for development, tests and PoC purposes. This field must not be set in production environments.
                          type: string
                      type: object
                    monitoring:
                      description: Monitoring can be used to fine-tune to in-cluster Prometheus.
                      properties:
                        customRules:
                          description: |-
                            CustomRules can be used to inject custom recording and alerting rules. This field
                            must be a YAML-formatted string with a `group` element at its root, as documented
                            on https://prometheus.io/docs/prometheus/latest/configuration/alerting_rules/.
                            This value is treated as a Go template, which allows to inject dynamic values like
                            the internal cluster address or the cluster ID. Refer to pkg/resources/prometheus
                            and the documentation for more information on the available fields.
                          type: string
                        customScrapingConfigs:
                          description: |-
                            CustomScrapingConfigs can be used to inject custom scraping rules. This must be a
                            YAML-formatted string containing an array of scrape configurations as documented
                            on https://prometheus.io/docs/prometheus/latest/configuration/configuration/#scrape_config.
                            This value is treated as a Go template, which allows to inject dynamic values like
                            the internal cluster address or the cluster ID. Refer to pkg/resources/prometheus
                            and the documentation for more information on the available fields.
                          type: string
                        disableDefaultRules:
                          description: DisableDefaultRules disables the recording and alerting rules.
                          type: boolean
                        disableDefaultScrapingConfigs:
                          description: DisableDefaultScrapingConfigs disables the default scraping targets.
                          type: boolean
                        scrapeAnnotationPrefix:
                          description: |-
                            ScrapeAnnotationPrefix (if set) is used to make the in-cluster Prometheus scrape pods
                            inside the user clusters.
                          type: string
                      type: object
                    nodePortRange:
                      description: |-
                        NodePortRange is the port range for user clusters - this must match the NodePort
                        range of the seed cluster.
                      type: string
                    operatingSystemManager:
                      description: OperatingSystemManager configures the image repo and the tag version for osm deployment.
                      properties:
                        disableDefaultOperatingSystemProfiles:
                          description: |-
                            DisableDefaultOperatingSystemProfiles setting this property to true, would disable the creation of OSMs default
                            OperatingSystemProfiles and users would need to provide a CustomOperatingSystemProfile to configure user clusters
                            worker nodes.
                          type: boolean
                        imageRepository:
                          description: |-
                            ImageRepository is used to override the OperatingSystemManager image repository.
                            It is recommended to use this field only for development, tests and PoC purposes. For production environments.
                            it is not recommended, to use this field due to compatibility with the overall KKP stack.
                          type: string
                        imageTag:
                          description: |-
                            ImageTag is used to override the OperatingSystemManager image.
                            It is recommended to use this field only for development, tests and PoC purposes. For production environments.
                            it is not recommended, to use this field due to compatibility with the overall KKP stack.
                          type: string
                      type: object
                    overwriteRegistry:
                      description: |-
                        OverwriteRegistry specifies a custom Docker registry which will be used for all images
                        used for user clusters (user cluster control plane + addons). This also applies to
                        the KubermaticDockerRepository and DNATControllerDockerRepository fields.
                      type: string
                    systemApplications:
                      description: SystemApplications contains configuration for system Applications (such as CNI).
                      properties:
                        helmRegistryConfigFile:
                          description: |-
                            HelmRegistryConfigFile optionally holds the ref and key in the secret for the OCI registry credential file.
                            The value is dockercfg file that follows the same format rules as ~/.docker/config.json
                            The Secret must exist in the namespace where KKP is installed (default is "kubermatic").
                            The Secret must be annotated with `apps.kubermatic.k8c.io/secret-type:` set to "helm".
                          properties:
                            key:
                              description: The key of the secret to select from.  Must be a valid secret key.
                              type: string
                            name:
                              default: ""
                              description: |-
                                Name of the referent.
                                This field is effectively required, but due to backwards compatibility is
                                allowed to be empty. Instances of this type with an empty value here are
                                almost certainly wrong.
                                More info: https://kubernetes.io/docs/concepts/overview/working-with-objects/names/#names
                              type: string
                            optional:
                              description: Specify whether the Secret or its key must be defined
                              type: boolean
                          required:
                            - key
                          type: object
                          x-kubernetes-map-type: atomic
                        helmRepository:
                          description: HelmRepository specifies OCI repository containing Helm charts of system Applications e.g. oci://localhost:5000/myrepo.
                          type: string
                      type: object
                  type: object
                versions:
                  description: Versions configures the available and default Kubernetes versions and updates.
                  properties:
                    default:
                      description: Default is the default version to offer users.
                      type: string
                    externalClusters:
                      additionalProperties:
                        description: ExternalClusterProviderVersioningConfiguration configures the available and default Kubernetes versions for ExternalCluster Providers.
                        properties:
                          default:
                            description: Default is the default version to offer users.
                            type: string
                          updates:
                            description: Updates is a list of available upgrades.
                            items:
                              description: Semver is a type that encapsulates github.com/Masterminds/semver/v3.Version struct so it can be used in our API.
                              type: string
                            type: array
                          versions:
                            description: Versions lists the available versions.
                            items:
                              description: Semver is a type that encapsulates github.com/Masterminds/semver/v3.Version struct so it can be used in our API.
                              type: string
                            type: array
                        type: object
                      description: ExternalClusters contains the available and default Kubernetes versions and updates for ExternalClusters.
                      type: object
                    providerIncompatibilities:
                      description: ProviderIncompatibilities lists all the Kubernetes version incompatibilities
                      items:
                        description: Incompatibility represents a version incompatibility for a user cluster.
                        properties:
                          condition:
                            description: Condition is the cluster or datacenter condition that must be met to block a specific version
                            enum:
                              - always
                              - externalCloudProvider
                              - inTreeProvider
                            type: string
                          operation:
                            description: Operation is the operation triggering the compatibility check (CREATE or UPDATE)
                            enum:
                              - CREATE
                              - UPGRADE
                              - SUPPORT
                            type: string
                          provider:
                            description: |-
                              Provider to which to apply the compatibility check.
                              Empty string matches all providers
                            enum:
                              - ""
                              - digitalocean
                              - hetzner
                              - azure
                              - vsphere
                              - aws
                              - openstack
                              - gcp
                              - kubevirt
                              - nutanix
                              - alibaba
                              - anexia
                              - fake
                              - vmwareclouddirector
                            type: string
                          version:
                            description: Version is the Kubernetes version that must be checked. Wildcards are allowed, e.g. "1.25.*".
                            type: string
                        type: object
                      type: array
                    updates:
                      description: |-
                        Updates is a list of available and automatic upgrades.
                        All 'to' versions must be configured in the version list for this orchestrator.
                        Each update may optionally be configured to be 'automatic: true', in which case the
                        controlplane of all clusters whose version matches the 'from' directive will get
                        updated to the 'to' version. If automatic is enabled, the 'to' version must be a
                        version and not a version range.
                        Also, updates may set 'automaticNodeUpdate: true', in which case Nodes will get
                        updates as well. 'automaticNodeUpdate: true' implies 'automatic: true' as well,
                        because Nodes may not have a newer version than the controlplane.
                      items:
                        description: Update represents an update option for a user cluster.
                        properties:
                          automatic:
                            description: |-
                              Automatic controls whether this update is executed automatically
                              for the control plane of all matching user clusters.
                            type: boolean
                          automaticNodeUpdate:
                            description: |-
                              Automatic controls whether this update is executed automatically
                              for the worker nodes of all matching user clusters.
                            type: boolean
                          from:
                            description: From is the version from which an update is allowed. Wildcards are allowed, e.g. "1.18.*".
                            type: string
                          to:
                            description: |-
                              To is the version to which an update is allowed.
                              Must be a valid version if `automatic` is set to true, e.g. "1.20.13".
                              Can be a wildcard otherwise, e.g. "1.20.*".
                            type: string
                        type: object
                      type: array
                    versions:
                      description: Versions lists the available versions.
                      items:
                        description: Semver is a type that encapsulates github.com/Masterminds/semver/v3.Version struct so it can be used in our API.
                        type: string
                      type: array
                  type: object
                verticalPodAutoscaler:
                  description: VerticalPodAutoscaler configures the Kubernetes VPA integration.
                  properties:
                    admissionController:
                      properties:
                        dockerRepository:
                          description: DockerRepository is the repository containing the component's image.
                          type: string
                        resources:
                          description: Resources describes the requested and maximum allowed CPU/memory usage.
                          properties:
                            claims:
                              description: |-
                                Claims lists the names of resources, defined in spec.resourceClaims,
                                that are used by this container.

                                This is an alpha field and requires enabling the
                                DynamicResourceAllocation feature gate.

                                This field is immutable. It can only be set for containers.
                              items:
                                description: ResourceClaim references one entry in PodSpec.ResourceClaims.
                                properties:
                                  name:
                                    description: |-
                                      Name must match the name of one entry in pod.spec.resourceClaims of
                                      the Pod where this field is used. It makes that resource available
                                      inside a container.
                                    type: string
                                  request:
                                    description: |-
                                      Request is the name chosen for a request in the referenced claim.
                                      If empty, everything from the claim is made available, otherwise
                                      only the result of this request.
                                    type: string
                                required:
                                  - name
                                type: object
                              type: array
                              x-kubernetes-list-map-keys:
                                - name
                              x-kubernetes-list-type: map
                            limits:
                              additionalProperties:
                                anyOf:
                                  - type: integer
                                  - type: string
                                pattern: ^(\+|-)?(([0-9]+(\.[0-9]*)?)|(\.[0-9]+))(([KMGTPE]i)|[numkMGTPE]|([eE](\+|-)?(([0-9]+(\.[0-9]*)?)|(\.[0-9]+))))?$
                                x-kubernetes-int-or-string: true
                              description: |-
                                Limits describes the maximum amount of compute resources allowed.
                                More info: https://kubernetes.io/docs/concepts/configuration/manage-resources-containers/
                              type: object
                            requests:
                              additionalProperties:
                                anyOf:
                                  - type: integer
                                  - type: string
                                pattern: ^(\+|-)?(([0-9]+(\.[0-9]*)?)|(\.[0-9]+))(([KMGTPE]i)|[numkMGTPE]|([eE](\+|-)?(([0-9]+(\.[0-9]*)?)|(\.[0-9]+))))?$
                                x-kubernetes-int-or-string: true
                              description: |-
                                Requests describes the minimum amount of compute resources required.
                                If Requests is omitted for a container, it defaults to Limits if that is explicitly specified,
                                otherwise to an implementation-defined value. Requests cannot exceed Limits.
                                More info: https://kubernetes.io/docs/concepts/configuration/manage-resources-containers/
                              type: object
                          type: object
                      type: object
                    recommender:
                      properties:
                        dockerRepository:
                          description: DockerRepository is the repository containing the component's image.
                          type: string
                        resources:
                          description: Resources describes the requested and maximum allowed CPU/memory usage.
                          properties:
                            claims:
                              description: |-
                                Claims lists the names of resources, defined in spec.resourceClaims,
                                that are used by this container.

                                This is an alpha field and requires enabling the
                                DynamicResourceAllocation feature gate.

                                This field is immutable. It can only be set for containers.
                              items:
                                description: ResourceClaim references one entry in PodSpec.ResourceClaims.
                                properties:
                                  name:
                                    description: |-
                                      Name must match the name of one entry in pod.spec.resourceClaims of
                                      the Pod where this field is used. It makes that resource available
                                      inside a container.
                                    type: string
                                  request:
                                    description: |-
                                      Request is the name chosen for a request in the referenced claim.
                                      If empty, everything from the claim is made available, otherwise
                                      only the result of this request.
                                    type: string
                                required:
                                  - name
                                type: object
                              type: array
                              x-kubernetes-list-map-keys:
                                - name
                              x-kubernetes-list-type: map
                            limits:
                              additionalProperties:
                                anyOf:
                                  - type: integer
                                  - type: string
                                pattern: ^(\+|-)?(([0-9]+(\.[0-9]*)?)|(\.[0-9]+))(([KMGTPE]i)|[numkMGTPE]|([eE](\+|-)?(([0-9]+(\.[0-9]*)?)|(\.[0-9]+))))?$
                                x-kubernetes-int-or-string: true
                              description: |-
                                Limits describes the maximum amount of compute resources allowed.
                                More info: https://kubernetes.io/docs/concepts/configuration/manage-resources-containers/
                              type: object
                            requests:
                              additionalProperties:
                                anyOf:
                                  - type: integer
                                  - type: string
                                pattern: ^(\+|-)?(([0-9]+(\.[0-9]*)?)|(\.[0-9]+))(([KMGTPE]i)|[numkMGTPE]|([eE](\+|-)?(([0-9]+(\.[0-9]*)?)|(\.[0-9]+))))?$
                                x-kubernetes-int-or-string: true
                              description: |-
                                Requests describes the minimum amount of compute resources required.
                                If Requests is omitted for a container, it defaults to Limits if that is explicitly specified,
                                otherwise to an implementation-defined value. Requests cannot exceed Limits.
                                More info: https://kubernetes.io/docs/concepts/configuration/manage-resources-containers/
                              type: object
                          type: object
                      type: object
                    updater:
                      properties:
                        dockerRepository:
                          description: DockerRepository is the repository containing the component's image.
                          type: string
                        resources:
                          description: Resources describes the requested and maximum allowed CPU/memory usage.
                          properties:
                            claims:
                              description: |-
                                Claims lists the names of resources, defined in spec.resourceClaims,
                                that are used by this container.

                                This is an alpha field and requires enabling the
                                DynamicResourceAllocation feature gate.

                                This field is immutable. It can only be set for containers.
                              items:
                                description: ResourceClaim references one entry in PodSpec.ResourceClaims.
                                properties:
                                  name:
                                    description: |-
                                      Name must match the name of one entry in pod.spec.resourceClaims of
                                      the Pod where this field is used. It makes that resource available
                                      inside a container.
                                    type: string
                                  request:
                                    description: |-
                                      Request is the name chosen for a request in the referenced claim.
                                      If empty, everything from the claim is made available, otherwise
                                      only the result of this request.
                                    type: string
                                required:
                                  - name
                                type: object
                              type: array
                              x-kubernetes-list-map-keys:
                                - name
                              x-kubernetes-list-type: map
                            limits:
                              additionalProperties:
                                anyOf:
                                  - type: integer
                                  - type: string
                                pattern: ^(\+|-)?(([0-9]+(\.[0-9]*)?)|(\.[0-9]+))(([KMGTPE]i)|[numkMGTPE]|([eE](\+|-)?(([0-9]+(\.[0-9]*)?)|(\.[0-9]+))))?$
                                x-kubernetes-int-or-string: true
                              description: |-
                                Limits describes the maximum amount of compute resources allowed.
                                More info: https://kubernetes.io/docs/concepts/configuration/manage-resources-containers/
                              type: object
                            requests:
                              additionalProperties:
                                anyOf:
                                  - type: integer
                                  - type: string
                                pattern: ^(\+|-)?(([0-9]+(\.[0-9]*)?)|(\.[0-9]+))(([KMGTPE]i)|[numkMGTPE]|([eE](\+|-)?(([0-9]+(\.[0-9]*)?)|(\.[0-9]+))))?$
                                x-kubernetes-int-or-string: true
                              description: |-
                                Requests describes the minimum amount of compute resources required.
                                If Requests is omitted for a container, it defaults to Limits if that is explicitly specified,
                                otherwise to an implementation-defined value. Requests cannot exceed Limits.
                                More info: https://kubernetes.io/docs/concepts/configuration/manage-resources-containers/
                              type: object
                          type: object
                      type: object
                  type: object
                webhook:
                  description: Webhook configures the webhook.
                  properties:
                    debugLog:
                      description: DebugLog enables more verbose logging.
                      type: boolean
                    dockerRepository:
                      description: DockerRepository is the repository containing the Kubermatic webhook image.
                      type: string
                    pprofEndpoint:
                      description: |-
                        PProfEndpoint controls the port the webhook should listen on to provide pprof
                        data. This port is never exposed from the container and only available via port-forwardings.
                      type: string
                    replicas:
                      description: Replicas sets the number of pod replicas for the webhook.
                      format: int32
                      type: integer
                    resources:
                      description: Resources describes the requested and maximum allowed CPU/memory usage.
                      properties:
                        claims:
                          description: |-
                            Claims lists the names of resources, defined in spec.resourceClaims,
                            that are used by this container.

                            This is an alpha field and requires enabling the
                            DynamicResourceAllocation feature gate.

                            This field is immutable. It can only be set for containers.
                          items:
                            description: ResourceClaim references one entry in PodSpec.ResourceClaims.
                            properties:
                              name:
                                description: |-
                                  Name must match the name of one entry in pod.spec.resourceClaims of
                                  the Pod where this field is used. It makes that resource available
                                  inside a container.
                                type: string
                              request:
                                description: |-
                                  Request is the name chosen for a request in the referenced claim.
                                  If empty, everything from the claim is made available, otherwise
                                  only the result of this request.
                                type: string
                            required:
                              - name
                            type: object
                          type: array
                          x-kubernetes-list-map-keys:
                            - name
                          x-kubernetes-list-type: map
                        limits:
                          additionalProperties:
                            anyOf:
                              - type: integer
                              - type: string
                            pattern: ^(\+|-)?(([0-9]+(\.[0-9]*)?)|(\.[0-9]+))(([KMGTPE]i)|[numkMGTPE]|([eE](\+|-)?(([0-9]+(\.[0-9]*)?)|(\.[0-9]+))))?$
                            x-kubernetes-int-or-string: true
                          description: |-
                            Limits describes the maximum amount of compute resources allowed.
                            More info: https://kubernetes.io/docs/concepts/configuration/manage-resources-containers/
                          type: object
                        requests:
                          additionalProperties:
                            anyOf:
                              - type: integer
                              - type: string
                            pattern: ^(\+|-)?(([0-9]+(\.[0-9]*)?)|(\.[0-9]+))(([KMGTPE]i)|[numkMGTPE]|([eE](\+|-)?(([0-9]+(\.[0-9]*)?)|(\.[0-9]+))))?$
                            x-kubernetes-int-or-string: true
                          description: |-
                            Requests describes the minimum amount of compute resources required.
                            If Requests is omitted for a container, it defaults to Limits if that is explicitly specified,
                            otherwise to an implementation-defined value. Requests cannot exceed Limits.
                            More info: https://kubernetes.io/docs/concepts/configuration/manage-resources-containers/
                          type: object
                      type: object
                  type: object
              type: object
            status:
              description: KubermaticConfigurationStatus stores status information about a KubermaticConfiguration.
              properties:
                kubermaticEdition:
                  description: KubermaticEdition current Kubermatic Edition , i.e. Community Edition or Enterprise Edition.
                  type: string
                kubermaticVersion:
                  description: KubermaticVersion current Kubermatic Version.
                  type: string
              type: object
          type: object
      served: true
      storage: true
      subresources: {}<|MERGE_RESOLUTION|>--- conflicted
+++ resolved
@@ -143,80 +143,6 @@
                   description: Applications contains configuration for Application settings.
                   properties:
                     catalogManager:
-<<<<<<< HEAD
-                      description: CatalogManager configures the application-catalog manager deployment.
-                      properties:
-                        image:
-                          description: Image configures the container image for the application-catalog manager.
-                          properties:
-                            repository:
-                              description: |-
-                                Repository is used to override the application-catalog manager image repository.
-                                The default value is "quay.io/kubermatic/application-catalog-manager"
-                              type: string
-                            tag:
-                              description: Tag is used to override the application-catalog manager image tag.
-                              type: string
-                          type: object
-                        resources:
-                          description: Resources describes the requested and maximum allowed CPU/memory usage.
-                          properties:
-                            claims:
-                              description: |-
-                                Claims lists the names of resources, defined in spec.resourceClaims,
-                                that are used by this container.
-
-                                This is an alpha field and requires enabling the
-                                DynamicResourceAllocation feature gate.
-
-                                This field is immutable. It can only be set for containers.
-                              items:
-                                description: ResourceClaim references one entry in PodSpec.ResourceClaims.
-                                properties:
-                                  name:
-                                    description: |-
-                                      Name must match the name of one entry in pod.spec.resourceClaims of
-                                      the Pod where this field is used. It makes that resource available
-                                      inside a container.
-                                    type: string
-                                  request:
-                                    description: |-
-                                      Request is the name chosen for a request in the referenced claim.
-                                      If empty, everything from the claim is made available, otherwise
-                                      only the result of this request.
-                                    type: string
-                                required:
-                                  - name
-                                type: object
-                              type: array
-                              x-kubernetes-list-map-keys:
-                                - name
-                              x-kubernetes-list-type: map
-                            limits:
-                              additionalProperties:
-                                anyOf:
-                                  - type: integer
-                                  - type: string
-                                pattern: ^(\+|-)?(([0-9]+(\.[0-9]*)?)|(\.[0-9]+))(([KMGTPE]i)|[numkMGTPE]|([eE](\+|-)?(([0-9]+(\.[0-9]*)?)|(\.[0-9]+))))?$
-                                x-kubernetes-int-or-string: true
-                              description: |-
-                                Limits describes the maximum amount of compute resources allowed.
-                                More info: https://kubernetes.io/docs/concepts/configuration/manage-resources-containers/
-                              type: object
-                            requests:
-                              additionalProperties:
-                                anyOf:
-                                  - type: integer
-                                  - type: string
-                                pattern: ^(\+|-)?(([0-9]+(\.[0-9]*)?)|(\.[0-9]+))(([KMGTPE]i)|[numkMGTPE]|([eE](\+|-)?(([0-9]+(\.[0-9]*)?)|(\.[0-9]+))))?$
-                                x-kubernetes-int-or-string: true
-                              description: |-
-                                Requests describes the minimum amount of compute resources required.
-                                If Requests is omitted for a container, it defaults to Limits if that is explicitly specified,
-                                otherwise to an implementation-defined value. Requests cannot exceed Limits.
-                                More info: https://kubernetes.io/docs/concepts/configuration/manage-resources-containers/
-                              type: object
-=======
                       description: |-
                         CatalogManager configures the Application Catalog CatalogManager, which is responsible for managing ApplicationDefinitions
                         in the cluster from specified OCI registries.
@@ -352,7 +278,6 @@
                                 Tag specifies the version tag for ApplicationDefinitions in the OCI registry.
                                 Example: v1.0.0
                               type: string
->>>>>>> 9c2fcb9d
                           type: object
                       type: object
                     defaultApplicationCatalog:
