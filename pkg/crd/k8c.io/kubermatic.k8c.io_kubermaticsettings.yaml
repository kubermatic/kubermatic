---
apiVersion: apiextensions.k8s.io/v1
kind: CustomResourceDefinition
metadata:
  annotations:
    controller-gen.kubebuilder.io/version: v0.9.2
    kubermatic.k8c.io/location: master
  creationTimestamp: null
  name: kubermaticsettings.kubermatic.k8c.io
spec:
  group: kubermatic.k8c.io
  names:
    kind: KubermaticSetting
    listKind: KubermaticSettingList
    plural: kubermaticsettings
    singular: kubermaticsetting
  scope: Cluster
  versions:
    - additionalPrinterColumns:
        - jsonPath: .metadata.creationTimestamp
          name: Age
          type: date
      name: v1
      schema:
        openAPIV3Schema:
          description: KubermaticSetting is the type representing a KubermaticSetting. These settings affect the KKP dashboard and are not relevant when using the Kube API on the master/seed clusters directly.
          properties:
            apiVersion:
              description: 'APIVersion defines the versioned schema of this representation of an object. Servers should convert recognized schemas to the latest internal value, and may reject unrecognized values. More info: https://git.k8s.io/community/contributors/devel/sig-architecture/api-conventions.md#resources'
              type: string
            kind:
              description: 'Kind is a string value representing the REST resource this object represents. Servers may infer this from the endpoint the client submits requests to. Cannot be updated. In CamelCase. More info: https://git.k8s.io/community/contributors/devel/sig-architecture/api-conventions.md#types-kinds'
              type: string
            metadata:
              type: object
            spec:
              properties:
                cleanupOptions:
                  description: CleanupOptions control what happens when a cluster is deleted via the dashboard.
                  properties:
                    enabled:
                      description: Enable checkboxes that allow the user to ask for LoadBalancers and PVCs to be deleted in order to not leave potentially expensive resources behind.
                      type: boolean
                    enforced:
                      description: If enforced is set to true, the cleanup of LoadBalancers and PVCs is enforced.
                      type: boolean
                  type: object
                customLinks:
                  description: CustomLinks are additional links that can be shown the dashboard's footer.
                  items:
                    properties:
                      icon:
                        type: string
                      label:
                        type: string
                      location:
                        type: string
                      url:
                        type: string
                    required:
                      - icon
                      - label
                      - location
                      - url
                    type: object
                  type: array
                defaultNodeCount:
                  description: DefaultNodeCount is the default number of replicas for the initial MachineDeployment.
                  type: integer
                displayAPIDocs:
                  description: DisplayDemoInfo controls whether a a link to the KKP API documentation is shown in the footer.
                  type: boolean
                displayDemoInfo:
                  description: DisplayDemoInfo controls whether a "Demo System" hint is shown in the footer.
                  type: boolean
                displayTermsOfService:
                  description: DisplayDemoInfo controls whether a a link to TOS is shown in the footer.
                  type: boolean
                enableDashboard:
                  description: EnableDashboard enables the link to the Kubernetes dashboard for a user cluster.
                  type: boolean
                enableExternalClusterImport:
                  type: boolean
                enableOIDCKubeconfig:
                  type: boolean
                enableWebTerminal:
                  description: EnableWebTerminal enables the Web Terminal feature for the user clusters.
                  type: boolean
                machineDeploymentVMResourceQuota:
                  description: MachineDeploymentVMResourceQuota is used to filter out allowed machine flavors based on the specified resource limits like CPU, Memory, and GPU etc.
                  properties:
                    enableGPU:
                      description: Include VMs with GPU
                      type: boolean
                    maxCPU:
                      default: 0
                      description: Maximum number of vCPU
                      minimum: 0
                      type: integer
                    maxRAM:
                      default: 0
                      description: Maximum RAM size in GB
                      minimum: 0
                      type: integer
                    minCPU:
                      default: 0
                      description: Minimum number of vCPU
                      minimum: 0
                      type: integer
                    minRAM:
                      default: 0
                      description: Minimum RAM size in GB
                      minimum: 0
                      type: integer
                  required:
                    - enableGPU
                    - maxCPU
                    - maxRAM
                    - minCPU
                    - minRAM
                  type: object
                mlaAlertmanagerPrefix:
                  type: string
                mlaGrafanaPrefix:
                  type: string
                mlaOptions:
                  properties:
                    loggingEnabled:
                      type: boolean
                    loggingEnforced:
                      type: boolean
                    monitoringEnabled:
                      type: boolean
                    monitoringEnforced:
                      type: boolean
                  type: object
                opaOptions:
                  properties:
                    enabled:
                      type: boolean
                    enforced:
                      type: boolean
                  type: object
                restrictProjectCreation:
                  type: boolean
                userProjectsLimit:
                  description: UserProjectsLimit is the maximum number of projects a user can create.
                  format: int64
                  type: integer
              required:
                - customLinks
                - defaultNodeCount
                - displayAPIDocs
                - displayDemoInfo
                - displayTermsOfService
                - enableDashboard
                - enableExternalClusterImport
                - enableOIDCKubeconfig
<<<<<<< HEAD
=======
                - enableWebTerminal
                - machineDeploymentVMResourceQuota
>>>>>>> c2baa565
                - mlaAlertmanagerPrefix
                - mlaGrafanaPrefix
                - restrictProjectCreation
                - userProjectsLimit
              type: object
          type: object
      served: true
      storage: true
      subresources: {}<|MERGE_RESOLUTION|>--- conflicted
+++ resolved
@@ -156,11 +156,8 @@
                 - enableDashboard
                 - enableExternalClusterImport
                 - enableOIDCKubeconfig
-<<<<<<< HEAD
-=======
                 - enableWebTerminal
                 - machineDeploymentVMResourceQuota
->>>>>>> c2baa565
                 - mlaAlertmanagerPrefix
                 - mlaGrafanaPrefix
                 - restrictProjectCreation
