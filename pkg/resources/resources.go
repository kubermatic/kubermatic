/*
Copyright 2020 The Kubermatic Kubernetes Platform contributors.

Licensed under the Apache License, Version 2.0 (the "License");
you may not use this file except in compliance with the License.
You may obtain a copy of the License at

    http://www.apache.org/licenses/LICENSE-2.0

Unless required by applicable law or agreed to in writing, software
distributed under the License is distributed on an "AS IS" BASIS,
WITHOUT WARRANTIES OR CONDITIONS OF ANY KIND, either express or implied.
See the License for the specific language governing permissions and
limitations under the License.
*/

package resources

import (
	"context"
	"crypto/ecdsa"
	"crypto/rsa"
	"crypto/x509"
	"encoding/json"
	"errors"
	"fmt"
	"net"
	"os"
	"time"

	"github.com/minio/minio-go/v7"
	"go.uber.org/zap"

	kubermaticv1 "k8c.io/kubermatic/v2/pkg/apis/kubermatic/v1"
	kubermaticlog "k8c.io/kubermatic/v2/pkg/log"
	"k8c.io/kubermatic/v2/pkg/resources/certificates/triple"
	"k8c.io/kubermatic/v2/pkg/util/s3"
	"k8c.io/reconciler/pkg/reconciling"

	corev1 "k8s.io/api/core/v1"
	"k8s.io/apimachinery/pkg/api/resource"
	metav1 "k8s.io/apimachinery/pkg/apis/meta/v1"
	"k8s.io/apimachinery/pkg/labels"
	"k8s.io/apimachinery/pkg/types"
	"k8s.io/apimachinery/pkg/util/rand"
	"k8s.io/apimachinery/pkg/util/sets"
	corev1lister "k8s.io/client-go/listers/core/v1"
	certutil "k8s.io/client-go/util/cert"
	ctrlruntimeclient "sigs.k8s.io/controller-runtime/pkg/client"
)

const (
	// ApiServer secure port.
	APIServerSecurePort = 6443

	NodeLocalDNSCacheAddress = "169.254.20.10"
)

const (
	// ApiserverDeploymentName is the name of the apiserver deployment.
	ApiserverDeploymentName = "apiserver"
	// ControllerManagerDeploymentName is the name for the controller manager deployment.
	ControllerManagerDeploymentName = "controller-manager"
	// SchedulerDeploymentName is the name for the scheduler deployment.
	SchedulerDeploymentName = "scheduler"
	// OperatingSystemManagerDeploymentName is the name for the operating-system-manager deployment.
	OperatingSystemManagerDeploymentName = "operating-system-manager"
	// OperatingSystemManagerWebhookDeploymentName is the name for the operating-system-manager webhook deployment.
	OperatingSystemManagerWebhookDeploymentName = "operating-system-manager-webhook"
	// OperatingSystemManagerWebhookServiceName is the name for the operating-system-manager webhook service.
	OperatingSystemManagerWebhookServiceName = "operating-system-manager-webhook"
	// MachineControllerDeploymentName is the name for the machine-controller deployment.
	MachineControllerDeploymentName = "machine-controller"
	// MachineControllerWebhookDeploymentName is the name for the machine-controller webhook deployment.
	MachineControllerWebhookDeploymentName = "machine-controller-webhook"
	// MetricsServerDeploymentName is the name for the metrics-server deployment.
	MetricsServerDeploymentName = "metrics-server"
	// OpenVPNServerDeploymentName is the name for the openvpn server deployment.
	OpenVPNServerDeploymentName = "openvpn-server"
	// DNSResolverDeploymentName is the name of the dns resolver deployment.
	DNSResolverDeploymentName = "dns-resolver"
	// DNSResolverConfigMapName is the name of the dns resolvers configmap.
	DNSResolverConfigMapName = "dns-resolver"
	// DNSResolverServiceName is the name of the dns resolvers service.
	DNSResolverServiceName = "dns-resolver"
	// DNSResolverPodDisruptionBudetName is the name of the dns resolvers pdb.
	DNSResolverPodDisruptionBudetName = "dns-resolver"
	// KubeStateMetricsDeploymentName is the name of the kube-state-metrics deployment.
	KubeStateMetricsDeploymentName = "kube-state-metrics"
	// UserClusterControllerDeploymentName is the name of the usercluster-controller deployment.
	UserClusterControllerDeploymentName = "usercluster-controller"
	// ClusterAutoscalerDeploymentName is the name of the cluster-autoscaler deployment.
	ClusterAutoscalerDeploymentName = "cluster-autoscaler"
	// KubernetesDashboardDeploymentName is the name of the Kubernetes Dashboard deployment.
	KubernetesDashboardDeploymentName = "kubernetes-dashboard"
	// MetricsScraperDeploymentName is the name of dashboard-metrics-scraper deployment.
	MetricsScraperDeploymentName = "dashboard-metrics-scraper"
	// MetricsScraperServiceName is the name of dashboard-metrics-scraper service.
	MetricsScraperServiceName = "dashboard-metrics-scraper"
	// PrometheusStatefulSetName is the name for the prometheus StatefulSet.
	PrometheusStatefulSetName = "prometheus"
	// EtcdStatefulSetName is the name for the etcd StatefulSet.
	EtcdStatefulSetName = "etcd"
	// EtcdDefaultBackupConfigName is the name for the default (preinstalled) EtcdBackupConfig of a cluster.
	EtcdDefaultBackupConfigName = "default-backups"
	// EtcdTLSEnabledAnnotation is the annotation assigned to etcd Pods that run with a TLS peer endpoint.
	EtcdTLSEnabledAnnotation = "etcd.kubermatic.k8c.io/tls-peer-enabled"
	// EncryptionConfigurationSecretName is the name of secret storing the API server's EncryptionConfiguration.
	EncryptionConfigurationSecretName = "apiserver-encryption-configuration"
	// EncryptionConfigurationKeyName is the name of the secret key that is used to store the configuration file for encryption-at-rest.
	EncryptionConfigurationKeyName = "encryption-configuration.yaml"
	// NodePortProxyEnvoyDeploymentName is the name of the nodeport-proxy deployment in the user cluster.
	NodePortProxyEnvoyDeploymentName = "nodeport-proxy-envoy"
	// NodePortProxyEnvoyContainerName is the name of the envoy container in the nodeport-proxy deployment.
	NodePortProxyEnvoyContainerName = "envoy"

	// ApiserverServiceName is the name for the apiserver service.
	ApiserverServiceName = "apiserver-external"
	// FrontLoadBalancerServiceName is the name of the LoadBalancer service that fronts everything
	// when using exposeStrategy "LoadBalancer".
	FrontLoadBalancerServiceName = "front-loadbalancer"
	// MetricsServerServiceName is the name for the metrics-server service.
	MetricsServerServiceName = "metrics-server"
	// MetricsServerExternalNameServiceName is the name for the metrics-server service inside the user cluster.
	MetricsServerExternalNameServiceName = "metrics-server"
	// EtcdServiceName is the name for the etcd service.
	EtcdServiceName = "etcd"
	// EtcdDefragCronJobName is the name for the defrag cronjob deployment.
	EtcdDefragCronJobName = "etcd-defragger"
	// OpenVPNServerServiceName is the name for the openvpn server service.
	OpenVPNServerServiceName = "openvpn-server"
	// MachineControllerWebhookServiceName is the name of the machine-controller webhook service.
	MachineControllerWebhookServiceName = "machine-controller-webhook"
	// MetricsServerAPIServiceName is the name for the metrics-server APIService.
	MetricsServerAPIServiceName = "v1beta1.metrics.k8s.io"

	// AdminKubeconfigSecretName is the name for the secret containing the private ca key.
	AdminKubeconfigSecretName = "admin-kubeconfig"
	// ViewerKubeconfigSecretName is the name for the secret containing the viewer kubeconfig.
	ViewerKubeconfigSecretName = "viewer-kubeconfig"
	// SchedulerKubeconfigSecretName is the name for the secret containing the kubeconfig used by the scheduler.
	SchedulerKubeconfigSecretName = "scheduler-kubeconfig"
	// KubeletDnatControllerKubeconfigSecretName is the name for the secret containing the kubeconfig used by the kubeletdnatcontroller.
	KubeletDnatControllerKubeconfigSecretName = "kubeletdnatcontroller-kubeconfig"
	// KubeStateMetricsKubeconfigSecretName is the name for the secret containing the kubeconfig used by kube-state-metrics.
	KubeStateMetricsKubeconfigSecretName = "kube-state-metrics-kubeconfig"
	// MetricsServerKubeconfigSecretName is the name for the secret containing the kubeconfig used by the metrics-server.
	MetricsServerKubeconfigSecretName = "metrics-server"
	// ControllerManagerKubeconfigSecretName is the name of the secret containing the kubeconfig used by controller manager.
	ControllerManagerKubeconfigSecretName = "controllermanager-kubeconfig"
	// OperatingSystemManagerKubeconfigSecretName is the name for the secret containing the kubeconfig used by the osm.
	OperatingSystemManagerKubeconfigSecretName = "operatingsystemmanager-kubeconfig"
	// OperatingSystemManagerKubeconfigSecretName is the name for the secret containing the kubeconfig used by the osm webhook.
	OperatingSystemManagerWebhookKubeconfigSecretName = "operatingsystemmanager-webhook-kubeconfig"
	// MachineControllerKubeconfigSecretName is the name for the secret containing the kubeconfig used by the machinecontroller.
	MachineControllerKubeconfigSecretName = "machinecontroller-kubeconfig"
	// CloudControllerManagerKubeconfigSecretName is the name for the secret containing the kubeconfig used by the external cloud provider.
	CloudControllerManagerKubeconfigSecretName = "cloud-controller-manager-kubeconfig"
	// MachineControllerWebhookServingCertSecretName is the name for the secret containing the serving cert for the
	// machine-controller webhook.
	MachineControllerWebhookServingCertSecretName = "machinecontroller-webhook-serving-cert"
	// MachineControllerWebhookServingCertCertKeyName is the name for the key that contains the cert.
	MachineControllerWebhookServingCertCertKeyName = "cert.pem"
	// MachineControllerWebhookServingCertKeyKeyName is the name for the key that contains the key.
	MachineControllerWebhookServingCertKeyKeyName = "key.pem"
	// OperatingSystemManagerWebhookServingCertSecretName is the name for the operating-system-manager webhook TLS server certificate secret.
	OperatingSystemManagerWebhookServingCertSecretName = "operating-system-manager-webhook-serving-cert"
	// OperatingSystemManagerWebhookServingCertCertKeyName is the name for the key that contains the cert.
	OperatingSystemManagerWebhookServingCertCertKeyName = "tls.crt"
	// OperatingSystemManagerWebhookServingCertCertKeyName is the name for the key that contains the private key.
	OperatingSystemManagerWebhookServingCertKeyKeyName = "tls.key"
	// PrometheusApiserverClientCertificateSecretName is the name for the secret containing the client certificate used by prometheus to access the apiserver.
	PrometheusApiserverClientCertificateSecretName = "prometheus-apiserver-certificate"
	// ClusterAutoscalerKubeconfigSecretName is the name of the kubeconfig secret used for
	// the cluster-autoscaler.
	ClusterAutoscalerKubeconfigSecretName = "cluster-autoscaler-kubeconfig"
	// KubernetesDashboardKubeconfigSecretName is the name of the kubeconfig secret user for Kubernetes Dashboard.
	KubernetesDashboardKubeconfigSecretName = "kubernetes-dashboard-kubeconfig"
	// WEBTerminalKubeconfigSecretName is the name of the kubeconfig secret user for WEB terminal tools pod.
	WEBTerminalKubeconfigSecretName = "web-terminal-kubeconfig"

	// ImagePullSecretName specifies the name of the dockercfg secret used to access the private repo.
	ImagePullSecretName = "dockercfg"

	// FrontProxyCASecretName is the name for the secret containing the front proxy ca.
	FrontProxyCASecretName = "front-proxy-ca"
	// CASecretName is the name for the secret containing the root ca.
	CASecretName = "ca"
	// ApiserverTLSSecretName is the name for the secrets required for the apiserver tls.
	ApiserverTLSSecretName = "apiserver-tls"
	// KubeletClientCertificatesSecretName is the name for the secret containing the kubelet client certificates.
	KubeletClientCertificatesSecretName = "kubelet-client-certificates"
	// ServiceAccountKeySecretName is the name for the secret containing the service account key.
	ServiceAccountKeySecretName = "service-account-key"
	// TokensSecretName is the name for the secret containing the user tokens.
	TokensSecretName = "tokens"
	// ViewerTokenSecretName is the name for the secret containing the viewer token.
	ViewerTokenSecretName = "viewer-token"
	// OpenVPNCASecretName is the name of the secret that contains the OpenVPN CA.
	OpenVPNCASecretName = "openvpn-ca"
	// OpenVPNServerCertificatesSecretName is the name for the secret containing the openvpn server certificates.
	OpenVPNServerCertificatesSecretName = "openvpn-server-certificates"
	// OpenVPNClientCertificatesSecretName is the name for the secret containing the openvpn client certificates.
	OpenVPNClientCertificatesSecretName = "openvpn-client-certificates"
	// CloudConfigSecretName is the name for the secret containing the cloud-config inside the user cluster.
	CloudConfigSecretName = "cloud-config"
	// CSICloudConfigSecretName is the name for the secret containing the cloud-config used by the csi driver inside the user cluster.
	CSICloudConfigSecretName = "cloud-config-csi"
	// EtcdTLSCertificateSecretName is the name for the secret containing the etcd tls certificate used for transport security.
	EtcdTLSCertificateSecretName = "etcd-tls-certificate"
	// ApiserverEtcdClientCertificateSecretName is the name for the secret containing the client certificate used by the apiserver for authenticating against etcd.
	ApiserverEtcdClientCertificateSecretName = "apiserver-etcd-client-certificate"
	// ApiserverFrontProxyClientCertificateSecretName is the name for the secret containing the apiserver's client certificate for proxy auth.
	ApiserverFrontProxyClientCertificateSecretName = "apiserver-proxy-client-certificate"
	// GoogleServiceAccountSecretName is the name of the secret that contains the Google Service Account.
	GoogleServiceAccountSecretName = "google-service-account"
	// GoogleServiceAccountVolumeName is the name of the volume containing the Google Service Account secret.
	GoogleServiceAccountVolumeName = "google-service-account-volume"
	// AuditLogVolumeName is the name of the volume that hold the audit log of the apiserver.
	AuditLogVolumeName = "audit-log"
	// KubernetesDashboardKeyHolderSecretName is the name of the secret that contains JWE token encryption key
	// used by the Kubernetes Dashboard.
	KubernetesDashboardKeyHolderSecretName = "kubernetes-dashboard-key-holder"
	// KubernetesDashboardCsrfTokenSecretName is the name of the secret that contains CSRF token used by
	// the Kubernetes Dashboard.
	KubernetesDashboardCsrfTokenSecretName = "kubernetes-dashboard-csrf"

	// CABundleConfigMapName is the name for the configmap that contains the CA bundle for all usercluster components.
	CABundleConfigMapName = "ca-bundle"
	// CABundleConfigMapKey is the key under which a ConfigMap must contain a PEM-encoded collection of certificates.
	CABundleConfigMapKey = "ca-bundle.pem"

	// CloudConfigSeedSecretName is the name for the secret containing the cloud-config inside the usercluster namespace
	// on the seed cluster. Not to be confused with CloudConfigSecretName, which is the copy of this Secret inside the
	// usercluster.
	CloudConfigSeedSecretName = "cloud-config"
	// CloudConfigKey is the key under which the cloud-config in the cloud-config Secret can be found.
	CloudConfigKey = "config"
	// OpenVPNClientConfigsConfigMapName is the name for the ConfigMap containing the OpenVPN client config used within the user cluster.
	OpenVPNClientConfigsConfigMapName = "openvpn-client-configs"
	// OpenVPNClientConfigConfigMapName is the name for the ConfigMap containing the OpenVPN client config used by the client inside the user cluster.
	OpenVPNClientConfigConfigMapName = "openvpn-client-config"
	// ClusterInfoConfigMapName is the name for the ConfigMap containing the cluster-info used by the bootstrap token mechanism.
	ClusterInfoConfigMapName = "cluster-info"
	// PrometheusConfigConfigMapName is the name for the configmap containing the prometheus config.
	PrometheusConfigConfigMapName = "prometheus"
	// AuditConfigMapName is the name for the configmap that contains the content of the file that will be passed to the apiserver with the flag "--audit-policy-file".
	AuditConfigMapName = "audit-config"

	// FluentBitSecretName is the name of the secret that contains the fluent-bit configuration mounted
	// into kube-apisever and used by the "audit-logs" sidecar to ship audit logs.
	FluentBitSecretName = "audit-logs-fluentbit"
	// AdmissionControlConfigMapName is the name for the configmap that contains the Admission Controller config file.
	AdmissionControlConfigMapName = "adm-control"

	// PrometheusServiceAccountName is the name for the Prometheus serviceaccount.
	PrometheusServiceAccountName = "prometheus"

	// PrometheusRoleName is the name for the Prometheus role.
	PrometheusRoleName = "prometheus"

	// PrometheusRoleBindingName is the name for the Prometheus rolebinding.
	PrometheusRoleBindingName = "prometheus"

	// CloudControllerManagerRoleBindingName is the name for the cloud controller manager rolebinding.
	CloudControllerManagerRoleBindingName = "cloud-controller-manager"

	// DefaultServiceAccountName is the name of Kubernetes default service accounts.
	DefaultServiceAccountName = "default"

	// OperatingSystemManagerCertUsername is the name of the user coming from kubeconfig cert.
	OperatingSystemManagerCertUsername = "operating-system-manager"
	// OperatingSystemManagerWebhookCertUsername is the name of the user coming from the kubeconfig cert.
	OperatingSystemManagerWebhookCertUsername = "operating-system-manager-webhook"
	// MachineControllerCertUsername is the name of the user coming from kubeconfig cert.
	MachineControllerCertUsername = "machine-controller"
	// KubeStateMetricsCertUsername is the name of the user coming from kubeconfig cert.
	KubeStateMetricsCertUsername = "kube-state-metrics"
	// MetricsServerCertUsername is the name of the user coming from kubeconfig cert.
	MetricsServerCertUsername = "metrics-server"
	// MetricsServerServiceAccountName is the name of the metrics server service account.
	MetricsServerServiceAccountName = "metrics-server"
	// ControllerManagerCertUsername is the name of the user coming from kubeconfig cert.
	ControllerManagerCertUsername = "system:kube-controller-manager"
	// CloudControllerManagerCertUsername is the name of the user coming from kubeconfig cert.
	CloudControllerManagerCertUsername = "system:cloud-controller-manager"
	// SchedulerCertUsername is the name of the user coming from kubeconfig cert.
	SchedulerCertUsername = "system:kube-scheduler"
	// KubeletDnatControllerCertUsername is the name of the user coming from kubeconfig cert.
	KubeletDnatControllerCertUsername = "kubermatic:kubeletdnat-controller"
	// PrometheusCertUsername is the name of the user coming from kubeconfig cert.
	PrometheusCertUsername = "prometheus"
	// ClusterAutoscalerCertUsername is the name of the user coming from the CA kubeconfig cert.
	ClusterAutoscalerCertUsername = "kubermatic:cluster-autoscaler"
	// KubernetesDashboardCertUsername is the name of the user coming from kubeconfig cert.
	KubernetesDashboardCertUsername = "kubermatic:kubernetes-dashboard"
	// MetricsScraperServiceAccountUsername is the name of the user coming from kubeconfig cert.
	MetricsScraperServiceAccountUsername = "dashboard-metrics-scraper"

	// KubeletDnatControllerClusterRoleName is the name for the KubeletDnatController cluster role.
	KubeletDnatControllerClusterRoleName = "system:kubermatic-kubeletdnat-controller"
	// KubeletDnatControllerClusterRoleBindingName is the name for the KubeletDnatController clusterrolebinding.
	KubeletDnatControllerClusterRoleBindingName = "system:kubermatic-kubeletdnat-controller"

	// ClusterInfoReaderRoleName is the name for the role which allows reading the cluster-info ConfigMap.
	ClusterInfoReaderRoleName = "cluster-info"
	// MachineControllerRoleName is the name for the MachineController roles.
	MachineControllerRoleName = "machine-controller"
	// OperatingSystemManagerRoleName is the name for the OperatingSystemManager roles.
	OperatingSystemManagerRoleName = "operating-system-manager"
	// MachineControllerRoleBindingName is the name for the MachineController rolebinding.
	MachineControllerRoleBindingName = "machine-controller"
	// OperatingSystemManagerRoleBindingName is the name for the OperatingSystemManager rolebinding.
	OperatingSystemManagerRoleBindingName = "operating-system-manager"
	// ClusterInfoAnonymousRoleBindingName is the name for the RoleBinding giving access to the cluster-info ConfigMap to anonymous users.
	ClusterInfoAnonymousRoleBindingName = "cluster-info"
	// MetricsServerAuthReaderRoleName is the name for the metrics server role.
	MetricsServerAuthReaderRoleName = "metrics-server-auth-reader"
	// MachineControllerClusterRoleName is the name for the MachineController cluster role.
	MachineControllerClusterRoleName = "system:kubermatic-machine-controller"
	// OperatingSystemManagerClusterRoleName is the name for the OperatingSystemManager cluster role.
	OperatingSystemManagerClusterRoleName = "system:kubermatic-operating-system-manager"
	// KubeStateMetricsClusterRoleName is the name for the KubeStateMetrics cluster role.
	KubeStateMetricsClusterRoleName = "system:kubermatic-kube-state-metrics"
	// MetricsServerClusterRoleName is the name for the metrics server cluster role.
	MetricsServerClusterRoleName = "system:metrics-server"
	// PrometheusClusterRoleName is the name for the Prometheus cluster role.
	PrometheusClusterRoleName = "external-prometheus"
	// MachineControllerClusterRoleBindingName is the name for the MachineController ClusterRoleBinding.
	MachineControllerClusterRoleBindingName = "system:kubermatic-machine-controller"
	// OperatingSystemManagerClusterRoleBindingName is the name for the OperatingSystemManager ClusterRoleBinding.
	OperatingSystemManagerClusterRoleBindingName = "system:kubermatic-operating-system-manager"
	// KubeStateMetricsClusterRoleBindingName is the name for the KubeStateMetrics ClusterRoleBinding.
	KubeStateMetricsClusterRoleBindingName = "system:kubermatic-kube-state-metrics"
	// PrometheusClusterRoleBindingName is the name for the Prometheus ClusterRoleBinding.
	PrometheusClusterRoleBindingName = "system:external-prometheus"
	// MetricsServerResourceReaderClusterRoleBindingName is the name for the metrics server ClusterRoleBinding.
	MetricsServerResourceReaderClusterRoleBindingName = "system:metrics-server"
	// ClusterAutoscalerClusterRoleName is the name of the clusterrole for the cluster autoscaler.
	ClusterAutoscalerClusterRoleName = "system:kubermatic-cluster-autoscaler"
	// ClusterAutoscalerClusterRoleBindingName is the name of the clusterrolebinding for the CA.
	ClusterAutoscalerClusterRoleBindingName = "system:kubermatic-cluster-autoscaler"
	// KubernetesDashboardRoleName is the name of the role for the Kubernetes Dashboard.
	KubernetesDashboardRoleName = "system:kubernetes-dashboard"
	// KubernetesDashboardRoleBindingName is the name of the role binding for the Kubernetes Dashboard.
	KubernetesDashboardRoleBindingName = "system:kubernetes-dashboard"
	// MetricsScraperClusterRoleName is the name of the role for the dashboard-metrics-scraper.
	MetricsScraperClusterRoleName = "system:dashboard-metrics-scraper"
	// MetricsScraperClusterRoleBindingName is the name of the role binding for the dashboard-metrics-scraper.
	MetricsScraperClusterRoleBindingName = "system:dashboard-metrics-scraper"

	// EtcdPodDisruptionBudgetName is the name of the PDB for the etcd StatefulSet.
	EtcdPodDisruptionBudgetName = "etcd"
	// ApiserverPodDisruptionBudgetName is the name of the PDB for the apiserver deployment.
	ApiserverPodDisruptionBudgetName = "apiserver"
	// MetricsServerPodDisruptionBudgetName is the name of the PDB for the metrics-server deployment.
	MetricsServerPodDisruptionBudgetName = "metrics-server"

	// KubermaticNamespace is the main kubermatic namespace.
	KubermaticNamespace = "kubermatic"
	// KubermaticWebhookServiceName is the name of the kuberamtic webhook service in seed cluster.
	KubermaticWebhookServiceName = "kubermatic-webhook"
	// GatekeeperControllerDeploymentName is the name of the gatekeeper controller deployment.
	GatekeeperControllerDeploymentName = "gatekeeper-controller-manager"
	// GatekeeperAuditDeploymentName is the name of the gatekeeper audit deployment.
	GatekeeperAuditDeploymentName = "gatekeeper-audit"
	// GatekeeperWebhookServiceName is the name of the gatekeeper webhook service.
	GatekeeperWebhookServiceName = "gatekeeper-webhook-service"
	// GatekeeperWebhookServerCertSecretName is the name of the gatekeeper webhook cert secret name.
	GatekeeperWebhookServerCertSecretName = "gatekeeper-webhook-server-cert"
	// GatekeeperPodDisruptionBudgetName is the name of the PDB for the gatekeeper controller manager.
	GatekeeperPodDisruptionBudgetName = "gatekeeper-controller-manager"
	// GatekeeperRoleName is the name for the Gatekeeper role.
	GatekeeperRoleName = "gatekeeper-manager-role"
	// GatekeeperRoleBindingName is the name for the Gatekeeper rolebinding.
	GatekeeperRoleBindingName = "gatekeeper-manager-rolebinding"
	// GatekeeperServiceAccountName is the name for the Gatekeeper service account.
	GatekeeperServiceAccountName = "gatekeeper-admin"
	// GatekeeperNamespace is the main gatkeeper namespace where the gatekeeper config is stored.
	GatekeeperNamespace = "gatekeeper-system"
	// ExperimentalEnableMutation enables gatekeeper to validate created kubernetes resources and also modify them based on defined mutation policies.
	ExperimentalEnableMutation = false
	// AuditMatchKindOnly enables gatekeeper to only audit resources in OPA cache.
	AuditMatchKindOnly = false
	// ConstraintViolationsLimit defines the maximum number of audit violations reported on a constraint.
	ConstraintViolationsLimit = 20
	// GatekeeperExemptNamespaceLabel label key for exempting namespaces from Gatekeeper checks.
	GatekeeperExemptNamespaceLabel = "admission.gatekeeper.sh/ignore"
	// ClusterCloudCredentialsSecretName is the name the Secret in the cluster namespace that contains
	// the cloud provider credentials. This Secret is a copy of the credentials secret from the KKP
	// namespace (which has a dynamic name).
	ClusterCloudCredentialsSecretName = "cloud-credentials"

	// CloudInitSettingsNamespace are used in order to reach, authenticate and be authorized by the api server, to fetch
	// the machine  provisioning cloud-init.
	CloudInitSettingsNamespace = "cloud-init-settings"
	// DefaultOwnerReadOnlyMode represents file mode with read permission for owner only.
	DefaultOwnerReadOnlyMode = 0400

	// DefaultAllReadOnlyMode represents file mode with read permissions for all.
	DefaultAllReadOnlyMode = 0444

	// AppLabelKey defines the label key app which should be used within resources.
	AppLabelKey = "app"
	// ClusterLabelKey defines the label key for the cluster name.
	ClusterLabelKey = "cluster"
	// VersionLabel is the label containing the application's version.
	VersionLabel = "app.kubernetes.io/version"

	// EtcdClusterSize defines the size of the etcd to use.
	EtcdClusterSize = 3

	// RegistryK8SGCR defines the kubernetes specific docker registry at google.
	RegistryK8SGCR = "k8s.gcr.io"
	// RegistryK8S defines the (new) official registry hosted by the Kubernetes project.
	RegistryK8S = "registry.k8s.io"
	// RegistryEUGCR defines the docker registry at google EU.
	RegistryEUGCR = "eu.gcr.io"
	// RegistryUSGCR defines the docker registry at google US.
	RegistryUSGCR = "us.gcr.io"
	// RegistryGCR defines the kubernetes docker registry at google.
	RegistryGCR = "gcr.io"
	// RegistryDocker defines the default docker.io registry.
	RegistryDocker = "docker.io"
	// RegistryQuay defines the image registry from coreos/redhat - quay.
	RegistryQuay = "quay.io"
	// RegistryMCR defines the image registry at Microsoft.
	RegistryMCR = "mcr.microsoft.com"
	// RegistryAnexia defines the anexia specific docker registry.
	RegistryAnexia = "anx-cr.io"

	// TopologyKeyHostname defines the topology key for the node hostname.
	TopologyKeyHostname = "kubernetes.io/hostname"
	// TopologyKeyZone defines the topology key for the node's cloud provider zone.
	TopologyKeyZone = "topology.kubernetes.io/zone"

	// MachineCRDName defines the CRD name for machine objects.
	MachineCRDName = "machines.cluster.k8s.io"
	// MachineSetCRDName defines the CRD name for machineset objects.
	MachineSetCRDName = "machinesets.cluster.k8s.io"
	// MachineDeploymentCRDName defines the CRD name for machinedeployment objects.
	MachineDeploymentCRDName = "machinedeployments.cluster.k8s.io"
	// ClusterCRDName defines the CRD name for cluster objects.
	ClusterCRDName = "clusters.cluster.k8s.io"
	// GatekeeperConfigCRDName defines the CRD name for gatekeeper config objects.
	GatekeeperConfigCRDName = "configs.config.gatekeeper.sh"
	// GatekeeperConstraintTemplateCRDName defines the CRD name for gatekeeper constraint template objects.
	GatekeeperConstraintTemplateCRDName = "constrainttemplates.templates.gatekeeper.sh"
	// GatekeeperMutatorPodStatusCRDName defines the CRD name for gatekeeper MutatorPodStatus objects.
	GatekeeperMutatorPodStatusCRDName = "mutatorpodstatuses.status.gatekeeper.sh"
	// GatekeeperAssignCRDName defines the CRD name for gatekeeper assign objects.
	GatekeeperAssignCRDName = "assign.mutations.gatekeeper.sh"
	// GatekeeperAssignMetadataCRDName defines the CRD name for gatekeeper assign metadata objects.
	GatekeeperAssignMetadataCRDName = "assignmetadata.mutations.gatekeeper.sh"
	// GatekeeperConstraintPodStatusCRDName defines the CRD name for gatekeeper ConstraintPodStatus objects.
	GatekeeperConstraintPodStatusCRDName = "constraintpodstatuses.status.gatekeeper.sh"
	// GatekeeperConstraintTemplatePodStatusCRDName defines the CRD name for gatekeeper ConstraintTemplatePodStatus objects.
	GatekeeperConstraintTemplatePodStatusCRDName = "constrainttemplatepodstatuses.status.gatekeeper.sh"
	// GatekeeperModifySetCRDName defines the CRD name for gatekeeper modify set objects.
	GatekeeperModifySetCRDName = "modifyset.mutations.gatekeeper.sh"
	// GatekeeperProviderCRDName defines the CRD name for gatekeeper provider objects.
	GatekeeperProviderCRDName = "providers.externaldata.gatekeeper.sh"

	// MachineControllerMutatingWebhookConfigurationName is the name of the machine-controllers mutating webhook
	// configuration.
	MachineControllerMutatingWebhookConfigurationName = "machine-controller.kubermatic.io"
	// MachineControllerMutatingWebhookConfigurationName is the name of OSM's mutating webhook configuration.
	OperatingSystemManagerMutatingWebhookConfigurationName = "operating-system-manager.kubermatic.io"

	// GatekeeperValidatingWebhookConfigurationName is the name of the gatekeeper validating webhook
	// configuration.
	GatekeeperValidatingWebhookConfigurationName = "gatekeeper-validating-webhook-configuration"
	GatekeeperMutatingWebhookConfigurationName   = "gatekeeper-mutating-webhook-configuration"
	// InternalUserClusterAdminKubeconfigSecretName is the name of the secret containing an admin kubeconfig that can only be used from
	// within the seed cluster.
	InternalUserClusterAdminKubeconfigSecretName = "internal-admin-kubeconfig"
	// InternalUserClusterAdminKubeconfigCertUsername is the name of the user coming from kubeconfig cert.
	InternalUserClusterAdminKubeconfigCertUsername = "kubermatic-controllers"

	// IPVSProxyMode defines the ipvs kube-proxy mode.
	IPVSProxyMode = "ipvs"
	// IPTablesProxyMode defines the iptables kube-proxy mode.
	IPTablesProxyMode = "iptables"
	// EBPFProxyMode defines the eBPF proxy mode (disables kube-proxy and requires CNI support).
	EBPFProxyMode = "ebpf"

	// PodNodeSelectorAdmissionPlugin defines PodNodeSelector admission plugin.
	PodNodeSelectorAdmissionPlugin = "PodNodeSelector"

	// EventRateLimitAdmisionPlugin defines the EventRateLimit admission plugin.
	EventRateLimitAdmissionPlugin = "EventRateLimit"

	// KubeVirtInfraSecretName is the name for the secret containing the kubeconfig of the kubevirt infra cluster.
	KubeVirtInfraSecretName = "cloud-controller-manager-infra-kubeconfig"
	// KubeVirtInfraSecretKey infra kubeconfig.
	KubeVirtInfraSecretKey = "infra-kubeconfig"
	// KubeVirtCSISecretName is the name for the secret containing the kubeconfig of the kubevirt infra cluster for the CSI controller.
	KubeVirtCSISecretName = "csi-infra-kubeconfig"
	// KubeVirtCSISecretKey is the key in the previous secret.
	KubeVirtCSISecretKey = "kubeconfig"
	// KubeVirtCSINamespaceKey  is the key name of the field containing the infra cluster namespace in the CSI ConfigMap.
	KubeVirtCSINamespaceKey = "infraClusterNamespace"
	// KubeVirtCSIClusterLabelKey  is the key name of the field containing the infra cluster labels in the CSI ConfigMap.
	KubeVirtCSIClusterLabelKey = "infraClusterLabels"
	// KubeVirtCSIConfigMapName is the name of the configmap for the CSI controller.
	KubeVirtCSIConfigMapName = "csi-driver-config"
	// KubeVirtCSIControllerName is the name of the deployment of the CSI controller.
	KubeVirtCSIControllerName = "csi-controller"
	// KubeVirtCSIServiceAccountName is the name of the service account of the CSI controller.
	KubeVirtCSIServiceAccountName = "kubevirt-csi"
	// KubeVirtCSIClusterRoleName is the name of the deployment of the CSI controller.
	KubeVirtCSIClusterRoleName = "kubevirt-csi-controller"
	// KubeVirtCSIRoleBindingName is the name of the deployment of the CSI controller.
	KubeVirtCSIRoleBindingName = "csi-controller"

	// DefaultNodePortRange is a Kubernetes cluster's default nodeport range.
	DefaultNodePortRange = "30000-32767"
)

const (
	// CAKeySecretKey ca.key.
	CAKeySecretKey = "ca.key"
	// CACertSecretKey ca.crt.
	CACertSecretKey = "ca.crt"
	// ApiserverTLSKeySecretKey apiserver-tls.key.
	ApiserverTLSKeySecretKey = "apiserver-tls.key"
	// ApiserverTLSCertSecretKey apiserver-tls.crt.
	ApiserverTLSCertSecretKey = "apiserver-tls.crt"
	// KubeletClientKeySecretKey kubelet-client.key.
	KubeletClientKeySecretKey = "kubelet-client.key"
	// KubeletClientCertSecretKey kubelet-client.crt.
	KubeletClientCertSecretKey = "kubelet-client.crt"
	// ServiceAccountKeySecretKey sa.key.
	ServiceAccountKeySecretKey = "sa.key"
	// ServiceAccountKeyPublicKey is the public key for the service account signer key.
	ServiceAccountKeyPublicKey = "sa.pub"
	// KubeconfigSecretKey kubeconfig.
	KubeconfigSecretKey = "kubeconfig"
	// TokensSecretKey tokens.csv.
	TokensSecretKey = "tokens.csv"
	// ViewersTokenSecretKey viewersToken.
	ViewerTokenSecretKey = "viewerToken"
	// OpenVPNCACertKey cert.pem, must match CACertSecretKey, otherwise getClusterCAFromLister doesn't work as it has
	// the key hardcoded.
	OpenVPNCACertKey = CACertSecretKey
	// OpenVPNCAKeyKey key.pem, must match CAKeySecretKey, otherwise getClusterCAFromLister doesn't work as it has
	// the key hardcoded.
	OpenVPNCAKeyKey = CAKeySecretKey
	// OpenVPNServerKeySecretKey server.key.
	OpenVPNServerKeySecretKey = "server.key"
	// OpenVPNServerCertSecretKey server.crt.
	OpenVPNServerCertSecretKey = "server.crt"
	// OpenVPNInternalClientKeySecretKey client.key.
	OpenVPNInternalClientKeySecretKey = "client.key"
	// OpenVPNInternalClientCertSecretKey client.crt.
	OpenVPNInternalClientCertSecretKey = "client.crt"
	// EtcdTLSCertSecretKey etcd-tls.crt.
	EtcdTLSCertSecretKey = "etcd-tls.crt"
	// EtcdTLSKeySecretKey etcd-tls.key.
	EtcdTLSKeySecretKey = "etcd-tls.key"

	EtcdBackupAndRestoreS3AccessKeyIDKey        = "ACCESS_KEY_ID"
	EtcdBackupAndRestoreS3SecretKeyAccessKeyKey = "SECRET_ACCESS_KEY"

	EtcdRestoreS3BucketNameKey    = "BUCKET_NAME"
	EtcdRestoreS3EndpointKey      = "ENDPOINT"
	EtcdRestoreDefaultS3SEndpoint = "s3.amazonaws.com"

	// KubeconfigDefaultContextKey is the context key used for all kubeconfigs.
	KubeconfigDefaultContextKey = "default"

	// ApiserverEtcdClientCertificateCertSecretKey apiserver-etcd-client.crt.
	ApiserverEtcdClientCertificateCertSecretKey = "apiserver-etcd-client.crt"
	// ApiserverEtcdClientCertificateKeySecretKey apiserver-etcd-client.key.
	ApiserverEtcdClientCertificateKeySecretKey = "apiserver-etcd-client.key"

	// ApiserverProxyClientCertificateCertSecretKey apiserver-proxy-client.crt.
	ApiserverProxyClientCertificateCertSecretKey = "apiserver-proxy-client.crt"
	// ApiserverProxyClientCertificateKeySecretKey apiserver-proxy-client.key.
	ApiserverProxyClientCertificateKeySecretKey = "apiserver-proxy-client.key"

	// BackupEtcdClientCertificateCertSecretKey backup-etcd-client.crt.
	BackupEtcdClientCertificateCertSecretKey = "backup-etcd-client.crt"
	// BackupEtcdClientCertificateKeySecretKey backup-etcd-client.key.
	BackupEtcdClientCertificateKeySecretKey = "backup-etcd-client.key"

	// PrometheusClientCertificateCertSecretKey prometheus-client.crt.
	PrometheusClientCertificateCertSecretKey = "prometheus-client.crt"
	// PrometheusClientCertificateKeySecretKey prometheus-client.key.
	PrometheusClientCertificateKeySecretKey = "prometheus-client.key"

	// ServingCertSecretKey is the secret key for a generic serving cert.
	ServingCertSecretKey = "serving.crt"
	// ServingCertKeySecretKey is the secret key for the key of a generic serving cert.
	ServingCertKeySecretKey = "serving.key"

	// CloudConfigSecretKey is the secret key for cloud-config.
	CloudConfigSecretKey = "config"
	// NutanixCSIConfigSecretKey is the secret key for nutanix csi secret.
	NutanixCSIConfigSecretKey = "key"
	// NutanixCSIConfigSecretName is the secret key for nutanix csi secret.
	NutanixCSIConfigSecretName = "ntnx-secret"

	// VMwareCloudDirectorCSIConfigConfigMapKey is the key for VMware Cloud Director CSI configmap.
	VMwareCloudDirectorCSIConfigConfigMapKey = "vcloud-csi-config.yaml"
	// VMwareCloudDirectorCSIConfigConfigMapName is the name for VMware Cloud Director CSI configmap.
	VMwareCloudDirectorCSIConfigConfigMapName = "vcloud-csi-configmap"
)

const (
	minimumCertValidity30d = 30 * 24 * time.Hour
)

const (
	ExternalClusterKubeconfigPrefix = "kubeconfig-external-cluster"
	// KubeOneNamespacePrefix is the kubeone namespace prefix.
	KubeOneNamespacePrefix = "kubeone"
<<<<<<< HEAD
	// CredentialPrefix is the prefix used for the secrets containing cloud provider crednentials.
	CredentialPrefix = "credential"
	// KubeOne secret names.
	KubeOneSSHSecretPrefix      = "kubeone-ssh-external-cluster-"
	KubeOneManifestSecretPrefix = "kubeone-manifest-external-cluster-"
=======
	// KubeOne secret prefixes.
	// don't change this as these prefixes are used for rbac generation.
	KubeOneSSHSecretPrefix      = "ssh-kubeone-external-cluster"
	KubeOneManifestSecretPrefix = "manifest-kubeone-external-cluster"
>>>>>>> 9f594611
	// KubOne ConfigMap name.
	KubeOneScriptConfigMapName = "kubeone"
	// KubeOne secret keys.
	KubeOneManifest            = "manifest"
	KubeOneSSHPrivateKey       = "id_rsa"
	KubeOneSSHPassphrase       = "passphrase"
	ContainerRuntimeDocker     = "docker"
	ContainerRuntimeContainerd = "containerd"
	// KubeOne natively-supported providers.
	KubeOneAWS                 = "aws"
	KubeOneGCP                 = "gcp"
	KubeOneAzure               = "azure"
	KubeOneDigitalOcean        = "digitalocean"
	KubeOneHetzner             = "hetzner"
	KubeOneNutanix             = "nutanix"
	KubeOneVMwareCloudDirector = "vmwareCloudDirector"
	KubeOneOpenStack           = "openstack"
	KubeOneEquinix             = "equinix"
	KubeOneVSphere             = "vsphere"
	KubeOneImage               = "quay.io/kubermatic/kubeone"
	KubeOneImageTag            = "v1.5.3"
	KubeOneScript              = `
#!/usr/bin/env bash

eval ` + "`" + "ssh-agent" + "`" + ` > /dev/null
printf "#!/bin/sh\necho $PASSPHRASE" > script_returning_pass
chmod +x script_returning_pass
DISPLAY=1 SSH_ASKPASS="./script_returning_pass" ssh-add ~/.ssh/id_rsa > /dev/null 2> /dev/null
rm ${SSH_ASKPASS} -f
			`
)

const (
	AWSAccessKeyID          = "accessKeyId"
	AWSSecretAccessKey      = "secretAccessKey"
	AWSAssumeRoleARN        = "assumeRoleARN"
	AWSAssumeRoleExternalID = "assumeRoleExternalID"

	AzureTenantID       = "tenantID"
	AzureSubscriptionID = "subscriptionID"
	AzureClientID       = "clientID"
	AzureClientSecret   = "clientSecret"

	DigitaloceanToken = "token"

	GCPServiceAccount = "serviceAccount"

	HetznerToken = "token"

	OpenstackUsername                    = "username"
	OpenstackPassword                    = "password"
	OpenstackTenant                      = "tenant"
	OpenstackTenantID                    = "tenantID"
	OpenstackProject                     = "project"
	OpenstackProjectID                   = "projectID"
	OpenstackDomain                      = "domain"
	OpenstackApplicationCredentialID     = "applicationCredentialID"
	OpenstackApplicationCredentialSecret = "applicationCredentialSecret"
	OpenstackToken                       = "token"
	// Below OpenStack constant is added for KubeOne Clusters.
	OpenstackAuthURL = "authURL"
	OpenstackRegion  = "region"

	PacketAPIKey    = "apiKey"
	PacketProjectID = "projectID"

	KubeVirtKubeconfig = "kubeConfig"

	VsphereUsername                    = "username"
	VspherePassword                    = "password"
	VsphereInfraManagementUserUsername = "infraManagementUserUsername"
	VsphereInfraManagementUserPassword = "infraManagementUserPassword"
	// Below VSphere constant is added for KubeOne Clusters.
	VsphereServer = "server"

	AlibabaAccessKeyID     = "accessKeyId"
	AlibabaAccessKeySecret = "accessKeySecret"

	AnexiaToken = "token"

	NutanixUsername    = "username"
	NutanixPassword    = "password"
	NutanixCSIUsername = "csiUsername"
	NutanixCSIPassword = "csiPassword"
	NutanixProxyURL    = "proxyURL"
	// Below Nutanix constant are added for KubeOne Clusters.
	NutanixCSIEndpoint   = "csiEndpoint"
	NutanixClusterName   = "clusterName"
	NutanixAllowInsecure = "allowInsecure"
	NutanixEndpoint      = "endpoint"
	NutanixPort          = "port"

	// VMware Cloud Director provider constants.
	VMwareCloudDirectorUsername     = "username"
	VMwareCloudDirectorPassword     = "password"
	VMwareCloudDirectorOrganization = "organization"
	VMwareCloudDirectorVDC          = "vdc"
	VMwareCloudDirectorURL          = "url"

	ServiceAccountTokenType       = "kubernetes.io/service-account-token"
	ServiceAccountTokenAnnotation = "kubernetes.io/service-account.name"

	UserSSHKeys = "usersshkeys"
)

const (
	CoreDNSClusterRoleName         = "system:coredns"
	CoreDNSClusterRoleBindingName  = "system:coredns"
	CoreDNSServiceAccountName      = "coredns"
	CoreDNSServiceName             = "kube-dns"
	CoreDNSConfigMapName           = "coredns"
	CoreDNSDeploymentName          = "coredns"
	CoreDNSPodDisruptionBudgetName = "coredns"
)

const (
	EnvoyAgentConfigMapName                    = "envoy-agent"
	EnvoyAgentConfigFileName                   = "envoy.yaml"
	EnvoyAgentDaemonSetName                    = "envoy-agent"
	EnvoyAgentCreateInterfaceInitContainerName = "create-dummy-interface"
	EnvoyAgentAssignAddressContainerName       = "assign-address"
	EnvoyAgentDeviceSetupImage                 = "kubermatic/network-interface-manager"
	// Default tunneling agent IP address.
	DefaultTunnelingAgentIP = "100.64.30.10"
)

const (
	NodeLocalDNSServiceAccountName  = "node-local-dns"
	NodeLocalDNSConfigMapName       = "node-local-dns"
	NodeLocalDNSDaemonSetName       = "node-local-dns"
	DefaultNodeLocalDNSCacheEnabled = true
)

const (
	TokenBlacklist = "token-blacklist"
)

const (
	ExternalClusterIsImported         = "is-imported"
	ExternalClusterIsImportedTrue     = "true"
	ExternalClusterIsImportedFalse    = "false"
	ExternalClusterKubeconfig         = "kubeconfig"
	ExternalEKSClusterAccessKeyID     = "accessKeyId"
	ExternalEKSClusterSecretAccessKey = "secretAccessKey"
	ExternalGKEClusterSeriveAccount   = "serviceAccount"
	GKEUnspecifiedReleaseChannel      = "UNSPECIFIED"
	GKERapidReleaseChannel            = "RAPID"
	GKERegularReleaseChannel          = "REGULAR"
	GKEStableReleaseChannel           = "STABLE"
	ExternalAKSClusterTenantID        = "tenantID"
	ExternalAKSClusterSubscriptionID  = "subscriptionID"
	ExternalAKSClusterClientID        = "clientID"
	ExternalAKSClusterClientSecret    = "clientSecret"
	AKSNodepoolNameLabel              = "kubernetes.azure.com/agentpool"
	EKSNodeGroupNameLabel             = "eks.amazonaws.com/nodegroup"
	GKENodepoolNameLabel              = "cloud.google.com/gke-nodepool"
)

type AKSState string

const (
	CreatingAKSState  AKSState = "Creating"
	RunningAKSState   AKSState = "Running"
	StartingAKSState  AKSState = "Starting"
	StoppingAKSState  AKSState = "Stopping"
	SucceededAKSState AKSState = "Succeeded"
	StoppedAKSState   AKSState = "Stopped"
	FailedAKSState    AKSState = "Failed"
	DeletingAKSState  AKSState = "Deleting"
	UpgradingAKSState AKSState = "Upgrading"
)

type AKSMDState string

const (
	CreatingAKSMDState  AKSMDState = "Creating"
	SucceededAKSMDState AKSMDState = "Succeeded"
	RunningAKSMDState   AKSMDState = "Running"
	StoppedAKSMDState   AKSMDState = "Stopped"
	FailedAKSMDState    AKSMDState = "Failed"
	DeletingAKSMDState  AKSMDState = "Deleting"
	UpgradingAKSMDState AKSMDState = "Upgrading"
	UpdatingAKSMDState  AKSMDState = "Updating"
	ScalingAKSMDState   AKSMDState = "Scaling"
	StartingAKSMDState  AKSMDState = "Starting"
)

type EKSState string

const (
	CreatingEKSState EKSState = "CREATING"
	PendingEKSState  EKSState = "PENDING"
	ActiveEKSState   EKSState = "ACTIVE"
	UpdatingEKSState EKSState = "UPDATING"
	DeletingEKSState EKSState = "DELETING"
	FailedEKSState   EKSState = "FAILED"
)

type EKSMDState string

const (
	CreatingEKSMDState     EKSMDState = "CREATING"
	ActiveEKSMDState       EKSMDState = "ACTIVE"
	UpdatingEKSMDState     EKSMDState = "UPDATING"
	DeletingEKSMDState     EKSMDState = "DELETING"
	CreateFailedEKSMDState EKSMDState = "CREATE_FAILED"
	DeleteFailedEKSMDState EKSMDState = "DELETE_FAILED"
	DegradedEKSMDState     EKSMDState = "DEGRADED"
)

type GKEState string

const (
	ProvisioningGKEState GKEState = "PROVISIONING"
	RunningGKEState      GKEState = "RUNNING"
	ReconcilingGKEState  GKEState = "RECONCILING"
	StoppingGKEState     GKEState = "STOPPING"
	ErrorGKEState        GKEState = "ERROR"
	DegradedGKEState     GKEState = "DEGRADED"
	UnspecifiedGKEState  GKEState = "STATUS_UNSPECIFIED"
)

type GKEMDState string

const (
	ProvisioningGKEMDState     GKEMDState = "PROVISIONING"
	RunningGKEMDState          GKEMDState = "RUNNING"
	ReconcilingGKEMDState      GKEMDState = "RECONCILING"
	StoppingGKEMDState         GKEMDState = "STOPPING"
	ErrorGKEMDState            GKEMDState = "ERROR"
	RunningWithErrorGKEMDState GKEMDState = "RUNNING_WITH_ERROR"
	UnspecifiedGKEMDState      GKEMDState = "STATUS_UNSPECIFIED"
)

const (
	EtcdTrustedCAFile = "/etc/etcd/pki/ca/ca.crt"
	EtcdCertFile      = "/etc/etcd/pki/tls/etcd-tls.crt"
	EtcdKeyFile       = "/etc/etcd/pki/tls/etcd-tls.key"

	EtcdPeerCertFile = "/etc/etcd/pki/tls/etcd-tls.crt"
	EtcdPeerKeyFile  = "/etc/etcd/pki/tls/etcd-tls.key"

	EtcdClientCertFile = "/etc/etcd/pki/client/apiserver-etcd-client.crt"
	EtcdClientKeyFile  = "/etc/etcd/pki/client/apiserver-etcd-client.key"
)

const (
	// CSIMigrationWebhookName is the name of the csi-migration webhook service.
	CSIMigrationWebhookName = "csi-migration-webhook"
	// CSIMigrationWebhookSecretName defines the name of the secret containing the certificates for the csi-migration admission webhook.
	CSIMigrationWebhookSecretName = "csi-migration-webhook-certs"

	// CSIMigrationWebhookConfig is the name for the key that contains the webhook config.
	CSIMigrationWebhookConfig = "webhook.config"
	// CSIMigrationWebhookPort is the port used by the CSI-migration webhook.
	CSIMigrationWebhookPort = 8443
	// VsphereCSIMigrationWebhookConfigurationWebhookName is the webhook's name in the vSphere CSI_migration WebhookConfiguration.
	VsphereCSIMigrationWebhookConfigurationWebhookName = "validation.csi.vsphere.vmware.com"

	// CSISnapshotValidationWebhookConfigurationName part of kubernetes-csi external-snapshotter validation webhook.
	CSISnapshotValidationWebhookConfigurationName = "validation-webhook.snapshot.storage.k8s.io"
	// CSISnapshotValidationWebhookName part of kubernetes-csi external-snapshotter validation webhook.
	CSISnapshotValidationWebhookName = "snapshot-validation-service"

	CSISnapshotWebhookSecretName = "csi-snapshot-webhook-certs"
	// CSIWebhookServingCertCertKeyName is the name for the key that contains the cert.
	CSIWebhookServingCertCertKeyName = "cert.pem"
	// CSIWebhookServingCertKeyKeyName is the name for the key that contains the key.
	CSIWebhookServingCertKeyKeyName = "key.pem"
)

const (
	UserClusterMLANamespace = "mla-system"
	MLAComponentName        = "mla"

	MLALoggingAgentServiceAccountName     = "mla-logging-agent"
	MLALoggingAgentClusterRoleName        = "system:mla:mla-logging-agent"
	MLALoggingAgentClusterRoleBindingName = "system:mla:mla-logging-agent"
	MLALoggingAgentSecretName             = "mla-logging-agent"
	MLALoggingAgentDaemonSetName          = "mla-logging-agent"

	MLAMonitoringAgentConfigMapName          = "mla-monitoring-agent"
	MLAMonitoringAgentServiceAccountName     = "mla-monitoring-agent"
	MLAMonitoringAgentClusterRoleName        = "system:mla:mla-monitoring-agent"
	MLAMonitoringAgentClusterRoleBindingName = "system:mla:mla-monitoring-agent"
	MLAMonitoringAgentDeploymentName         = "mla-monitoring-agent"

	// MLAGatewayExternalServiceName is the name for the MLA Gateway external service.
	MLAGatewayExternalServiceName = "mla-gateway-ext"
	// MLAGatewaySNIPrefix is the URL prefix which identifies the MLA Gateway endpoint in the external URL if SNI expose strategy is used.
	MLAGatewaySNIPrefix = "mla-gateway."

	// MLAGatewayCASecretName is the name for the secret containing the MLA Gateway CA certificates.
	MLAGatewayCASecretName = "mla-gateway-ca"
	MLAGatewayCACertKey    = CACertSecretKey
	MLAGatewayCAKeyKey     = CAKeySecretKey

	// MLAGatewayCertificatesSecretName is the name for the secret containing the MLA Gateway certificates.
	MLAGatewayCertificatesSecretName = "mla-gateway-certificates"
	MLAGatewayKeySecretKey           = "gateway.key"
	MLAGatewayCertSecretKey          = "gateway.crt"

	// MLAMonitoringAgentCertificatesSecretName is the name for the secret containing the Monitoring Agent (grafana-agent) client certificates.
	MLAMonitoringAgentCertificatesSecretName = "monitoring-agent-certificates"
	MLAMonitoringAgentCertificateCommonName  = "grafana-agent"
	MLAMonitoringAgentClientKeySecretKey     = "client.key"
	MLAMonitoringAgentClientCertSecretKey    = "client.crt"
	MLAMonitoringAgentClientCertMountPath    = "/etc/ssl/mla"

	// MLALoggingAgentCertificatesSecretName is the name for the secret containing the Logging Agent client certificates.
	MLALoggingAgentCertificatesSecretName = "logging-agent-certificates"
	MLALoggingAgentCertificateCommonName  = "logging-agent"
	MLALoggingAgentClientKeySecretKey     = "client.key"
	MLALoggingAgentClientCertSecretKey    = "client.crt"
	MLALoggingAgentClientCertMountPath    = "/etc/ssl/mla"

	AlertmanagerName                    = "alertmanager"
	DefaultAlertmanagerConfigSecretName = "alertmanager"
	AlertmanagerConfigSecretKey         = "alertmanager.yaml"
	DefaultAlertmanagerConfig           = `
template_files: {}
alertmanager_config: |
  route:
    receiver: 'null'
  receivers:
    - name: 'null'
`

	// MLAAdminSettingsName specifies a fixed name of the MLA admin settings custom resource in the cluster namespace.
	MLAAdminSettingsName = "mla-admin-settings"

	// Konnectivity.
	KonnectivityDeploymentName             = "konnectivity-agent"
	KonnectivityClusterRoleBindingName     = "system:konnectivity-server"
	KonnectivityClusterRoleBindingUsername = "system:konnectivity-server"
	KonnectivityServiceAccountName         = "system-konnectivity-agent"
	KonnectivityAgentContainer             = "konnectivity-agent"
	KonnectivityServerContainer            = "konnectivity-server"
	KonnectivityAgentToken                 = "system-konnectivity-agent-token"
	KonnectivityProxyServiceName           = "konnectivity-server"
	KonnectivityProxyTLSSecretName         = "konnectivityproxy-tls"
	KonnectivityKubeconfigSecretName       = "konnectivity-kubeconfig"
	KonnectivityServerConf                 = "konnectivity-server.conf"
	KonnectivityKubeApiserverEgress        = "kube-apiserver-egress"
	KonnectivityUDS                        = "konnectivity-uds"
	KonnectivityPodDisruptionBudgetName    = "konnectivity-agent"
)

const (
	// Legacy Prometheus resource names, used only for cleanup/migration purposes.
	UserClusterLegacyPrometheusConfigMapName          = "prometheus"
	UserClusterLegacyPrometheusServiceAccountName     = "prometheus"
	UserClusterLegacyPrometheusClusterRoleName        = "system:mla:prometheus"
	UserClusterLegacyPrometheusClusterRoleBindingName = "system:mla:prometheus"
	UserClusterLegacyPrometheusDeploymentName         = "prometheus"
	UserClusterLegacyPrometheusCertificatesSecretName = "prometheus-certificates"

	// Legacy Promtail resource names, used only for cleanup/migration purposes.
	UserClusterLegacyPromtailServiceAccountName     = "promtail"
	UserClusterLegacyPromtailClusterRoleName        = "system:mla:promtail"
	UserClusterLegacyPromtailClusterRoleBindingName = "system:mla:promtail"
	UserClusterLegacyPromtailSecretName             = "promtail"
	UserClusterLegacyPromtailDaemonSetName          = "promtail"
	UserClusterLegacyPromtailCertificatesSecretName = "promtail-certificates"
)

const (
	NetworkPolicyDefaultDenyAllEgress          = "default-deny-all-egress"
	NetworkPolicyEtcdAllow                     = "etcd-allow"
	NetworkPolicyDNSAllow                      = "dns-allow"
	NetworkPolicyOpenVPNServerAllow            = "openvpn-server-allow"
	NetworkPolicyMachineControllerWebhookAllow = "machine-controller-webhook-allow"
	NetworkPolicyUserClusterWebhookAllow       = "usercluster-webhook-allow"
	NetworkPolicyMetricsServerAllow            = "metrics-server-allow"
	NetworkPolicyClusterExternalAddrAllow      = "cluster-external-addr-allow"
	NetworkPolicyOIDCIssuerAllow               = "oidc-issuer-allow"
)

const (
	UserClusterWebhookDeploymentName        = "usercluster-webhook"
	UserClusterWebhookServiceName           = "usercluster-webhook"
	UserClusterWebhookServingCertSecretName = "usercluster-webhook-serving-cert"
	UserClusterWebhookSeedListenPort        = 443
	UserClusterWebhookUserListenPort        = 6443
)

const (
	// DefaultClusterPodsCIDRIPv4 is the default network range from which IPv4 POD networks are allocated.
	DefaultClusterPodsCIDRIPv4 = "172.25.0.0/16"
	// DefaultClusterPodsCIDRIPv4KubeVirt is the default network range from which IPv4 POD networks are allocated for KubeVirt clusters.
	DefaultClusterPodsCIDRIPv4KubeVirt = "172.26.0.0/16"
	// DefaultClusterPodsCIDRIPv6 is the default network range from which IPv6 POD networks are allocated.
	DefaultClusterPodsCIDRIPv6 = "fd01::/48"

	// DefaultClusterServicesCIDRIPv4 is the default network range from which IPv4 service VIPs are allocated.
	DefaultClusterServicesCIDRIPv4 = "10.240.16.0/20"
	// DefaultClusterServicesCIDRIPv4KubeVirt is the default network range from which IPv4 service VIPs are allocated for KubeVirt clusters.
	DefaultClusterServicesCIDRIPv4KubeVirt = "10.241.0.0/20"
	// DefaultClusterServicesCIDRIPv6 is the default network range from which IPv6 service VIPs are allocated.
	DefaultClusterServicesCIDRIPv6 = "fd02::/120"

	// DefaultNodeCIDRMaskSizeIPv4 is the default mask size used to address the nodes within provided IPv4 Pods CIDR.
	DefaultNodeCIDRMaskSizeIPv4 = 24
	// DefaultNodeCIDRMaskSizeIPv6 is the default mask size used to address the nodes within provided IPv6 Pods CIDR.
	DefaultNodeCIDRMaskSizeIPv6 = 64
)

const (
	// IPv4MatchAnyCIDR is the CIDR used for matching with any IPv4 address.
	IPv4MatchAnyCIDR = "0.0.0.0/0"
	// IPv6MatchAnyCIDR is the CIDR used for matching with any IPv6 address.
	IPv6MatchAnyCIDR = "::/0"
)

const (
	ApplicationCacheVolumeName = "applications-cache"
	ApplicationCacheMountPath  = "/applications-cache"
)

var DefaultApplicationCacheSize = resource.MustParse("300Mi")

// GetApplicationCacheSize return the application cache size if defined, otherwise fallback to the default size.
func GetApplicationCacheSize(appSettings *kubermaticv1.ApplicationSettings) *resource.Quantity {
	if appSettings == nil || appSettings.CacheSize == nil {
		return &DefaultApplicationCacheSize
	}
	return appSettings.CacheSize
}

// List of allowed TLS cipher suites.
var allowedTLSCipherSuites = []string{
	// TLS 1.3 cipher suites
	"TLS_AES_128_GCM_SHA256",
	"TLS_AES_256_GCM_SHA384",
	"TLS_CHACHA20_POLY1305_SHA256",
	// TLS 1.0 - 1.2 cipher suites
	"TLS_ECDHE_ECDSA_WITH_AES_128_GCM_SHA256",
	"TLS_ECDHE_ECDSA_WITH_AES_256_GCM_SHA384",
	"TLS_ECDHE_ECDSA_WITH_CHACHA20_POLY1305",
	"TLS_ECDHE_RSA_WITH_AES_128_GCM_SHA256",
	"TLS_ECDHE_RSA_WITH_AES_256_GCM_SHA384",
	"TLS_ECDHE_RSA_WITH_CHACHA20_POLY1305",
}

// ECDSAKeyPair is a ECDSA x509 certificate and private key.
type ECDSAKeyPair struct {
	Key  *ecdsa.PrivateKey
	Cert *x509.Certificate
}

// Requirements are how much resources are needed by containers in the pod.
type Requirements struct {
	Name     string                       `json:"name,omitempty"`
	Requires *corev1.ResourceRequirements `json:"requires,omitempty"`
}

// GetAllowedTLSCipherSuites returns a list of allowed TLS cipher suites.
func GetAllowedTLSCipherSuites() []string {
	return allowedTLSCipherSuites
}

// GetClusterExternalIP returns a net.IP for the given Cluster.
func GetClusterExternalIP(cluster *kubermaticv1.Cluster) (*net.IP, error) {
	address := cluster.Status.Address

	ip := net.ParseIP(address.IP)
	if ip == nil {
		return nil, fmt.Errorf("failed to create a net.IP object from the external cluster IP '%s'", address.IP)
	}
	return &ip, nil
}

// GetClusterRef returns a metav1.OwnerReference for the given Cluster.
func GetClusterRef(cluster *kubermaticv1.Cluster) metav1.OwnerReference {
	gv := kubermaticv1.SchemeGroupVersion
	return *metav1.NewControllerRef(cluster, gv.WithKind("Cluster"))
}

// GetProjectRef returns a metav1.OwnerReference for the given Project.
func GetProjectRef(project *kubermaticv1.Project) metav1.OwnerReference {
	gv := kubermaticv1.SchemeGroupVersion
	return *metav1.NewControllerRef(project, gv.WithKind(kubermaticv1.ProjectKindName))
}

// GetEtcdRestoreRef returns a metav1.OwnerReference for the given EtcdRestore.
func GetEtcdRestoreRef(restore *kubermaticv1.EtcdRestore) metav1.OwnerReference {
	gv := kubermaticv1.SchemeGroupVersion
	return *metav1.NewControllerRef(restore, gv.WithKind(kubermaticv1.EtcdRestoreKindName))
}

// Int32 returns a pointer to the int32 value passed in.
func Int32(v int32) *int32 {
	return &v
}

// Int64 returns a pointer to the int64 value passed in.
func Int64(v int64) *int64 {
	return &v
}

// Bool returns a pointer to the bool value passed in.
func Bool(v bool) *bool {
	return &v
}

// String returns a pointer to the string value passed in.
func String(v string) *string {
	return &v
}

// UserClusterDNSResolverIP returns the 9th usable IP address
// from the first Service CIDR block from ClusterNetwork spec.
// This is by convention the IP address of the DNS resolver.
// Returns "" on error.
func UserClusterDNSResolverIP(cluster *kubermaticv1.Cluster) (string, error) {
	if len(cluster.Spec.ClusterNetwork.Services.CIDRBlocks) == 0 {
		return "", fmt.Errorf("failed to get cluster dns ip for cluster `%s`: empty CIDRBlocks", cluster.Name)
	}
	block := cluster.Spec.ClusterNetwork.Services.CIDRBlocks[0]
	_, ipnet, err := net.ParseCIDR(block)
	if err != nil {
		return "", fmt.Errorf("failed to get cluster dns ip for cluster `%s`: %w", block, err)
	}
	ip := ipnet.IP
	ip[len(ip)-1] = ip[len(ip)-1] + 10
	return ip.String(), nil
}

// InClusterApiserverIP returns the first usable IP of the service cidr.
// Its the in cluster IP for the apiserver.
func InClusterApiserverIP(cluster *kubermaticv1.Cluster) (*net.IP, error) {
	if len(cluster.Spec.ClusterNetwork.Services.CIDRBlocks) == 0 {
		return nil, errors.New("no service cidr defined")
	}

	block := cluster.Spec.ClusterNetwork.Services.CIDRBlocks[0]
	_, ipnet, err := net.ParseCIDR(block)
	if err != nil {
		return nil, fmt.Errorf("invalid service cidr %s", block)
	}
	ip := ipnet.IP
	ip[len(ip)-1] = ip[len(ip)-1] + 1
	return &ip, nil
}

type userClusterDNSPolicyAndConfigData interface {
	Cluster() *kubermaticv1.Cluster
	ClusterIPByServiceName(name string) (string, error)
	IsKonnectivityEnabled() bool
}

// UserClusterDNSPolicyAndConfig returns a DNSPolicy and DNSConfig to configure Pods to use user cluster DNS.
func UserClusterDNSPolicyAndConfig(d userClusterDNSPolicyAndConfigData) (corev1.DNSPolicy, *corev1.PodDNSConfig, error) {
	if d.IsKonnectivityEnabled() {
		// custom DNS resolver in not needed in Konnectivity setup
		return corev1.DNSClusterFirst, nil, nil
	}
	// If Konnectivity is NOT enabled, we deploy a custom DNS resolver
	// for the user cluster in Seed. To use it, we set the DNS policy to DNSNone
	// and set the custom DNS resolver's CLusterIP in the DNSConfig.
	dnsConfigOptionNdots := "5"
	dnsConfigResolverIP, err := d.ClusterIPByServiceName(DNSResolverServiceName)
	if err != nil {
		return corev1.DNSNone, nil, err
	}
	if len(d.Cluster().Spec.ClusterNetwork.DNSDomain) == 0 {
		return corev1.DNSNone, nil, fmt.Errorf("invalid (empty) DNSDomain in ClusterNetwork spec for cluster %s", d.Cluster().Name)
	}
	return corev1.DNSNone, &corev1.PodDNSConfig{
		Nameservers: []string{dnsConfigResolverIP},
		Searches: []string{
			fmt.Sprintf("kube-system.svc.%s", d.Cluster().Spec.ClusterNetwork.DNSDomain),
			fmt.Sprintf("svc.%s", d.Cluster().Spec.ClusterNetwork.DNSDomain),
			d.Cluster().Spec.ClusterNetwork.DNSDomain,
		},
		Options: []corev1.PodDNSConfigOption{
			{
				Name:  "ndots",
				Value: &dnsConfigOptionNdots,
			},
		},
	}, nil
}

// BaseAppLabels returns the minimum required labels.
func BaseAppLabels(name string, additionalLabels map[string]string) map[string]string {
	labels := map[string]string{
		AppLabelKey: name,
	}
	for k, v := range additionalLabels {
		labels[k] = v
	}
	return labels
}

// AppClusterLabels returns the base app label + the cluster label. Additional labels can be included as well.
func AppClusterLabels(appName, clusterName string, additionalLabels map[string]string) map[string]string {
	podLabels := BaseAppLabels(appName, additionalLabels)
	podLabels["cluster"] = clusterName

	return podLabels
}

// CertWillExpireSoon returns if the certificate will expire in the next 30 days.
func CertWillExpireSoon(cert *x509.Certificate) bool {
	return time.Until(cert.NotAfter) < minimumCertValidity30d
}

// IsServerCertificateValidForAllOf validates if the given data is present in the given server certificate.
func IsServerCertificateValidForAllOf(cert *x509.Certificate, commonName string, altNames certutil.AltNames, ca *x509.Certificate) bool {
	if CertWillExpireSoon(cert) {
		return false
	}

	getIPStrings := func(inIps []net.IP) []string {
		s := make([]string, len(inIps))
		for i, ip := range inIps {
			s[i] = ip.String()
		}
		return s
	}

	if cert.Subject.CommonName != commonName {
		return false
	}

	certIPs := sets.NewString(getIPStrings(cert.IPAddresses)...)
	wantIPs := sets.NewString(getIPStrings(altNames.IPs)...)

	if !wantIPs.Equal(certIPs) {
		return false
	}

	wantDNSNames := sets.NewString(altNames.DNSNames...)
	certDNSNames := sets.NewString(cert.DNSNames...)

	if !wantDNSNames.Equal(certDNSNames) {
		return false
	}

	certPool := x509.NewCertPool()
	certPool.AddCert(ca)
	verifyOptions := x509.VerifyOptions{
		Roots:     certPool,
		KeyUsages: []x509.ExtKeyUsage{x509.ExtKeyUsageServerAuth},
	}
	if _, err := cert.Verify(verifyOptions); err != nil {
		kubermaticlog.Logger.Errorw("certificate verification failed", "cn", commonName, zap.Error(err))
		return false
	}

	return true
}

// IsClientCertificateValidForAllOf validates if the given data matches exactly the given client certificate
// (It also returns true if all given data is in the cert, but the cert has more organizations).
func IsClientCertificateValidForAllOf(cert *x509.Certificate, commonName string, organizations []string, ca *x509.Certificate) bool {
	if CertWillExpireSoon(cert) {
		return false
	}

	if cert.Subject.CommonName != commonName {
		return false
	}

	wantOrganizations := sets.NewString(organizations...)
	certOrganizations := sets.NewString(cert.Subject.Organization...)

	if !wantOrganizations.Equal(certOrganizations) {
		return false
	}

	certPool := x509.NewCertPool()
	certPool.AddCert(ca)
	verifyOptions := x509.VerifyOptions{
		Roots:     certPool,
		KeyUsages: []x509.ExtKeyUsage{x509.ExtKeyUsageClientAuth},
	}
	if _, err := cert.Verify(verifyOptions); err != nil {
		kubermaticlog.Logger.Errorw("certificate verification failed", "cn", commonName, zap.Error(err))
		return false
	}

	return true
}

func getECDSAClusterCAFromLister(ctx context.Context, namespace, name string, client ctrlruntimeclient.Client) (*ECDSAKeyPair, error) {
	cert, key, err := getClusterCAFromLister(ctx, namespace, name, client)
	if err != nil {
		return nil, err
	}
	ecdsaKey, isECDSAKey := key.(*ecdsa.PrivateKey)
	if !isECDSAKey {
		return nil, errors.New("key is not a ECDSA key")
	}
	return &ECDSAKeyPair{Cert: cert, Key: ecdsaKey}, nil
}

func getRSAClusterCAFromLister(ctx context.Context, namespace, name string, client ctrlruntimeclient.Client) (*triple.KeyPair, error) {
	cert, key, err := getClusterCAFromLister(ctx, namespace, name, client)
	if err != nil {
		return nil, err
	}
	rsaKey, isRSAKey := key.(*rsa.PrivateKey)
	if !isRSAKey {
		return nil, errors.New("key is not a RSA key")
	}
	return &triple.KeyPair{Cert: cert, Key: rsaKey}, nil
}

// getClusterCAFromLister returns the CA of the cluster from the lister.
func getClusterCAFromLister(ctx context.Context, namespace, name string, client ctrlruntimeclient.Client) (*x509.Certificate, interface{}, error) {
	caSecret := &corev1.Secret{}
	caSecretKey := types.NamespacedName{Namespace: namespace, Name: name}
	if err := client.Get(ctx, caSecretKey, caSecret); err != nil {
		return nil, nil, fmt.Errorf("unable to check if a CA cert already exists: %w", err)
	}

	certs, err := certutil.ParseCertsPEM(caSecret.Data[CACertSecretKey])
	if err != nil {
		return nil, nil, fmt.Errorf("got an invalid cert from the CA secret %s: %w", caSecretKey, err)
	}

	if len(certs) != 1 {
		return nil, nil, fmt.Errorf("did not find exactly one but %v certificates in the CA secret", len(certs))
	}

	key, err := triple.ParsePrivateKeyPEM(caSecret.Data[CAKeySecretKey])
	if err != nil {
		return nil, nil, fmt.Errorf("got an invalid private key from the CA secret %s: %w", caSecretKey, err)
	}

	return certs[0], key, nil
}

// GetCABundleFromFile returns the CA bundle from a file.
func GetCABundleFromFile(file string) ([]*x509.Certificate, error) {
	rawData, err := os.ReadFile(file)
	if err != nil {
		return nil, fmt.Errorf("failed to read file %q: %w", file, err)
	}

	caCerts, err := certutil.ParseCertsPEM(rawData)
	if err != nil {
		return nil, fmt.Errorf("got an invalid cert: %w", err)
	}

	return caCerts, nil
}

// GetClusterRootCA returns the root CA of the cluster from the lister.
func GetClusterRootCA(ctx context.Context, namespace string, client ctrlruntimeclient.Client) (*triple.KeyPair, error) {
	return getRSAClusterCAFromLister(ctx, namespace, CASecretName, client)
}

// GetClusterFrontProxyCA returns the frontproxy CA of the cluster from the lister.
func GetClusterFrontProxyCA(ctx context.Context, namespace string, client ctrlruntimeclient.Client) (*triple.KeyPair, error) {
	return getRSAClusterCAFromLister(ctx, namespace, FrontProxyCASecretName, client)
}

// GetOpenVPNCA returns the OpenVPN CA of the cluster from the lister.
func GetOpenVPNCA(ctx context.Context, namespace string, client ctrlruntimeclient.Client) (*ECDSAKeyPair, error) {
	return getECDSAClusterCAFromLister(ctx, namespace, OpenVPNCASecretName, client)
}

// GetMLAGatewayCA returns the MLA Gateway CA of the cluster from the lister.
func GetMLAGatewayCA(ctx context.Context, namespace string, client ctrlruntimeclient.Client) (*ECDSAKeyPair, error) {
	return getECDSAClusterCAFromLister(ctx, namespace, MLAGatewayCASecretName, client)
}

// ClusterIPForService returns the cluster ip for the given service.
func ClusterIPForService(name, namespace string, serviceLister corev1lister.ServiceLister) (*net.IP, error) {
	service, err := serviceLister.Services(namespace).Get(name)
	if err != nil {
		return nil, fmt.Errorf("could not get service %s/%s from lister: %w", namespace, name, err)
	}

	if service.Spec.ClusterIP == "" {
		return nil, errors.New("service has no ClusterIP")
	}

	ip := net.ParseIP(service.Spec.ClusterIP)
	if ip == nil {
		return nil, fmt.Errorf("service %s/%s has no valid cluster ip (\"%s\"): %w", namespace, name, service.Spec.ClusterIP, err)
	}

	return &ip, nil
}

// GetAbsoluteServiceDNSName returns the absolute DNS name for the given service and the given cluster. Absolute means a trailing dot will be appended to the DNS name.
func GetAbsoluteServiceDNSName(service, namespace string) string {
	return fmt.Sprintf("%s.%s.svc.cluster.local.", service, namespace)
}

// SecretRevision returns the resource version of the Secret specified by name.
func SecretRevision(ctx context.Context, key types.NamespacedName, client ctrlruntimeclient.Client) (string, error) {
	secret := &corev1.Secret{}
	if err := client.Get(ctx, key, secret); err != nil {
		return "", fmt.Errorf("could not get Secret %s: %w", key, err)
	}
	return secret.ResourceVersion, nil
}

// ConfigMapRevision returns the resource version of the ConfigMap specified by name.
func ConfigMapRevision(ctx context.Context, key types.NamespacedName, client ctrlruntimeclient.Client) (string, error) {
	cm := &corev1.ConfigMap{}
	if err := client.Get(ctx, key, cm); err != nil {
		return "", fmt.Errorf("could not get ConfigMap %s: %w", key, err)
	}
	return cm.ResourceVersion, nil
}

// VolumeRevisionLabels returns a set of labels for the given volumes, with one label per
// ConfigMap or Secret, containing the objects' revisions.
// When used for pod template labels, this will force pods being restarted as soon as one
// of the secrets/configmaps get updated.
func VolumeRevisionLabels(
	ctx context.Context,
	client ctrlruntimeclient.Client,
	namespace string,
	volumes []corev1.Volume,
) (map[string]string, error) {
	labels := make(map[string]string)

	for _, v := range volumes {
		if v.VolumeSource.Secret != nil {
			key := types.NamespacedName{Namespace: namespace, Name: v.VolumeSource.Secret.SecretName}
			revision, err := SecretRevision(ctx, key, client)
			if err != nil {
				return nil, err
			}
			labels[fmt.Sprintf("%s-secret-revision", v.VolumeSource.Secret.SecretName)] = revision
		}
		if v.VolumeSource.ConfigMap != nil {
			key := types.NamespacedName{Namespace: namespace, Name: v.VolumeSource.ConfigMap.Name}
			revision, err := ConfigMapRevision(ctx, key, client)
			if err != nil {
				return nil, err
			}
			labels[fmt.Sprintf("%s-configmap-revision", v.VolumeSource.ConfigMap.Name)] = revision
		}
	}

	return labels, nil
}

// GetPodTemplateLabels is a specialized version of VolumeRevisionLabels that adds additional
// typical labels like app and cluster names.
func GetPodTemplateLabels(
	ctx context.Context,
	client ctrlruntimeclient.Client,
	appName, clusterName, namespace string,
	volumes []corev1.Volume,
	additionalLabels map[string]string,
) (map[string]string, error) {
	podLabels := AppClusterLabels(appName, clusterName, additionalLabels)

	volumeLabels, err := VolumeRevisionLabels(ctx, client, namespace, volumes)
	if err != nil {
		return nil, err
	}

	for k, v := range volumeLabels {
		podLabels[k] = v
	}

	return podLabels, nil
}

func GetHTTPProxyEnvVarsFromSeed(seed *kubermaticv1.Seed, inClusterAPIServerURL string) []corev1.EnvVar {
	if seed.Spec.ProxySettings.Empty() {
		return nil
	}
	var envVars []corev1.EnvVar

	if !seed.Spec.ProxySettings.HTTPProxy.Empty() {
		value := seed.Spec.ProxySettings.HTTPProxy.String()
		envVars = []corev1.EnvVar{
			{
				Name:  "HTTP_PROXY",
				Value: value,
			},
			{
				Name:  "HTTPS_PROXY",
				Value: value,
			},
			{
				Name:  "http_proxy",
				Value: value,
			},
			{
				Name:  "https_proxy",
				Value: value,
			},
		}
	}

	noProxyValue := inClusterAPIServerURL
	if !seed.Spec.ProxySettings.NoProxy.Empty() {
		noProxyValue += "," + seed.Spec.ProxySettings.NoProxy.String()
	}
	envVars = append(envVars,
		corev1.EnvVar{Name: "NO_PROXY", Value: noProxyValue},
		corev1.EnvVar{Name: "no_proxy", Value: noProxyValue},
	)

	return envVars
}

// SetResourceRequirements sets resource requirements on provided slice of containers.
// The highest priority has requirements provided using overrides, then requirements provided by the vpa-updater
// (if VPA is enabled), and at the end provided default requirements for a given resource.
func SetResourceRequirements(containers []corev1.Container, defaultRequirements, overrides map[string]*corev1.ResourceRequirements, annotations map[string]string) error {
	// do not accidentally modify the map of default requirements
	requirements := map[string]*corev1.ResourceRequirements{}
	for k, v := range defaultRequirements {
		requirements[k] = v.DeepCopy()
	}

	val, ok := annotations[kubermaticv1.UpdatedByVPALabelKey]
	if ok && val != "" {
		var req []Requirements
		err := json.Unmarshal([]byte(val), &req)
		if err != nil {
			return fmt.Errorf("failed to unmarshal resource requirements provided by vpa from annotation %s: %w", kubermaticv1.UpdatedByVPALabelKey, err)
		}
		for _, r := range req {
			requirements[r.Name] = r.Requires
		}
	}
	for k, v := range overrides {
		defaultRequirement := defaultRequirements[k]
		if v.Requests == nil && defaultRequirement != nil {
			v.Requests = defaultRequirement.Requests
		}
		if v.Limits == nil && defaultRequirement != nil {
			v.Limits = defaultRequirement.Limits
		}

		requirements[k] = v.DeepCopy()
	}

	for i := range containers {
		if requirements[containers[i].Name] != nil {
			containers[i].Resources = *requirements[containers[i].Name]
		}
	}

	return nil
}

func GetOverrides(componentSettings kubermaticv1.ComponentSettings) map[string]*corev1.ResourceRequirements {
	r := map[string]*corev1.ResourceRequirements{}
	if componentSettings.Apiserver.Resources != nil {
		r[ApiserverDeploymentName] = componentSettings.Apiserver.Resources.DeepCopy()
	}
	if componentSettings.KonnectivityProxy.Resources != nil {
		r[KonnectivityServerContainer] = componentSettings.KonnectivityProxy.Resources.DeepCopy()
	}
	if componentSettings.ControllerManager.Resources != nil {
		r[ControllerManagerDeploymentName] = componentSettings.ControllerManager.Resources.DeepCopy()
	}
	if componentSettings.Scheduler.Resources != nil {
		r[SchedulerDeploymentName] = componentSettings.Scheduler.Resources.DeepCopy()
	}
	if componentSettings.Etcd.Resources != nil {
		r[EtcdStatefulSetName] = componentSettings.Etcd.Resources.DeepCopy()
	}
	if componentSettings.Prometheus.Resources != nil {
		r[PrometheusStatefulSetName] = componentSettings.Prometheus.Resources.DeepCopy()
	}
	if componentSettings.NodePortProxyEnvoy.Resources.Requests != nil ||
		componentSettings.NodePortProxyEnvoy.Resources.Limits != nil {
		r[NodePortProxyEnvoyContainerName] = componentSettings.NodePortProxyEnvoy.Resources.DeepCopy()
	}

	return r
}

// SupportsFailureDomainZoneAntiAffinity checks if there are any nodes with the
// TopologyKeyZone label.
func SupportsFailureDomainZoneAntiAffinity(ctx context.Context, client ctrlruntimeclient.Client) (bool, error) {
	selector, err := labels.Parse(TopologyKeyZone)
	if err != nil {
		return false, fmt.Errorf("failed to parse selector: %w", err)
	}
	opts := &ctrlruntimeclient.ListOptions{
		LabelSelector: selector,
		Raw: &metav1.ListOptions{
			Limit: 1,
		},
	}

	nodeList := &corev1.NodeList{}
	if err := client.List(ctx, nodeList, opts); err != nil {
		return false, fmt.Errorf("failed to list nodes having the %s label: %w", TopologyKeyZone, err)
	}

	return len(nodeList.Items) != 0, nil
}

// BackupCABundleConfigMapName returns the name of the ConfigMap in the kube-system namespace
// that holds the CA bundle for a given cluster. As the CA bundle technically can be different
// per usercluster, this is not a constant.
func BackupCABundleConfigMapName(cluster *kubermaticv1.Cluster) string {
	return fmt.Sprintf("cluster-%s-ca-bundle", cluster.Name)
}

// GetEtcdRestoreS3Client returns an S3 client for downloading the backup for a given EtcdRestore.
// If the EtcdRestore doesn't reference a secret containing the credentials and endpoint and bucket name data,
// one can optionally be created from a well-known secret and configmap in kube-system, or from a specified backup destination.
func GetEtcdRestoreS3Client(ctx context.Context, restore *kubermaticv1.EtcdRestore, createSecretIfMissing bool, client ctrlruntimeclient.Client, cluster *kubermaticv1.Cluster,
	destination *kubermaticv1.BackupDestination) (*minio.Client, string, error) {
	secretData := make(map[string]string)

	if restore.Spec.BackupDownloadCredentialsSecret != "" {
		secret := &corev1.Secret{}
		if err := client.Get(ctx, types.NamespacedName{Namespace: cluster.Status.NamespaceName, Name: restore.Spec.BackupDownloadCredentialsSecret}, secret); err != nil {
			return nil, "", fmt.Errorf("failed to get BackupDownloadCredentialsSecret credentials secret %v: %w", restore.Spec.BackupDownloadCredentialsSecret, err)
		}

		for k, v := range secret.Data {
			secretData[k] = string(v)
		}
	} else {
		if !createSecretIfMissing {
			return nil, "", fmt.Errorf("BackupDownloadCredentialsSecret not set")
		}

		credsSecret := &corev1.Secret{}
		if err := client.Get(ctx, types.NamespacedName{Namespace: destination.Credentials.Namespace, Name: destination.Credentials.Name}, credsSecret); err != nil {
			return nil, "", fmt.Errorf("failed to get s3 credentials secret %v/%v: %w", destination.Credentials.Namespace, destination.Credentials.Name, err)
		}
		for k, v := range credsSecret.Data {
			secretData[k] = string(v)
		}
		secretData[EtcdRestoreS3BucketNameKey] = destination.BucketName
		secretData[EtcdRestoreS3EndpointKey] = destination.Endpoint

		creator := func(se *corev1.Secret) (*corev1.Secret, error) {
			if se.Data == nil {
				se.Data = map[string][]byte{}
			}
			for k, v := range secretData {
				se.Data[k] = []byte(v)
			}
			return se, nil
		}

		wrappedCreator := reconciling.SecretObjectWrapper(creator)
		wrappedCreator = reconciling.OwnerRefWrapper(GetEtcdRestoreRef(restore))(wrappedCreator)

		secretName := fmt.Sprintf("%s-backupdownload-%s", restore.Name, rand.String(10))

		if err := reconciling.EnsureNamedObject(
			ctx,
			types.NamespacedName{Namespace: cluster.Status.NamespaceName, Name: secretName},
			wrappedCreator, client, &corev1.Secret{}, false); err != nil {
			return nil, "", fmt.Errorf("failed to ensure Secret %s: %w", secretName, err)
		}

		oldRestore := restore.DeepCopy()
		restore.Spec.BackupDownloadCredentialsSecret = secretName
		if err := client.Patch(ctx, restore, ctrlruntimeclient.MergeFrom(oldRestore)); err != nil {
			return nil, "", fmt.Errorf("failed to write etcdrestore.backupDownloadCredentialsSecret: %w", err)
		}
	}

	accessKeyID := secretData[EtcdBackupAndRestoreS3AccessKeyIDKey]
	secretAccessKey := secretData[EtcdBackupAndRestoreS3SecretKeyAccessKeyKey]
	bucketName := secretData[EtcdRestoreS3BucketNameKey]
	endpoint := secretData[EtcdRestoreS3EndpointKey]

	if bucketName == "" {
		return nil, "", fmt.Errorf("s3 bucket name not set")
	}
	if endpoint == "" {
		endpoint = EtcdRestoreDefaultS3SEndpoint
	}

	caBundleConfigMap := &corev1.ConfigMap{}
	caBundleKey := types.NamespacedName{Namespace: metav1.NamespaceSystem, Name: BackupCABundleConfigMapName(cluster)}
	if err := client.Get(ctx, caBundleKey, caBundleConfigMap); err != nil {
		return nil, "", fmt.Errorf("failed to get CA bundle ConfigMap: %w", err)
	}
	bundle, ok := caBundleConfigMap.Data[CABundleConfigMapKey]
	if !ok {
		return nil, "", fmt.Errorf("ConfigMap does not contain key %q", CABundleConfigMapKey)
	}

	pool := x509.NewCertPool()
	if !pool.AppendCertsFromPEM([]byte(bundle)) {
		return nil, "", errors.New("CA bundle does not contain any valid certificates")
	}

	s3Client, err := s3.NewClient(endpoint, accessKeyID, secretAccessKey, pool)
	if err != nil {
		return nil, "", fmt.Errorf("error creating S3 client: %w", err)
	}
	s3Client.SetAppInfo("kubermatic", "v0.2")

	return s3Client, bucketName, nil
}

// GetClusterNodeCIDRMaskSizeIPv4 returns effective mask size used to address the nodes within provided IPv4 Pods CIDR.
func GetClusterNodeCIDRMaskSizeIPv4(cluster *kubermaticv1.Cluster) int32 {
	if cluster.Spec.ClusterNetwork.NodeCIDRMaskSizeIPv4 != nil {
		return *cluster.Spec.ClusterNetwork.NodeCIDRMaskSizeIPv4
	}
	return DefaultNodeCIDRMaskSizeIPv4
}

// GetClusterNodeCIDRMaskSizeIPv6 returns effective mask size used to address the nodes within provided IPv6 Pods CIDR.
func GetClusterNodeCIDRMaskSizeIPv6(cluster *kubermaticv1.Cluster) int32 {
	if cluster.Spec.ClusterNetwork.NodeCIDRMaskSizeIPv6 != nil {
		return *cluster.Spec.ClusterNetwork.NodeCIDRMaskSizeIPv6
	}
	return DefaultNodeCIDRMaskSizeIPv6
}

// GetNodePortsAllowedIPRanges returns effective CIDR range to be used for NodePort services for the given cluster
// and provided allowed IP ranges coming from provider-specific API.
func GetNodePortsAllowedIPRanges(cluster *kubermaticv1.Cluster, allowedIPRanges *kubermaticv1.NetworkRanges, allowedIPRange string) (res kubermaticv1.NetworkRanges) {
	if allowedIPRanges != nil {
		res.CIDRBlocks = append(res.CIDRBlocks, allowedIPRanges.CIDRBlocks...)
	}
	if allowedIPRange != "" {
		res.CIDRBlocks = append(res.CIDRBlocks, allowedIPRange)
	}
	if len(res.CIDRBlocks) == 0 {
		if cluster.IsIPv4Only() || cluster.IsDualStack() {
			res.CIDRBlocks = append(res.CIDRBlocks, IPv4MatchAnyCIDR)
		}
		if cluster.IsIPv6Only() || cluster.IsDualStack() {
			res.CIDRBlocks = append(res.CIDRBlocks, IPv6MatchAnyCIDR)
		}
	}
	return
}

// GetDefaultPodCIDRIPv4 returns the default IPv4 pod CIDR for the given provider.
func GetDefaultPodCIDRIPv4(provider kubermaticv1.ProviderType) string {
	if provider == kubermaticv1.KubevirtCloudProvider {
		// KubeVirt cluster can be provisioned on top of k8s cluster created by KKP
		// thus we have to avoid network collision
		return DefaultClusterPodsCIDRIPv4KubeVirt
	}
	return DefaultClusterPodsCIDRIPv4
}

// GetDefaultServicesCIDRIPv4 returns the default IPv4 services CIDR for the given provider.
func GetDefaultServicesCIDRIPv4(provider kubermaticv1.ProviderType) string {
	if provider == kubermaticv1.KubevirtCloudProvider {
		// KubeVirt cluster can be provisioned on top of k8s cluster created by KKP
		// thus we have to avoid network collision
		return DefaultClusterServicesCIDRIPv4KubeVirt
	}
	return DefaultClusterServicesCIDRIPv4
}

// GetDefaultProxyMode returns the default proxy mode for the given provider.
func GetDefaultProxyMode(provider kubermaticv1.ProviderType) string {
	if provider == kubermaticv1.HetznerCloudProvider {
		// IPVS causes issues with Hetzner's LoadBalancers, which should
		// be addressed via https://github.com/kubernetes/enhancements/pull/1392
		return IPTablesProxyMode
	}
	return IPVSProxyMode
}

// GetKubeletPreferredAddressTypes returns the preferred address types in the correct order to be used when
// contacting kubelet from the control plane.
func GetKubeletPreferredAddressTypes(cluster *kubermaticv1.Cluster, isKonnectivityEnabled bool) string {
	if cluster.Spec.Cloud.GCP != nil {
		return "InternalIP"
	}
	if cluster.IsDualStack() && cluster.Spec.Cloud.Hetzner != nil {
		// Due to https://github.com/hetznercloud/hcloud-cloud-controller-manager/issues/305
		// InternalIP needs to be preferred over ExternalIP in dual-stack Hetzner clusters
		return "InternalIP,ExternalIP"
	}
	if isKonnectivityEnabled {
		// KAS tries to connect to kubelet via konnectivity-agent in the user-cluster.
		// This request fails because of security policies disallow external traffic to the node.
		// So we prefer InternalIP for contacting kubelet when konnectivity is enabled.
		// Refer: https://github.com/kubermatic/kubermatic/pull/7504#discussion_r700992387
		return "InternalIP,ExternalIP"
	}
	return "ExternalIP,InternalIP"
}<|MERGE_RESOLUTION|>--- conflicted
+++ resolved
@@ -615,18 +615,12 @@
 	ExternalClusterKubeconfigPrefix = "kubeconfig-external-cluster"
 	// KubeOneNamespacePrefix is the kubeone namespace prefix.
 	KubeOneNamespacePrefix = "kubeone"
-<<<<<<< HEAD
 	// CredentialPrefix is the prefix used for the secrets containing cloud provider crednentials.
 	CredentialPrefix = "credential"
-	// KubeOne secret names.
-	KubeOneSSHSecretPrefix      = "kubeone-ssh-external-cluster-"
-	KubeOneManifestSecretPrefix = "kubeone-manifest-external-cluster-"
-=======
 	// KubeOne secret prefixes.
 	// don't change this as these prefixes are used for rbac generation.
 	KubeOneSSHSecretPrefix      = "ssh-kubeone-external-cluster"
 	KubeOneManifestSecretPrefix = "manifest-kubeone-external-cluster"
->>>>>>> 9f594611
 	// KubOne ConfigMap name.
 	KubeOneScriptConfigMapName = "kubeone"
 	// KubeOne secret keys.
