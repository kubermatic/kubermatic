/*
Copyright 2020 The Kubermatic Kubernetes Platform contributors.

Licensed under the Apache License, Version 2.0 (the "License");
you may not use this file except in compliance with the License.
You may obtain a copy of the License at

    http://www.apache.org/licenses/LICENSE-2.0

Unless required by applicable law or agreed to in writing, software
distributed under the License is distributed on an "AS IS" BASIS,
WITHOUT WARRANTIES OR CONDITIONS OF ANY KIND, either express or implied.
See the License for the specific language governing permissions and
limitations under the License.
*/

package cluster

import (
	"context"
	"crypto/x509"
	"errors"
	"fmt"

	apiv1 "k8c.io/kubermatic/v2/pkg/api/v1"
	kubermaticv1 "k8c.io/kubermatic/v2/pkg/apis/kubermatic/v1"
	"k8c.io/kubermatic/v2/pkg/defaulting"
	"k8c.io/kubermatic/v2/pkg/features"
	"k8c.io/kubermatic/v2/pkg/provider"
	"k8c.io/kubermatic/v2/pkg/provider/cloud"
	"k8c.io/kubermatic/v2/pkg/validation"
	"k8c.io/kubermatic/v2/pkg/version"

	"k8s.io/utils/pointer"
)

// Spec builds ClusterSpec kubermatic Custom Resource from API Cluster.
// The ClusterTemplate can be nil.
func Spec(ctx context.Context, apiCluster apiv1.Cluster, template *kubermaticv1.ClusterTemplate, seed *kubermaticv1.Seed, dc *kubermaticv1.Datacenter, config *kubermaticv1.KubermaticConfiguration, secretKeyGetter provider.SecretKeySelectorValueFunc, caBundle *x509.CertPool, features features.FeatureGate) (*kubermaticv1.ClusterSpec, error) {
	var userSSHKeysAgentEnabled = pointer.BoolPtr(true)
	if apiCluster.Spec.EnableUserSSHKeyAgent != nil {
		userSSHKeysAgentEnabled = apiCluster.Spec.EnableUserSSHKeyAgent
	}

	// Enable kubernetes-dashboard by default
	var kubernetesDashboardEnabled = true
	if apiCluster.Spec.KubernetesDashboard != nil {
		kubernetesDashboardEnabled = apiCluster.Spec.KubernetesDashboard.Enabled
	}

	// Enable OSM by default.
	var osmEnabled = pointer.BoolPtr(true)
	if apiCluster.Spec.EnableOperatingSystemManager != nil {
		osmEnabled = apiCluster.Spec.EnableOperatingSystemManager
	}

	spec := &kubermaticv1.ClusterSpec{
		HumanReadableName:                   apiCluster.Name,
		Cloud:                               apiCluster.Spec.Cloud,
		MachineNetworks:                     apiCluster.Spec.MachineNetworks,
		OIDC:                                apiCluster.Spec.OIDC,
		UpdateWindow:                        apiCluster.Spec.UpdateWindow,
		Version:                             apiCluster.Spec.Version,
		UsePodSecurityPolicyAdmissionPlugin: apiCluster.Spec.UsePodSecurityPolicyAdmissionPlugin,
		UsePodNodeSelectorAdmissionPlugin:   apiCluster.Spec.UsePodNodeSelectorAdmissionPlugin,
		UseEventRateLimitAdmissionPlugin:    apiCluster.Spec.UseEventRateLimitAdmissionPlugin,
		EnableUserSSHKeyAgent:               userSSHKeysAgentEnabled,
<<<<<<< HEAD
		EnableOperatingSystemManager:        osmEnabled,
		KubernetesDashboard: kubermaticv1.KubernetesDashboard{
=======
		EnableOperatingSystemManager:        apiCluster.Spec.EnableOperatingSystemManager,
		KubernetesDashboard: &kubermaticv1.KubernetesDashboard{
>>>>>>> b7b88671
			Enabled: kubernetesDashboardEnabled,
		},
		AuditLogging:                         apiCluster.Spec.AuditLogging,
		AdmissionPlugins:                     apiCluster.Spec.AdmissionPlugins,
		OPAIntegration:                       apiCluster.Spec.OPAIntegration,
		PodNodeSelectorAdmissionPluginConfig: apiCluster.Spec.PodNodeSelectorAdmissionPluginConfig,
		EventRateLimitConfig:                 apiCluster.Spec.EventRateLimitConfig,
		ServiceAccount:                       apiCluster.Spec.ServiceAccount,
		MLA:                                  apiCluster.Spec.MLA,
		ContainerRuntime:                     apiCluster.Spec.ContainerRuntime,
		CNIPlugin:                            apiCluster.Spec.CNIPlugin,
	}

	if apiCluster.Spec.ClusterNetwork != nil {
		spec.ClusterNetwork = *apiCluster.Spec.ClusterNetwork
	}

	cloudProvider, err := CloudProviderForCluster(spec, dc, secretKeyGetter, caBundle)
	if err != nil {
		return nil, err
	}

	if err := defaulting.DefaultClusterSpec(ctx, spec, template, seed, config, cloudProvider); err != nil {
		return nil, err
	}

	versionManager := version.NewFromConfiguration(config)

	if errs := validation.ValidateNewClusterSpec(ctx, spec, dc, cloudProvider, versionManager, features, nil).ToAggregate(); errs != nil {
		return spec, errs
	}

	return spec, nil
}

func CloudProviderForCluster(spec *kubermaticv1.ClusterSpec, dc *kubermaticv1.Datacenter, secretKeyGetter provider.SecretKeySelectorValueFunc, caBundle *x509.CertPool) (provider.CloudProvider, error) {
	providerName, err := provider.ClusterCloudProviderName(spec.Cloud)
	if err != nil {
		return nil, fmt.Errorf("invalid cloud spec: %w", err)
	}
	if providerName == "" {
		return nil, errors.New("cluster has no cloud provider")
	}

	return cloud.Provider(dc, secretKeyGetter, caBundle)
}<|MERGE_RESOLUTION|>--- conflicted
+++ resolved
@@ -65,13 +65,8 @@
 		UsePodNodeSelectorAdmissionPlugin:   apiCluster.Spec.UsePodNodeSelectorAdmissionPlugin,
 		UseEventRateLimitAdmissionPlugin:    apiCluster.Spec.UseEventRateLimitAdmissionPlugin,
 		EnableUserSSHKeyAgent:               userSSHKeysAgentEnabled,
-<<<<<<< HEAD
 		EnableOperatingSystemManager:        osmEnabled,
-		KubernetesDashboard: kubermaticv1.KubernetesDashboard{
-=======
-		EnableOperatingSystemManager:        apiCluster.Spec.EnableOperatingSystemManager,
 		KubernetesDashboard: &kubermaticv1.KubernetesDashboard{
->>>>>>> b7b88671
 			Enabled: kubernetesDashboardEnabled,
 		},
 		AuditLogging:                         apiCluster.Spec.AuditLogging,
