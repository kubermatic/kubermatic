--- conflicted
+++ resolved
@@ -1026,7 +1026,6 @@
 	return nil
 }
 
-<<<<<<< HEAD
 // KubermaticV1ConstraintCreator defines an interface to create/update Constraints
 type KubermaticV1ConstraintCreator = func(existing *kubermaticv1.Constraint) (*kubermaticv1.Constraint, error)
 
@@ -1049,7 +1048,21 @@
 	for _, get := range namedGetters {
 		name, create := get()
 		createObject := KubermaticV1ConstraintObjectWrapper(create)
-=======
+		createObject = createWithNamespace(createObject, namespace)
+		createObject = createWithName(createObject, name)
+
+		for _, objectModifier := range objectModifiers {
+			createObject = objectModifier(createObject)
+		}
+
+		if err := EnsureNamedObject(ctx, types.NamespacedName{Namespace: namespace, Name: name}, createObject, client, &kubermaticv1.Constraint{}, false); err != nil {
+			return fmt.Errorf("failed to ensure Constraint %s/%s: %v", namespace, name, err)
+		}
+	}
+
+	return nil
+}
+
 // KubermaticV1UserCreator defines an interface to create/update Users
 type KubermaticV1UserCreator = func(existing *kubermaticv1.User) (*kubermaticv1.User, error)
 
@@ -1072,21 +1085,15 @@
 	for _, get := range namedGetters {
 		name, create := get()
 		createObject := KubermaticV1UserObjectWrapper(create)
->>>>>>> 2144c34c
-		createObject = createWithNamespace(createObject, namespace)
-		createObject = createWithName(createObject, name)
-
-		for _, objectModifier := range objectModifiers {
-			createObject = objectModifier(createObject)
-		}
-
-<<<<<<< HEAD
-		if err := EnsureNamedObject(ctx, types.NamespacedName{Namespace: namespace, Name: name}, createObject, client, &kubermaticv1.Constraint{}, false); err != nil {
-			return fmt.Errorf("failed to ensure Constraint %s/%s: %v", namespace, name, err)
-=======
+		createObject = createWithNamespace(createObject, namespace)
+		createObject = createWithName(createObject, name)
+
+		for _, objectModifier := range objectModifiers {
+			createObject = objectModifier(createObject)
+		}
+
 		if err := EnsureNamedObject(ctx, types.NamespacedName{Namespace: namespace, Name: name}, createObject, client, &kubermaticv1.User{}, false); err != nil {
 			return fmt.Errorf("failed to ensure User %s/%s: %v", namespace, name, err)
->>>>>>> 2144c34c
 		}
 	}
 
