--- conflicted
+++ resolved
@@ -52,12 +52,8 @@
 
 const (
 	Name = "machine-controller"
-<<<<<<< HEAD
-	Tag  = "cc66623474011e702e7268759c9f584eb0a6a290"
-=======
 	// TODO: update to tagged machine-controller version.
-	Tag = "d41d7d9ce97ff62d7f3629495fce00c355e3ae53"
->>>>>>> 18c9e2d8
+	Tag = "cc66623474011e702e7268759c9f584eb0a6a290"
 )
 
 type machinecontrollerData interface {
