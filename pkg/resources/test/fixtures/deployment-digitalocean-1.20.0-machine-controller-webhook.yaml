--- conflicted
+++ resolved
@@ -54,11 +54,7 @@
         - name: no_proxy
           value: apiserver-external.cluster-de-test-01.svc.cluster.local.
         - name: PROBER_KUBECONFIG
-<<<<<<< HEAD
           value: /etc/kubernetes/worker-kubeconfig/kubeconfig
-=======
-          value: /etc/kubernetes/kubeconfig/kubeconfig
->>>>>>> a696af61
         image: docker.io/kubermatic/machine-controller:v1.41.0
         livenessProbe:
           failureThreshold: 8
