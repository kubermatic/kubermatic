--- conflicted
+++ resolved
@@ -152,6 +152,7 @@
 		}
 		vpcs = append(vpcs, vpc)
 	}
+
 	return vpcs, nil
 }
 
@@ -169,24 +170,20 @@
 
 	for _, i := range *data {
 		for _, r := range instanceTypesResults {
-<<<<<<< HEAD
-			if i.InstanceType == *r.InstanceType {
+			if ec2types.InstanceType(i.InstanceType) == r.InstanceType {
 				if len(architecture) > 0 {
 					if len(i.Arch) == 0 || i.Arch[0] != architecture {
 						continue
 					}
 				}
 
-=======
-			if ec2types.InstanceType(i.InstanceType) == r.InstanceType {
->>>>>>> c07a40bb
 				instanceTypes = append(instanceTypes, apiv2.EKSInstanceType{
-					Name:       i.InstanceType,
-					PrettyName: i.PrettyName,
-					Memory:     i.Memory,
-					VCPUs:      i.VCPU,
-					GPUs:       i.GPU,
-					Arch:       i.Arch[0],
+					Name:         i.InstanceType,
+					PrettyName:   i.PrettyName,
+					Memory:       i.Memory,
+					VCPUs:        i.VCPU,
+					GPUs:         i.GPU,
+					Architecture: i.Arch[0],
 				})
 				break
 			}
@@ -261,40 +258,7 @@
 	if err != nil {
 		return nil, err
 	}
-<<<<<<< HEAD
-	///
-	// var filters []*ec2service.Filter
-	// amiName := "AL2_x86_64"
-	// values := []*string{
-	// 	&amiName,
-	// }
-	// filter := &ec2service.Filter{
-	// 	Name: to.StringPtr("name"),
-	// 	Values: values,
-	// }
-	fmt.Println("////////////////////////")
-	// filters = append(filters, filter)
-	// out, err := client.EC2.DescribeImages(&ec2service.DescribeImagesInput{
-	// 	Filters: filters,
-	// })
-	out, err := client.EC2.DescribeImages(&ec2service.DescribeImagesInput{})
-	if err != nil {
-		return nil, err
-	}
-	for _, img := range out.Images {
-		// && *img.Name == "AL2_x86_64"
-		if *img.Architecture == "x86_64" {
-			fmt.Println("//////////////////////// name", *img.Name)
-			fmt.Println("//////////////////////// name", *img.ImageType)
-			fmt.Println("//////////////////////// name", *img.Architecture)
-		}
-		// fmt.Println("//////////////////////// Architecture", *img.Architecture)
-	}
-	//
-	rolesOutput, err := client.IAM.ListRoles(&iam.ListRolesInput{})
-=======
 	rolesOutput, err := client.IAM.ListRoles(ctx, &iam.ListRolesInput{})
->>>>>>> c07a40bb
 	if err != nil {
 		return nil, err
 	}
