--- conflicted
+++ resolved
@@ -796,13 +796,6 @@
 	}
 }
 
-<<<<<<< HEAD
-func TestDeleteDefaultConstraints(t *testing.T) {
-	t.Parallel()
-	testcases := []struct {
-		Name             string
-		CTToDeleteName   string
-=======
 func convertInternalToAPIConstraint(c *v1.Constraint) *apiv2.Constraint {
 	return &apiv2.Constraint{
 		Name: c.Name,
@@ -869,27 +862,79 @@
 	testcases := []struct {
 		Name             string
 		CTName           string
->>>>>>> 2b0f03e5
 		ExpectedResponse string
 		HTTPStatus       int
 		ExistingAPIUser  *apiv1.User
 		ExistingObjects  []ctrlruntimeclient.Object
 	}{
 		{
-<<<<<<< HEAD
+			Name:             "scenario 1: get existing default constraint",
+			CTName:           "ct1",
+			ExpectedResponse: `{"name":"ct1","spec":{"constraintType":"RequiredLabel","match":{"kinds":[{"kinds":["namespace"],"apiGroups":[""]}],"labelSelector":{},"namespaceSelector":{}},"parameters":{"labels":["gatekeeper","opa"]},"selector":{"providers":["aws","gcp"],"labelSelector":{"matchLabels":{"deployment":"prod","domain":"sales"},"matchExpressions":[{"key":"cluster","operator":"Exists"}]}}}}`,
+			HTTPStatus:       http.StatusOK,
+			ExistingAPIUser:  test.GenDefaultAPIUser(),
+			ExistingObjects: test.GenDefaultKubermaticObjects(
+				test.GenConstraint("ct1", kubermaticNamespace, "RequiredLabel"),
+				test.GenConstraint("ct2", kubermaticNamespace, "RequiredLabel"),
+			)},
+		{
+			Name:             "scenario 2: get non-existing default constraint",
+			CTName:           "missing",
+			ExpectedResponse: `{"error":{"code":404,"message":"constraints.kubermatic.k8s.io \"missing\" not found"}}`,
+			HTTPStatus:       http.StatusNotFound,
+			ExistingObjects: test.GenDefaultKubermaticObjects(
+				test.GenConstraint("ct1", kubermaticNamespace, "RequiredLabel"),
+				test.GenConstraint("ct2", kubermaticNamespace, "RequiredLabel"),
+			),
+			ExistingAPIUser: test.GenDefaultAPIUser(),
+		},
+	}
+	for _, tc := range testcases {
+		t.Run(tc.Name, func(t *testing.T) {
+
+			req := httptest.NewRequest("GET", fmt.Sprintf("/api/v2/constraints/%s", tc.CTName), strings.NewReader(""))
+			res := httptest.NewRecorder()
+
+			ep, err := test.CreateTestEndpoint(*tc.ExistingAPIUser, nil, tc.ExistingObjects, nil, nil, hack.NewTestRouting)
+			if err != nil {
+				t.Fatalf("failed to create test endpoint due to %v", err)
+			}
+
+			ep.ServeHTTP(res, req)
+
+			if res.Code != tc.HTTPStatus {
+				t.Fatalf("Expected HTTP status code %d, got %d: %s", tc.HTTPStatus, res.Code, res.Body.String())
+			}
+
+			test.CompareWithResult(t, res, tc.ExpectedResponse)
+		})
+	}
+}
+
+func TestDeleteDefaultConstraints(t *testing.T) {
+	t.Parallel()
+	testcases := []struct {
+		Name             string
+		CTToDeleteName   string
+		ExpectedResponse string
+		HTTPStatus       int
+		ExistingAPIUser  *apiv1.User
+		ExistingObjects  []ctrlruntimeclient.Object
+	}{
+		{
 			Name:             "scenario 1: admin can delete default constraint",
 			CTToDeleteName:   "ct",
 			ExpectedResponse: `{}`,
 			HTTPStatus:       http.StatusOK,
 			ExistingAPIUser:  test.GenDefaultAdminAPIUser(),
-			ExistingObjects:  []ctrlruntimeclient.Object{test.GenConstraint("ct1", kubermaticNamespace, "RequiredLabel")},
+			ExistingObjects:  []ctrlruntimeclient.Object{test.GenConstraint("ct", kubermaticNamespace, "RequiredLabel")},
 		},
 		{
 			Name:             "scenario 2: non-admin can not create default constraint",
 			CTToDeleteName:   "ct",
 			ExpectedResponse: `{"error":{"code":403,"message":"forbidden: \"bob@acme.com\" doesn't have admin rights"}}`,
 			HTTPStatus:       http.StatusForbidden,
-			ExistingObjects:  []ctrlruntimeclient.Object{test.GenConstraint("ct1", kubermaticNamespace, "RequiredLabel")},
+			ExistingObjects:  []ctrlruntimeclient.Object{test.GenConstraint("ct", kubermaticNamespace, "RequiredLabel")},
 			ExistingAPIUser:  test.GenDefaultAPIUser(),
 		},
 		{
@@ -897,43 +942,16 @@
 			CTToDeleteName:   "idontexist",
 			ExpectedResponse: `{"error":{"code":404,"message":"constraints.kubermatic.k8s.io \"idontexist\" not found"}}`,
 			HTTPStatus:       http.StatusNotFound,
-			ExistingObjects:  []ctrlruntimeclient.Object{test.GenConstraintTemplate("labelconstraint")},
+			ExistingObjects:  []ctrlruntimeclient.Object{test.GenConstraint("ct", kubermaticNamespace, "RequiredLabel")},
 			ExistingAPIUser:  test.GenDefaultAdminAPIUser(),
-=======
-			Name:             "scenario 1: get existing default constraint",
-			CTName:           "ct1",
-			ExpectedResponse: `{"name":"ct1","spec":{"constraintType":"RequiredLabel","match":{"kinds":[{"kinds":["namespace"],"apiGroups":[""]}],"labelSelector":{},"namespaceSelector":{}},"parameters":{"labels":["gatekeeper","opa"]},"selector":{"providers":["aws","gcp"],"labelSelector":{"matchLabels":{"deployment":"prod","domain":"sales"},"matchExpressions":[{"key":"cluster","operator":"Exists"}]}}}}`,
-			HTTPStatus:       http.StatusOK,
-			ExistingAPIUser:  test.GenDefaultAPIUser(),
-			ExistingObjects: test.GenDefaultKubermaticObjects(
-				test.GenConstraint("ct1", kubermaticNamespace, "RequiredLabel"),
-				test.GenConstraint("ct2", kubermaticNamespace, "RequiredLabel"),
-			)},
-		{
-			Name:             "scenario 2: get non-existing default constraint",
-			CTName:           "missing",
-			ExpectedResponse: `{"error":{"code":404,"message":"constraints.kubermatic.k8s.io \"missing\" not found"}}`,
-			HTTPStatus:       http.StatusNotFound,
-			ExistingObjects: test.GenDefaultKubermaticObjects(
-				test.GenConstraint("ct1", kubermaticNamespace, "RequiredLabel"),
-				test.GenConstraint("ct2", kubermaticNamespace, "RequiredLabel"),
-			),
-			ExistingAPIUser: test.GenDefaultAPIUser(),
->>>>>>> 2b0f03e5
 		},
 	}
 	for _, tc := range testcases {
 		t.Run(tc.Name, func(t *testing.T) {
 
-<<<<<<< HEAD
 			tc.ExistingObjects = append(tc.ExistingObjects, test.APIUserToKubermaticUser(*tc.ExistingAPIUser))
 			req := httptest.NewRequest("DELETE", fmt.Sprintf("/api/v2/constraints/%s", tc.CTToDeleteName), strings.NewReader(""))
 			res := httptest.NewRecorder()
-=======
-			req := httptest.NewRequest("GET", fmt.Sprintf("/api/v2/constraints/%s", tc.CTName), strings.NewReader(""))
-			res := httptest.NewRecorder()
-
->>>>>>> 2b0f03e5
 			ep, err := test.CreateTestEndpoint(*tc.ExistingAPIUser, nil, tc.ExistingObjects, nil, nil, hack.NewTestRouting)
 			if err != nil {
 				t.Fatalf("failed to create test endpoint due to %v", err)
