/*
Copyright 2020 The Kubermatic Kubernetes Platform contributors.

Licensed under the Apache License, Version 2.0 (the "License");
you may not use this file except in compliance with the License.
You may obtain a copy of the License at

    http://www.apache.org/licenses/LICENSE-2.0

Unless required by applicable law or agreed to in writing, software
distributed under the License is distributed on an "AS IS" BASIS,
WITHOUT WARRANTIES OR CONDITIONS OF ANY KIND, either express or implied.
See the License for the specific language governing permissions and
limitations under the License.
*/

package v2

import (
	"crypto/x509"
	"os"

	"github.com/go-kit/kit/log"
	httptransport "github.com/go-kit/kit/transport/http"
	prometheusapi "github.com/prometheus/client_golang/api"
	"go.uber.org/zap"

	kubermaticv1 "k8c.io/kubermatic/v2/pkg/crd/kubermatic/v1"
	"k8c.io/kubermatic/v2/pkg/handler"
	"k8c.io/kubermatic/v2/pkg/handler/auth"
	"k8c.io/kubermatic/v2/pkg/handler/middleware"
	"k8c.io/kubermatic/v2/pkg/handler/v1/common"
	"k8c.io/kubermatic/v2/pkg/provider"
	"k8c.io/kubermatic/v2/pkg/serviceaccount"
	"k8c.io/kubermatic/v2/pkg/version/kubermatic"
	"k8c.io/kubermatic/v2/pkg/watcher"

	"k8s.io/apimachinery/pkg/util/sets"
)

// Routing represents an object which binds endpoints to http handlers.
type Routing struct {
	log                                   *zap.SugaredLogger
	logger                                log.Logger
	presetsProvider                       provider.PresetProvider
	seedsGetter                           provider.SeedsGetter
	seedsClientGetter                     provider.SeedClientGetter
	sshKeyProvider                        provider.SSHKeyProvider
	privilegedSSHKeyProvider              provider.PrivilegedSSHKeyProvider
	userProvider                          provider.UserProvider
	serviceAccountProvider                provider.ServiceAccountProvider
	privilegedServiceAccountProvider      provider.PrivilegedServiceAccountProvider
	serviceAccountTokenProvider           provider.ServiceAccountTokenProvider
	privilegedServiceAccountTokenProvider provider.PrivilegedServiceAccountTokenProvider
	projectProvider                       provider.ProjectProvider
	privilegedProjectProvider             provider.PrivilegedProjectProvider
	oidcIssuerVerifier                    auth.OIDCIssuerVerifier
	tokenVerifiers                        auth.TokenVerifier
	tokenExtractors                       auth.TokenExtractor
	clusterProviderGetter                 provider.ClusterProviderGetter
	addonProviderGetter                   provider.AddonProviderGetter
	addonConfigProvider                   provider.AddonConfigProvider
	updateManager                         common.UpdateManager
	prometheusClient                      prometheusapi.Client
	projectMemberProvider                 provider.ProjectMemberProvider
	privilegedProjectMemberProvider       provider.PrivilegedProjectMemberProvider
	userProjectMapper                     provider.ProjectMemberMapper
	saTokenAuthenticator                  serviceaccount.TokenAuthenticator
	saTokenGenerator                      serviceaccount.TokenGenerator
	eventRecorderProvider                 provider.EventRecorderProvider
	exposeStrategy                        kubermaticv1.ExposeStrategy
	accessibleAddons                      sets.String
	userInfoGetter                        provider.UserInfoGetter
	settingsProvider                      provider.SettingsProvider
	adminProvider                         provider.AdminProvider
	admissionPluginProvider               provider.AdmissionPluginsProvider
	settingsWatcher                       watcher.SettingsWatcher
	userWatcher                           watcher.UserWatcher
	externalClusterProvider               provider.ExternalClusterProvider
	privilegedExternalClusterProvider     provider.PrivilegedExternalClusterProvider
	constraintTemplateProvider            provider.ConstraintTemplateProvider
<<<<<<< HEAD
	constraintProvider                    provider.ConstraintProvider
	privilegedConstraintProvider          provider.PrivilegedConstraintProvider
	alertmanagerProviderGetter            provider.AlertmanagerProviderGetter
=======
	constraintProviderGetter              provider.ConstraintProviderGetter
>>>>>>> 45f170ab
	versions                              kubermatic.Versions
	caBundle                              *x509.CertPool
}

// NewV2Routing creates a new Routing.
func NewV2Routing(routingParams handler.RoutingParams) Routing {
	return Routing{
		log:                                   routingParams.Log,
		logger:                                log.NewLogfmtLogger(os.Stderr),
		presetsProvider:                       routingParams.PresetsProvider,
		seedsGetter:                           routingParams.SeedsGetter,
		seedsClientGetter:                     routingParams.SeedsClientGetter,
		clusterProviderGetter:                 routingParams.ClusterProviderGetter,
		addonProviderGetter:                   routingParams.AddonProviderGetter,
		addonConfigProvider:                   routingParams.AddonConfigProvider,
		sshKeyProvider:                        routingParams.SSHKeyProvider,
		privilegedSSHKeyProvider:              routingParams.PrivilegedSSHKeyProvider,
		userProvider:                          routingParams.UserProvider,
		serviceAccountProvider:                routingParams.ServiceAccountProvider,
		privilegedServiceAccountProvider:      routingParams.PrivilegedServiceAccountProvider,
		serviceAccountTokenProvider:           routingParams.ServiceAccountTokenProvider,
		privilegedServiceAccountTokenProvider: routingParams.PrivilegedServiceAccountTokenProvider,
		projectProvider:                       routingParams.ProjectProvider,
		privilegedProjectProvider:             routingParams.PrivilegedProjectProvider,
		oidcIssuerVerifier:                    routingParams.OIDCIssuerVerifier,
		tokenVerifiers:                        routingParams.TokenVerifiers,
		tokenExtractors:                       routingParams.TokenExtractors,
		updateManager:                         routingParams.UpdateManager,
		prometheusClient:                      routingParams.PrometheusClient,
		projectMemberProvider:                 routingParams.ProjectMemberProvider,
		privilegedProjectMemberProvider:       routingParams.PrivilegedProjectMemberProvider,
		userProjectMapper:                     routingParams.UserProjectMapper,
		saTokenAuthenticator:                  routingParams.SATokenAuthenticator,
		saTokenGenerator:                      routingParams.SATokenGenerator,
		eventRecorderProvider:                 routingParams.EventRecorderProvider,
		exposeStrategy:                        routingParams.ExposeStrategy,
		accessibleAddons:                      routingParams.AccessibleAddons,
		userInfoGetter:                        routingParams.UserInfoGetter,
		settingsProvider:                      routingParams.SettingsProvider,
		adminProvider:                         routingParams.AdminProvider,
		admissionPluginProvider:               routingParams.AdmissionPluginProvider,
		settingsWatcher:                       routingParams.SettingsWatcher,
		userWatcher:                           routingParams.UserWatcher,
		externalClusterProvider:               routingParams.ExternalClusterProvider,
		privilegedExternalClusterProvider:     routingParams.PrivilegedExternalClusterProvider,
		constraintTemplateProvider:            routingParams.ConstraintTemplateProvider,
<<<<<<< HEAD
		constraintProvider:                    routingParams.ConstraintProvider,
		privilegedConstraintProvider:          routingParams.PrivilegedConstraintProvider,
		alertmanagerProviderGetter:            routingParams.AlertmanagerProviderGetter,
=======
		constraintProviderGetter:              routingParams.ConstraintProviderGetter,
>>>>>>> 45f170ab
		versions:                              routingParams.Versions,
		caBundle:                              routingParams.CABundle,
	}
}

func (r Routing) defaultServerOptions() []httptransport.ServerOption {
	return []httptransport.ServerOption{
		httptransport.ServerErrorLogger(r.logger),
		httptransport.ServerErrorEncoder(handler.ErrorEncoder),
		httptransport.ServerBefore(middleware.TokenExtractor(r.tokenExtractors)),
		httptransport.ServerBefore(middleware.SetSeedsGetter(r.seedsGetter)),
	}
}<|MERGE_RESOLUTION|>--- conflicted
+++ resolved
@@ -79,13 +79,8 @@
 	externalClusterProvider               provider.ExternalClusterProvider
 	privilegedExternalClusterProvider     provider.PrivilegedExternalClusterProvider
 	constraintTemplateProvider            provider.ConstraintTemplateProvider
-<<<<<<< HEAD
-	constraintProvider                    provider.ConstraintProvider
-	privilegedConstraintProvider          provider.PrivilegedConstraintProvider
+	constraintProviderGetter              provider.ConstraintProviderGetter
 	alertmanagerProviderGetter            provider.AlertmanagerProviderGetter
-=======
-	constraintProviderGetter              provider.ConstraintProviderGetter
->>>>>>> 45f170ab
 	versions                              kubermatic.Versions
 	caBundle                              *x509.CertPool
 }
@@ -132,13 +127,8 @@
 		externalClusterProvider:               routingParams.ExternalClusterProvider,
 		privilegedExternalClusterProvider:     routingParams.PrivilegedExternalClusterProvider,
 		constraintTemplateProvider:            routingParams.ConstraintTemplateProvider,
-<<<<<<< HEAD
-		constraintProvider:                    routingParams.ConstraintProvider,
-		privilegedConstraintProvider:          routingParams.PrivilegedConstraintProvider,
+		constraintProviderGetter:              routingParams.ConstraintProviderGetter,
 		alertmanagerProviderGetter:            routingParams.AlertmanagerProviderGetter,
-=======
-		constraintProviderGetter:              routingParams.ConstraintProviderGetter,
->>>>>>> 45f170ab
 		versions:                              routingParams.Versions,
 		caBundle:                              routingParams.CABundle,
 	}
