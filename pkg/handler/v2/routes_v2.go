--- conflicted
+++ resolved
@@ -644,30 +644,27 @@
 		Path("/projects/{project_id}/etcdrestores").
 		Handler(r.listProjectEtcdRestore())
 
-<<<<<<< HEAD
-	// Defines a set of HTTP endpoints for managing MLA admin setting
-	mux.Methods(http.MethodGet).
-		Path("/projects/{project_id}/clusters/{cluster_id}/mlaadminsetting").
-		Handler(r.getMLAAdminSetting())
-
-	mux.Methods(http.MethodPost).
-		Path("/projects/{project_id}/clusters/{cluster_id}/mlaadminsetting").
-		Handler(r.createMLAAdminSetting())
-
-	mux.Methods(http.MethodPut).
-		Path("/projects/{project_id}/clusters/{cluster_id}/mlaadminsetting").
-		Handler(r.updateMLAAdminSetting())
-
-	mux.Methods(http.MethodDelete).
-		Path("/projects/{project_id}/clusters/{cluster_id}/mlaadminsetting").
-		Handler(r.deleteMLAAdminSetting())
-
-=======
 	// Defines a set of HTTP endpoints for managing etcd backup restores
 	mux.Methods(http.MethodPut).
 		Path("/seeds/{seed_name}/backupcredentials").
 		Handler(r.createOrUpdateBackupCredentials())
->>>>>>> a5873ae4
+
+	// Defines a set of HTTP endpoints for managing MLA admin setting
+	mux.Methods(http.MethodGet).
+		Path("/projects/{project_id}/clusters/{cluster_id}/mlaadminsetting").
+		Handler(r.getMLAAdminSetting())
+
+	mux.Methods(http.MethodPost).
+		Path("/projects/{project_id}/clusters/{cluster_id}/mlaadminsetting").
+		Handler(r.createMLAAdminSetting())
+
+	mux.Methods(http.MethodPut).
+		Path("/projects/{project_id}/clusters/{cluster_id}/mlaadminsetting").
+		Handler(r.updateMLAAdminSetting())
+
+	mux.Methods(http.MethodDelete).
+		Path("/projects/{project_id}/clusters/{cluster_id}/mlaadminsetting").
+		Handler(r.deleteMLAAdminSetting())
 }
 
 // swagger:route POST /api/v2/projects/{project_id}/clusters project createClusterV2
@@ -4461,7 +4458,34 @@
 	)
 }
 
-<<<<<<< HEAD
+// swagger:route PUT /api/v2/seeds/{seed_name}/backupcredentials backupcredentials createOrUpdateBackupCredentials
+//
+//     Creates or updates backup credentials for a given seed
+//
+//     Consumes:
+//     - application/json
+//
+//     Produces:
+//     - application/json
+//
+//     Responses:
+//       default: errorResponse
+//       200: empty
+//       401: empty
+//       403: empty
+func (r Routing) createOrUpdateBackupCredentials() http.Handler {
+	return httptransport.NewServer(
+		endpoint.Chain(
+			middleware.TokenVerifier(r.tokenVerifiers, r.userProvider),
+			middleware.UserSaver(r.userProvider),
+			middleware.BackupCredentials(r.backupCredentialsProviderGetter, r.seedsGetter),
+		)(backupcredentials.CreateOrUpdateEndpoint(r.userInfoGetter)),
+		backupcredentials.DecodeBackupCredentialsReq,
+		handler.EncodeJSON,
+		r.defaultServerOptions()...,
+	)
+}
+
 // swagger:route GET /api/v2/projects/{project_id}/clusters/{cluster_id}/mlaadminsetting mlaadminsetting getMLAAdminSetting
 //
 //     Gets MLA Admin settings for the given cluster.
@@ -4522,11 +4546,6 @@
 // swagger:route PUT /api/v2/projects/{project_id}/clusters/{cluster_id}/mlaadminsetting mlaadminsetting updateMLAAdminSetting
 //
 //     Updates the MLA admin setting for the given cluster.
-=======
-// swagger:route PUT /api/v2/seeds/{seed_name}/backupcredentials backupcredentials createOrUpdateBackupCredentials
-//
-//     Creates or updates backup credentials for a given seed
->>>>>>> a5873ae4
 //
 //     Consumes:
 //     - application/json
@@ -4536,7 +4555,6 @@
 //
 //     Responses:
 //       default: errorResponse
-<<<<<<< HEAD
 //       200: MLAAdminSetting
 //       401: empty
 //       403: empty
@@ -4568,27 +4586,15 @@
 //       401: empty
 //       403: empty
 func (r Routing) deleteMLAAdminSetting() http.Handler {
-=======
-//       200: empty
-//       401: empty
-//       403: empty
-func (r Routing) createOrUpdateBackupCredentials() http.Handler {
->>>>>>> a5873ae4
-	return httptransport.NewServer(
-		endpoint.Chain(
-			middleware.TokenVerifier(r.tokenVerifiers, r.userProvider),
-			middleware.UserSaver(r.userProvider),
-<<<<<<< HEAD
+	return httptransport.NewServer(
+		endpoint.Chain(
+			middleware.TokenVerifier(r.tokenVerifiers, r.userProvider),
+			middleware.UserSaver(r.userProvider),
 			middleware.SetClusterProvider(r.clusterProviderGetter, r.seedsGetter),
 			middleware.SetPrivilegedClusterProvider(r.clusterProviderGetter, r.seedsGetter),
 			middleware.PrivilegedMLAAdminSetting(r.clusterProviderGetter, r.privilegedMLAAdminSettingProviderGetter, r.seedsGetter),
 		)(mlaadminsetting.DeleteEndpoint(r.userInfoGetter, r.projectProvider, r.privilegedProjectProvider)),
 		mlaadminsetting.DecodeDeleteReq,
-=======
-			middleware.BackupCredentials(r.backupCredentialsProviderGetter, r.seedsGetter),
-		)(backupcredentials.CreateOrUpdateEndpoint(r.userInfoGetter)),
-		backupcredentials.DecodeBackupCredentialsReq,
->>>>>>> a5873ae4
 		handler.EncodeJSON,
 		r.defaultServerOptions()...,
 	)
