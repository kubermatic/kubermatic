/*
Copyright 2020 The Kubermatic Kubernetes Platform contributors.

Licensed under the Apache License, Version 2.0 (the "License");
you may not use this file except in compliance with the License.
You may obtain a copy of the License at

    http://www.apache.org/licenses/LICENSE-2.0

Unless required by applicable law or agreed to in writing, software
distributed under the License is distributed on an "AS IS" BASIS,
WITHOUT WARRANTIES OR CONDITIONS OF ANY KIND, either express or implied.
See the License for the specific language governing permissions and
limitations under the License.
*/

package v2

import (
	"net/http"

	"github.com/go-kit/kit/endpoint"
	httptransport "github.com/go-kit/kit/transport/http"
	"github.com/gorilla/mux"

	"k8c.io/kubermatic/v2/pkg/handler"
	"k8c.io/kubermatic/v2/pkg/handler/middleware"
	"k8c.io/kubermatic/v2/pkg/handler/v1/common"
	"k8c.io/kubermatic/v2/pkg/handler/v2/addon"
	"k8c.io/kubermatic/v2/pkg/handler/v2/alertmanager"
	allowedregistry "k8c.io/kubermatic/v2/pkg/handler/v2/allowed_registry"
	"k8c.io/kubermatic/v2/pkg/handler/v2/backupcredentials"
	"k8c.io/kubermatic/v2/pkg/handler/v2/cluster"
	clustertemplate "k8c.io/kubermatic/v2/pkg/handler/v2/cluster_template"
	"k8c.io/kubermatic/v2/pkg/handler/v2/constraint"
	constrainttemplate "k8c.io/kubermatic/v2/pkg/handler/v2/constraint_template"
	"k8c.io/kubermatic/v2/pkg/handler/v2/etcdbackupconfig"
	"k8c.io/kubermatic/v2/pkg/handler/v2/etcdrestore"
	externalcluster "k8c.io/kubermatic/v2/pkg/handler/v2/external_cluster"
	"k8c.io/kubermatic/v2/pkg/handler/v2/feature_gates"
	"k8c.io/kubermatic/v2/pkg/handler/v2/gatekeeperconfig"
	kubernetesdashboard "k8c.io/kubermatic/v2/pkg/handler/v2/kubernetes-dashboard"
	"k8c.io/kubermatic/v2/pkg/handler/v2/machine"
	mlaadminsetting "k8c.io/kubermatic/v2/pkg/handler/v2/mla_admin_setting"
	"k8c.io/kubermatic/v2/pkg/handler/v2/preset"
	"k8c.io/kubermatic/v2/pkg/handler/v2/provider"
	"k8c.io/kubermatic/v2/pkg/handler/v2/rulegroup"
	rulegroupadmin "k8c.io/kubermatic/v2/pkg/handler/v2/rulegroup_admin"
	"k8c.io/kubermatic/v2/pkg/handler/v2/seedsettings"
	"k8c.io/kubermatic/v2/pkg/handler/v2/user"
	"k8c.io/kubermatic/v2/pkg/handler/v2/version"
)

// RegisterV2 declares all router paths for v2
func (r Routing) RegisterV2(mux *mux.Router, metrics common.ServerMetrics) {

	// Defines a set of HTTP endpoint for interacting with
	// various cloud providers
	mux.Methods(http.MethodGet).
		Path("/providers/gke/clusters").
		Handler(r.listGKEClusters())

	mux.Methods(http.MethodGet).
		Path("/featuregates").
		Handler(r.getFeatureGates())

	// Defines a set of HTTP endpoints for cluster that belong to a project.
	mux.Methods(http.MethodPost).
		Path("/projects/{project_id}/clusters").
		Handler(r.createCluster())

	mux.Methods(http.MethodGet).
		Path("/projects/{project_id}/clusters").
		Handler(r.listClusters())

	mux.Methods(http.MethodGet).
		Path("/projects/{project_id}/clusters/{cluster_id}").
		Handler(r.getCluster())

	mux.Methods(http.MethodDelete).
		Path("/projects/{project_id}/clusters/{cluster_id}").
		Handler(r.deleteCluster())

	mux.Methods(http.MethodPatch).
		Path("/projects/{project_id}/clusters/{cluster_id}").
		Handler(r.patchCluster())

	mux.Methods(http.MethodGet).
		Path("/projects/{project_id}/clusters/{cluster_id}/events").
		Handler(r.getClusterEvents())

	mux.Methods(http.MethodGet).
		Path("/projects/{project_id}/clusters/{cluster_id}/health").
		Handler(r.getClusterHealth())

	mux.Methods(http.MethodPost).
		Path("/projects/{project_id}/clusters/{cluster_id}/externalccmmigration").
		Handler(r.migrateClusterToExternalCCM())

	mux.Methods(http.MethodGet).
		Path("/projects/{project_id}/clusters/{cluster_id}/kubeconfig").
		Handler(r.getClusterKubeconfig())

	mux.Methods(http.MethodPut).
		Path("/projects/{project_id}/clusters/{cluster_id}/token").
		Handler(r.revokeClusterAdminToken())

	mux.Methods(http.MethodPut).
		Path("/projects/{project_id}/clusters/{cluster_id}/viewertoken").
		Handler(r.revokeClusterViewerToken())

	mux.Methods(http.MethodGet).
		Path("/projects/{project_id}/clusters/{cluster_id}/oidckubeconfig").
		Handler(r.getOidcClusterKubeconfig())

	mux.Methods(http.MethodGet).
		Path("/projects/{project_id}/clusters/{cluster_id}/oidc").
		Handler(r.getClusterOidc())

	mux.Methods(http.MethodGet).
		Path("/projects/{project_id}/clusters/{cluster_id}/metrics").
		Handler(r.getClusterMetrics())

	mux.Methods(http.MethodGet).
		Path("/projects/{project_id}/clusters/{cluster_id}/namespaces").
		Handler(r.listNamespace())

	mux.Methods(http.MethodGet).
		Path("/projects/{project_id}/clusters/{cluster_id}/upgrades").
		Handler(r.getClusterUpgrades())

	mux.Methods(http.MethodPut).
		Path("/projects/{project_id}/clusters/{cluster_id}/nodes/upgrades").
		Handler(r.upgradeClusterNodeDeployments())

	mux.Methods(http.MethodGet).
		Path("/projects/{project_id}/clusters/{cluster_id}/clusterroles").
		Handler(r.listClusterRole())

	mux.Methods(http.MethodGet).
		Path("/projects/{project_id}/clusters/{cluster_id}/clusterrolenames").
		Handler(r.listClusterRoleNames())

	mux.Methods(http.MethodGet).
		Path("/projects/{project_id}/clusters/{cluster_id}/roles").
		Handler(r.listRole())

	mux.Methods(http.MethodGet).
		Path("/projects/{project_id}/clusters/{cluster_id}/rolenames").
		Handler(r.listRoleNames())

	mux.Methods(http.MethodPost).
		Path("/projects/{project_id}/clusters/{cluster_id}/roles/{namespace}/{role_id}/bindings").
		Handler(r.bindUserToRole())

	mux.Methods(http.MethodPost).
		Path("/projects/{project_id}/clusters/{cluster_id}/clusterroles/{role_id}/clusterbindings").
		Handler(r.bindUserToClusterRole())

	mux.Methods(http.MethodDelete).
		Path("/projects/{project_id}/clusters/{cluster_id}/roles/{namespace}/{role_id}/bindings").
		Handler(r.unbindUserFromRoleBinding())

	mux.Methods(http.MethodDelete).
		Path("/projects/{project_id}/clusters/{cluster_id}/clusterroles/{role_id}/clusterbindings").
		Handler(r.unbindUserFromClusterRoleBinding())

	mux.Methods(http.MethodGet).
		Path("/projects/{project_id}/clusters/{cluster_id}/bindings").
		Handler(r.listRoleBinding())

	mux.Methods(http.MethodGet).
		Path("/projects/{project_id}/clusters/{cluster_id}/clusterbindings").
		Handler(r.listClusterRoleBinding())

	// Defines a set of HTTP endpoint for machine deployments that belong to a cluster
	mux.Methods(http.MethodPost).
		Path("/projects/{project_id}/clusters/{cluster_id}/machinedeployments").
		Handler(r.createMachineDeployment())

	mux.Methods(http.MethodDelete).
		Path("/projects/{project_id}/clusters/{cluster_id}/machinedeployments/nodes/{node_id}").
		Handler(r.deleteMachineDeploymentNode())

	mux.Methods(http.MethodGet).
		Path("/projects/{project_id}/clusters/{cluster_id}/machinedeployments").
		Handler(r.listMachineDeployments())

	mux.Methods(http.MethodGet).
		Path("/projects/{project_id}/clusters/{cluster_id}/machinedeployments/{machinedeployment_id}").
		Handler(r.getMachineDeployment())

	mux.Methods(http.MethodGet).
		Path("/projects/{project_id}/clusters/{cluster_id}/machinedeployments/{machinedeployment_id}/nodes").
		Handler(r.listMachineDeploymentNodes())

	mux.Methods(http.MethodGet).
		Path("/projects/{project_id}/clusters/{cluster_id}/nodes").
		Handler(r.listNodesForCluster())

	mux.Methods(http.MethodGet).
		Path("/projects/{project_id}/clusters/{cluster_id}/machinedeployments/{machinedeployment_id}/nodes/metrics").
		Handler(r.listMachineDeploymentMetrics())

	mux.Methods(http.MethodPatch).
		Path("/projects/{project_id}/clusters/{cluster_id}/machinedeployments/{machinedeployment_id}").
		Handler(r.patchMachineDeployment())

	mux.Methods(http.MethodPost).
		Path("/projects/{project_id}/clusters/{cluster_id}/machinedeployments/{machinedeployment_id}/restart").
		Handler(r.restartMachineDeployment())

	mux.Methods(http.MethodGet).
		Path("/projects/{project_id}/clusters/{cluster_id}/machinedeployments/{machinedeployment_id}/nodes/events").
		Handler(r.listMachineDeploymentNodesEvents())

	mux.Methods(http.MethodDelete).
		Path("/projects/{project_id}/clusters/{cluster_id}/machinedeployments/{machinedeployment_id}").
		Handler(r.deleteMachineDeployment())

	// Defines set of HTTP endpoints for SSH Keys that belong to a cluster
	mux.Methods(http.MethodPut).
		Path("/projects/{project_id}/clusters/{cluster_id}/sshkeys/{key_id}").
		Handler(r.assignSSHKeyToCluster())

	mux.Methods(http.MethodDelete).
		Path("/projects/{project_id}/clusters/{cluster_id}/sshkeys/{key_id}").
		Handler(r.detachSSHKeyFromCluster())

	mux.Methods(http.MethodGet).
		Path("/projects/{project_id}/clusters/{cluster_id}/sshkeys").
		Handler(r.listSSHKeysAssignedToCluster())

	// Defines a set of HTTP endpoints for external cluster that belong to a project.
	mux.Methods(http.MethodPost).
		Path("/projects/{project_id}/kubernetes/clusters").
		Handler(r.createExternalCluster())

	mux.Methods(http.MethodDelete).
		Path("/projects/{project_id}/kubernetes/clusters/{cluster_id}").
		Handler(r.deleteExternalCluster())

	mux.Methods(http.MethodGet).
		Path("/projects/{project_id}/kubernetes/clusters").
		Handler(r.listExternalClusters())

	mux.Methods(http.MethodGet).
		Path("/projects/{project_id}/kubernetes/clusters/{cluster_id}").
		Handler(r.getExternalCluster())

	mux.Methods(http.MethodGet).
		Path("/projects/{project_id}/kubernetes/clusters/{cluster_id}/metrics").
		Handler(r.getExternalClusterMetrics())

	mux.Methods(http.MethodPut).
		Path("/projects/{project_id}/kubernetes/clusters/{cluster_id}").
		Handler(r.updateExternalCluster())

	mux.Methods(http.MethodGet).
		Path("/projects/{project_id}/kubernetes/clusters/{cluster_id}/upgrades").
		Handler(r.getExternalClusterUpgrades())

	mux.Methods(http.MethodGet).
		Path("/projects/{project_id}/kubernetes/clusters/{cluster_id}/nodes").
		Handler(r.listExternalClusterNodes())

	mux.Methods(http.MethodGet).
		Path("/projects/{project_id}/kubernetes/clusters/{cluster_id}/nodes/{node_id}").
		Handler(r.getExternalClusterNode())

	mux.Methods(http.MethodGet).
		Path("/projects/{project_id}/kubernetes/clusters/{cluster_id}/nodesmetrics").
		Handler(r.listExternalClusterNodesMetrics())

	mux.Methods(http.MethodGet).
		Path("/projects/{project_id}/kubernetes/clusters/{cluster_id}/events").
		Handler(r.listExternalClusterEvents())

	// Define a set of endpoints for gatekeeper constraint templates
	mux.Methods(http.MethodGet).
		Path("/constrainttemplates").
		Handler(r.listConstraintTemplates())

	mux.Methods(http.MethodGet).
		Path("/constrainttemplates/{ct_name}").
		Handler(r.getConstraintTemplate())

	mux.Methods(http.MethodPost).
		Path("/constrainttemplates").
		Handler(r.createConstraintTemplate())

	mux.Methods(http.MethodPatch).
		Path("/constrainttemplates/{ct_name}").
		Handler(r.patchConstraintTemplate())

	mux.Methods(http.MethodDelete).
		Path("/constrainttemplates/{ct_name}").
		Handler(r.deleteConstraintTemplate())

	// Define a set of endpoints for default constraints
	mux.Methods(http.MethodPost).
		Path("/constraints").
		Handler(r.createDefaultConstraint())

	mux.Methods(http.MethodGet).
		Path("/constraints").
		Handler(r.listDefaultConstraint())

	mux.Methods(http.MethodGet).
		Path("/constraints/{constraint_name}").
		Handler(r.getDefaultConstraint())

	mux.Methods(http.MethodDelete).
		Path("/constraints/{constraint_name}").
		Handler(r.deleteDefaultConstraint())

	mux.Methods(http.MethodPatch).
		Path("/constraints/{constraint_name}").
		Handler(r.patchDefaultConstraint())

	// Define a set of endpoints for gatekeeper constraints
	mux.Methods(http.MethodGet).
		Path("/projects/{project_id}/clusters/{cluster_id}/constraints").
		Handler(r.listConstraints())

	mux.Methods(http.MethodGet).
		Path("/projects/{project_id}/clusters/{cluster_id}/constraints/{constraint_name}").
		Handler(r.getConstraint())

	mux.Methods(http.MethodDelete).
		Path("/projects/{project_id}/clusters/{cluster_id}/constraints/{constraint_name}").
		Handler(r.deleteConstraint())

	mux.Methods(http.MethodPost).
		Path("/projects/{project_id}/clusters/{cluster_id}/constraints").
		Handler(r.createConstraint())

	mux.Methods(http.MethodPatch).
		Path("/projects/{project_id}/clusters/{cluster_id}/constraints/{constraint_name}").
		Handler(r.patchConstraint())

	// Defines a set of HTTP endpoints for managing gatekeeper config
	mux.Methods(http.MethodGet).
		Path("/projects/{project_id}/clusters/{cluster_id}/gatekeeper/config").
		Handler(r.getGatekeeperConfig())

	mux.Methods(http.MethodDelete).
		Path("/projects/{project_id}/clusters/{cluster_id}/gatekeeper/config").
		Handler(r.deleteGatekeeperConfig())

	mux.Methods(http.MethodPost).
		Path("/projects/{project_id}/clusters/{cluster_id}/gatekeeper/config").
		Handler(r.createGatekeeperConfig())

	mux.Methods(http.MethodPatch).
		Path("/projects/{project_id}/clusters/{cluster_id}/gatekeeper/config").
		Handler(r.patchGatekeeperConfig())

	// Defines a set of HTTP endpoints for managing addons
	mux.Methods(http.MethodGet).
		Path("/projects/{project_id}/clusters/{cluster_id}/installableaddons").
		Handler(r.listInstallableAddons())

	mux.Methods(http.MethodPost).
		Path("/projects/{project_id}/clusters/{cluster_id}/addons").
		Handler(r.createAddon())

	mux.Methods(http.MethodGet).
		Path("/projects/{project_id}/clusters/{cluster_id}/addons").
		Handler(r.listAddons())

	mux.Methods(http.MethodGet).
		Path("/projects/{project_id}/clusters/{cluster_id}/addons/{addon_id}").
		Handler(r.getAddon())

	mux.Methods(http.MethodPatch).
		Path("/projects/{project_id}/clusters/{cluster_id}/addons/{addon_id}").
		Handler(r.patchAddon())

	mux.Methods(http.MethodDelete).
		Path("/projects/{project_id}/clusters/{cluster_id}/addons/{addon_id}").
		Handler(r.deleteAddon())

	// Defines a set of HTTP endpoints for managing alertmanager
	mux.Methods(http.MethodGet).
		Path("/projects/{project_id}/clusters/{cluster_id}/alertmanager/config").
		Handler(r.getAlertmanager())

	mux.Methods(http.MethodPut).
		Path("/projects/{project_id}/clusters/{cluster_id}/alertmanager/config").
		Handler(r.updateAlertmanager())

	mux.Methods(http.MethodDelete).
		Path("/projects/{project_id}/clusters/{cluster_id}/alertmanager/config").
		Handler(r.resetAlertmanager())

	// Defines a set of HTTP endpoints for various cloud providers
	// Note that these endpoints don't require credentials as opposed to the ones defined under /providers/*
	mux.Methods(http.MethodGet).
		Path("/projects/{project_id}/clusters/{cluster_id}/providers/aws/sizes").
		Handler(r.listAWSSizesNoCredentials())

	mux.Methods(http.MethodGet).
		Path("/projects/{project_id}/clusters/{cluster_id}/providers/aws/subnets").
		Handler(r.listAWSSubnetsNoCredentials())

	mux.Methods(http.MethodGet).
		Path("/projects/{project_id}/clusters/{cluster_id}/providers/gcp/disktypes").
		Handler(r.listGCPDiskTypesNoCredentials())

	mux.Methods(http.MethodGet).
		Path("/projects/{project_id}/clusters/{cluster_id}/providers/gcp/sizes").
		Handler(r.listGCPSizesNoCredentials())

	mux.Methods(http.MethodGet).
		Path("/projects/{project_id}/clusters/{cluster_id}/providers/gcp/zones").
		Handler(r.listGCPZonesNoCredentials())

	mux.Methods(http.MethodGet).
		Path("/projects/{project_id}/clusters/{cluster_id}/providers/gcp/networks").
		Handler(r.listGCPNetworksNoCredentials())

	mux.Methods(http.MethodGet).
		Path("/projects/{project_id}/clusters/{cluster_id}/providers/gcp/subnetworks").
		Handler(r.listGCPSubnetworksNoCredentials())

	mux.Methods(http.MethodGet).
		Path("/projects/{project_id}/clusters/{cluster_id}/providers/hetzner/sizes").
		Handler(r.listHetznerSizesNoCredentials())

	mux.Methods(http.MethodGet).
		Path("/projects/{project_id}/clusters/{cluster_id}/providers/digitalocean/sizes").
		Handler(r.listDigitaloceanSizesNoCredentials())

	mux.Methods(http.MethodGet).
		Path("/projects/{project_id}/clusters/{cluster_id}/providers/openstack/sizes").
		Handler(r.listOpenstackSizesNoCredentials())

	mux.Methods(http.MethodGet).
		Path("/projects/{project_id}/clusters/{cluster_id}/providers/openstack/tenants").
		Handler(r.listOpenstackTenantsNoCredentials())

	mux.Methods(http.MethodGet).
		Path("/projects/{project_id}/clusters/{cluster_id}/providers/openstack/networks").
		Handler(r.listOpenstackNetworksNoCredentials())

	mux.Methods(http.MethodGet).
		Path("/projects/{project_id}/clusters/{cluster_id}/providers/openstack/securitygroups").
		Handler(r.listOpenstackSecurityGroupsNoCredentials())

	mux.Methods(http.MethodGet).
		Path("/projects/{project_id}/clusters/{cluster_id}/providers/openstack/subnets").
		Handler(r.listOpenstackSubnetsNoCredentials())

	mux.Methods(http.MethodGet).
		Path("/projects/{project_id}/clusters/{cluster_id}/providers/openstack/availabilityzones").
		Handler(r.listOpenstackAvailabilityZonesNoCredentials())

	mux.Methods(http.MethodGet).
		Path("/projects/{project_id}/clusters/{cluster_id}/providers/azure/sizes").
		Handler(r.listAzureSizesNoCredentials())

	mux.Methods(http.MethodGet).
		Path("/projects/{project_id}/clusters/{cluster_id}/providers/azure/availabilityzones").
		Handler(r.listAzureAvailabilityZonesNoCredentials())

	mux.Methods(http.MethodGet).
		Path("/projects/{project_id}/clusters/{cluster_id}/providers/vsphere/networks").
		Handler(r.listVSphereNetworksNoCredentials())

	mux.Methods(http.MethodGet).
		Path("/projects/{project_id}/clusters/{cluster_id}/providers/vsphere/folders").
		Handler(r.listVSphereFoldersNoCredentials())

	mux.Methods(http.MethodGet).
		Path("/projects/{project_id}/clusters/{cluster_id}/providers/alibaba/instancetypes").
		Handler(r.listAlibabaInstanceTypesNoCredentials())

	mux.Methods(http.MethodGet).
		Path("/projects/{project_id}/clusters/{cluster_id}/providers/alibaba/zones").
		Handler(r.listAlibabaZonesNoCredentials())

	mux.Methods(http.MethodGet).
		Path("/projects/{project_id}/clusters/{cluster_id}/providers/alibaba/vswitches").
		Handler(r.listAlibabaVSwitchesNoCredentials())

	mux.Methods(http.MethodGet).
		Path("/projects/{project_id}/clusters/{cluster_id}/providers/packet/sizes").
		Handler(r.listPacketSizesNoCredentials())

	mux.Methods(http.MethodGet).
		Path("/projects/{project_id}/clusters/{cluster_id}/providers/anexia/vlans").
		Handler(r.listAnexiaVlansNoCredentials())

	mux.Methods(http.MethodGet).
		Path("/projects/{project_id}/clusters/{cluster_id}/providers/anexia/templates").
		Handler(r.listAnexiaTemplatesNoCredentials())

	// Defines a set of kubernetes-dashboard-specific endpoints
	mux.PathPrefix("/projects/{project_id}/clusters/{cluster_id}/dashboard/proxy").
		Handler(r.kubernetesDashboardProxy())

	// Defines a set of HTTP endpoint for interacting with
	// various cloud providers
	mux.Methods(http.MethodGet).
		Path("/providers/azure/securitygroups").
		Handler(r.listAzureSecurityGroups())

	mux.Methods(http.MethodGet).
		Path("/providers/azure/resourcegroups").
		Handler(r.listAzureResourceGroups())

	mux.Methods(http.MethodGet).
		Path("/providers/azure/routetables").
		Handler(r.listAzureRouteTables())

	mux.Methods(http.MethodGet).
		Path("/providers/azure/subnets").
		Handler(r.listAzureSubnets())

	mux.Methods(http.MethodGet).
		Path("/providers/azure/vnets").
		Handler(r.listAzureVnets())

	mux.Methods(http.MethodGet).
		Path("/providers/vsphere/datastores").
		Handler(r.listVSphereDatastores())

	// Define a set of endpoints for preset management
	mux.Methods(http.MethodGet).
		Path("/presets").
		Handler(r.listPresets())

	mux.Methods(http.MethodPut).
		Path("/presets/{preset_name}/status").
		Handler(r.updatePresetStatus())

	mux.Methods(http.MethodGet).
		Path("/providers/{provider_name}/presets").
		Handler(r.listProviderPresets())

	mux.Methods(http.MethodPost).
		Path("/providers/{provider_name}/presets").
		Handler(r.createPreset())

	mux.Methods(http.MethodPut).
		Path("/providers/{provider_name}/presets").
		Handler(r.updatePreset())

	mux.Methods(http.MethodDelete).
		Path("/providers/{provider_name}/presets/{preset_name}").
		Handler(r.deletePreset())

	mux.Methods(http.MethodGet).
		Path("/seeds/{seed_name}/settings").
		Handler(r.getSeedSettings())

	// Define an endpoint to retrieve the Kubernetes versions supported by the given provider
	mux.Methods(http.MethodGet).
		Path("/providers/{provider_name}/versions").
		Handler(r.listVersionsByProvider())

	// Define a set of endpoints for cluster templates management
	mux.Methods(http.MethodPost).
		Path("/projects/{project_id}/clustertemplates").
		Handler(r.createClusterTemplate())
	mux.Methods(http.MethodGet).
		Path("/projects/{project_id}/clustertemplates").
		Handler(r.listClusterTemplates())
	mux.Methods(http.MethodGet).
		Path("/projects/{project_id}/clustertemplates/{template_id}").
		Handler(r.getClusterTemplate())
	mux.Methods(http.MethodDelete).
		Path("/projects/{project_id}/clustertemplates/{template_id}").
		Handler(r.deleteClusterTemplate())
	mux.Methods(http.MethodPost).
		Path("/projects/{project_id}/clustertemplates/{template_id}/instances").
		Handler(r.createClusterTemplateInstance())

	// Defines a set of HTTP endpoints for managing rule groups
	mux.Methods(http.MethodGet).
		Path("/projects/{project_id}/clusters/{cluster_id}/rulegroups/{rulegroup_id}").
		Handler(r.getRuleGroup())

	mux.Methods(http.MethodGet).
		Path("/projects/{project_id}/clusters/{cluster_id}/rulegroups").
		Handler(r.listRuleGroups())

	mux.Methods(http.MethodPost).
		Path("/projects/{project_id}/clusters/{cluster_id}/rulegroups").
		Handler(r.createRuleGroup())

	mux.Methods(http.MethodPut).
		Path("/projects/{project_id}/clusters/{cluster_id}/rulegroups/{rulegroup_id}").
		Handler(r.updateRuleGroup())

	mux.Methods(http.MethodDelete).
		Path("/projects/{project_id}/clusters/{cluster_id}/rulegroups/{rulegroup_id}").
		Handler(r.deleteRuleGroup())

	// Defines a set of HTTP endpoints for managing allowed registries
	mux.Methods(http.MethodPost).
		Path("/allowedregistries").
		Handler(r.createAllowedRegistry())

	mux.Methods(http.MethodGet).
		Path("/allowedregistries").
		Handler(r.listAllowedRegistries())

	mux.Methods(http.MethodGet).
		Path("/allowedregistries/{allowed_registry}").
		Handler(r.getAllowedRegistry())

	mux.Methods(http.MethodDelete).
		Path("/allowedregistries/{allowed_registry}").
		Handler(r.deleteAllowedRegistry())

	mux.Methods(http.MethodPatch).
		Path("/allowedregistries/{allowed_registry}").
		Handler(r.patchAllowedRegistry())

	// Defines a set of HTTP endpoints for managing etcd backup configs
	mux.Methods(http.MethodPost).
		Path("/projects/{project_id}/clusters/{cluster_id}/etcdbackupconfigs").
		Handler(r.createEtcdBackupConfig())

	mux.Methods(http.MethodGet).
		Path("/projects/{project_id}/clusters/{cluster_id}/etcdbackupconfigs/{ebc_id}").
		Handler(r.getEtcdBackupConfig())

	mux.Methods(http.MethodGet).
		Path("/projects/{project_id}/clusters/{cluster_id}/etcdbackupconfigs").
		Handler(r.listEtcdBackupConfig())

	mux.Methods(http.MethodDelete).
		Path("/projects/{project_id}/clusters/{cluster_id}/etcdbackupconfigs/{ebc_id}").
		Handler(r.deleteEtcdBackupConfig())

	mux.Methods(http.MethodPatch).
		Path("/projects/{project_id}/clusters/{cluster_id}/etcdbackupconfigs/{ebc_id}").
		Handler(r.patchEtcdBackupConfig())

	mux.Methods(http.MethodGet).
		Path("/projects/{project_id}/etcdbackupconfigs").
		Handler(r.listProjectEtcdBackupConfig())

	// Defines a set of HTTP endpoints for managing etcd backup restores
	mux.Methods(http.MethodPost).
		Path("/projects/{project_id}/clusters/{cluster_id}/etcdrestores").
		Handler(r.createEtcdRestore())

	mux.Methods(http.MethodGet).
		Path("/projects/{project_id}/clusters/{cluster_id}/etcdrestores/{er_name}").
		Handler(r.getEtcdRestore())

	mux.Methods(http.MethodGet).
		Path("/projects/{project_id}/clusters/{cluster_id}/etcdrestores").
		Handler(r.listEtcdRestore())

	mux.Methods(http.MethodDelete).
		Path("/projects/{project_id}/clusters/{cluster_id}/etcdrestores/{er_name}").
		Handler(r.deleteEtcdRestore())

	mux.Methods(http.MethodGet).
		Path("/projects/{project_id}/etcdrestores").
		Handler(r.listProjectEtcdRestore())

	// Defines a set of HTTP endpoints for managing etcd backup restores
	mux.Methods(http.MethodPut).
		Path("/seeds/{seed_name}/backupcredentials").
		Handler(r.createOrUpdateBackupCredentials())

	// Defines a set of HTTP endpoints for managing MLA admin setting
	mux.Methods(http.MethodGet).
		Path("/projects/{project_id}/clusters/{cluster_id}/mlaadminsetting").
		Handler(r.getMLAAdminSetting())

	mux.Methods(http.MethodPost).
		Path("/projects/{project_id}/clusters/{cluster_id}/mlaadminsetting").
		Handler(r.createMLAAdminSetting())

	mux.Methods(http.MethodPut).
		Path("/projects/{project_id}/clusters/{cluster_id}/mlaadminsetting").
		Handler(r.updateMLAAdminSetting())

	mux.Methods(http.MethodDelete).
		Path("/projects/{project_id}/clusters/{cluster_id}/mlaadminsetting").
		Handler(r.deleteMLAAdminSetting())

	// Defines a set of HTTP endpoints for managing users
	mux.Methods(http.MethodGet).
		Path("/users").
		Handler(r.listUser())

	// Defines a set of HTTP endpoints for interacting with EKS clusters
	mux.Methods(http.MethodGet).
		Path("/providers/eks/clusters").
		Handler(r.listEKSClusters())

	mux.Methods(http.MethodGet).
		Path("/providers/ec2/regions").
		Handler(r.listEC2Regions())

<<<<<<< HEAD
	mux.Methods(http.MethodGet).
		Path("/projects/{project_id}/kubernetes/clusters/{cluster_id}/kubeconfig").
		Handler(r.getExternalClusterKubeconfig())
=======
	// Defines a set of HTTP endpoints for managing rule groups for admins
	mux.Methods(http.MethodGet).
		Path("/seeds/{seed_name}/rulegroups/{rulegroup_id}").
		Handler(r.getAdminRuleGroup())

	mux.Methods(http.MethodGet).
		Path("/seeds/{seed_name}/rulegroups").
		Handler(r.listAdminRuleGroups())

	mux.Methods(http.MethodPost).
		Path("/seeds/{seed_name}/rulegroups").
		Handler(r.createAdminRuleGroup())

	mux.Methods(http.MethodPut).
		Path("/seeds/{seed_name}/rulegroups/{rulegroup_id}").
		Handler(r.updateAdminRuleGroup())

	mux.Methods(http.MethodDelete).
		Path("/seeds/{seed_name}/rulegroups/{rulegroup_id}").
		Handler(r.deleteAdminRuleGroup())
>>>>>>> 2001d5c1
}

// swagger:route POST /api/v2/projects/{project_id}/clusters project createClusterV2
//
//     Creates a cluster for the given project.
//
//     Consumes:
//     - application/json
//
//     Produces:
//     - application/json
//
//     Responses:
//       default: errorResponse
//       201: Cluster
//       401: empty
//       403: empty
func (r Routing) createCluster() http.Handler {
	return httptransport.NewServer(
		endpoint.Chain(
			middleware.TokenVerifier(r.tokenVerifiers, r.userProvider),
			middleware.UserSaver(r.userProvider),
			middleware.SetClusterProvider(r.clusterProviderGetter, r.seedsGetter),
			middleware.SetPrivilegedClusterProvider(r.clusterProviderGetter, r.seedsGetter),
		)(cluster.CreateEndpoint(r.projectProvider, r.privilegedProjectProvider, r.seedsGetter,
			r.presetsProvider, r.exposeStrategy, r.userInfoGetter, r.settingsProvider, r.caBundle, r.kubermaticConfigGetter)),
		cluster.DecodeCreateReq,
		handler.SetStatusCreatedHeader(handler.EncodeJSON),
		r.defaultServerOptions()...,
	)
}

// swagger:route GET /api/v2/projects/{project_id}/clusters project listClustersV2
//
//     Lists clusters for the specified project.
//
//     Produces:
//     - application/json
//
//     Responses:
//       default: errorResponse
//       200: ClusterList
//       401: empty
//       403: empty
func (r Routing) listClusters() http.Handler {
	return httptransport.NewServer(
		endpoint.Chain(
			middleware.TokenVerifier(r.tokenVerifiers, r.userProvider),
			middleware.UserSaver(r.userProvider),
		)(cluster.ListEndpoint(r.projectProvider, r.privilegedProjectProvider, r.seedsGetter, r.clusterProviderGetter, r.userInfoGetter, r.kubermaticConfigGetter)),
		common.DecodeGetProject,
		handler.EncodeJSON,
		r.defaultServerOptions()...,
	)
}

// swagger:route GET /api/v2/projects/{project_id}/clusters/{cluster_id} project getClusterV2
//
//     Gets the cluster with the given name
//
//     Produces:
//     - application/json
//
//     Responses:
//       default: errorResponse
//       200: Cluster
//       401: empty
//       403: empty
func (r Routing) getCluster() http.Handler {
	return httptransport.NewServer(
		endpoint.Chain(
			middleware.TokenVerifier(r.tokenVerifiers, r.userProvider),
			middleware.UserSaver(r.userProvider),
			middleware.SetClusterProvider(r.clusterProviderGetter, r.seedsGetter),
			middleware.SetPrivilegedClusterProvider(r.clusterProviderGetter, r.seedsGetter),
		)(cluster.GetEndpoint(r.projectProvider, r.privilegedProjectProvider, r.seedsGetter, r.userInfoGetter, r.kubermaticConfigGetter)),
		cluster.DecodeGetClusterReq,
		handler.EncodeJSON,
		r.defaultServerOptions()...,
	)
}

// Delete the cluster
// swagger:route DELETE /api/v2/projects/{project_id}/clusters/{cluster_id} project deleteClusterV2
//
//     Deletes the specified cluster
//
//     Produces:
//     - application/json
//
//     Responses:
//       default: errorResponse
//       200: empty
//       401: empty
//       403: empty
func (r Routing) deleteCluster() http.Handler {
	return httptransport.NewServer(
		endpoint.Chain(
			middleware.TokenVerifier(r.tokenVerifiers, r.userProvider),
			middleware.UserSaver(r.userProvider),
			middleware.SetClusterProvider(r.clusterProviderGetter, r.seedsGetter),
			middleware.SetPrivilegedClusterProvider(r.clusterProviderGetter, r.seedsGetter),
		)(cluster.DeleteEndpoint(r.sshKeyProvider, r.privilegedSSHKeyProvider, r.projectProvider, r.privilegedProjectProvider, r.userInfoGetter)),
		cluster.DecodeDeleteReq,
		handler.EncodeJSON,
		r.defaultServerOptions()...,
	)
}

// swagger:route PATCH /api/v2/projects/{project_id}/clusters/{cluster_id} project patchClusterV2
//
//     Patches the given cluster using JSON Merge Patch method (https://tools.ietf.org/html/rfc7396).
//
//     Produces:
//     - application/json
//
//     Responses:
//       default: errorResponse
//       200: Cluster
//       401: empty
//       403: empty
func (r Routing) patchCluster() http.Handler {
	return httptransport.NewServer(
		endpoint.Chain(
			middleware.TokenVerifier(r.tokenVerifiers, r.userProvider),
			middleware.UserSaver(r.userProvider),
			middleware.SetClusterProvider(r.clusterProviderGetter, r.seedsGetter),
			middleware.SetPrivilegedClusterProvider(r.clusterProviderGetter, r.seedsGetter),
		)(cluster.PatchEndpoint(r.projectProvider, r.privilegedProjectProvider, r.seedsGetter, r.userInfoGetter, r.caBundle, r.kubermaticConfigGetter)),
		cluster.DecodePatchReq,
		handler.EncodeJSON,
		r.defaultServerOptions()...,
	)
}

// getClusterEvents returns events related to the cluster.
// swagger:route GET /api/v2/projects/{project_id}/clusters/{cluster_id}/events project getClusterEventsV2
//
//     Gets the events related to the specified cluster.
//
//     Produces:
//     - application/yaml
//
//     Responses:
//       default: errorResponse
//       200: []Event
//       401: empty
//       403: empty
func (r Routing) getClusterEvents() http.Handler {
	return httptransport.NewServer(
		endpoint.Chain(
			middleware.TokenVerifier(r.tokenVerifiers, r.userProvider),
			middleware.UserSaver(r.userProvider),
			middleware.SetClusterProvider(r.clusterProviderGetter, r.seedsGetter),
			middleware.SetPrivilegedClusterProvider(r.clusterProviderGetter, r.seedsGetter),
		)(cluster.GetClusterEventsEndpoint(r.projectProvider, r.privilegedProjectProvider, r.userInfoGetter)),
		cluster.DecodeGetClusterEvents,
		handler.EncodeJSON,
		r.defaultServerOptions()...,
	)
}

// swagger:route GET /api/v2/projects/{project_id}/clusters/{cluster_id}/health project getClusterHealthV2
//
//     Returns the cluster's component health status
//
//     Produces:
//     - application/json
//
//     Responses:
//       default: errorResponse
//       200: ClusterHealth
//       401: empty
//       403: empty
func (r Routing) getClusterHealth() http.Handler {
	return httptransport.NewServer(
		endpoint.Chain(
			middleware.TokenVerifier(r.tokenVerifiers, r.userProvider),
			middleware.UserSaver(r.userProvider),
			middleware.SetClusterProvider(r.clusterProviderGetter, r.seedsGetter),
			middleware.SetPrivilegedClusterProvider(r.clusterProviderGetter, r.seedsGetter),
		)(cluster.HealthEndpoint(r.projectProvider, r.privilegedProjectProvider, r.userInfoGetter)),
		cluster.DecodeGetClusterReq,
		handler.EncodeJSON,
		r.defaultServerOptions()...,
	)
}

// getClusterKubeconfig returns the kubeconfig for the cluster.
// swagger:route GET /api/v2/projects/{project_id}/clusters/{cluster_id}/kubeconfig project getClusterKubeconfigV2
//
//     Gets the kubeconfig for the specified cluster.
//
//     Produces:
//     - application/octet-stream
//
//     Responses:
//       default: errorResponse
//       200: Kubeconfig
//       401: empty
//       403: empty
func (r Routing) getClusterKubeconfig() http.Handler {
	return httptransport.NewServer(
		endpoint.Chain(
			middleware.TokenVerifier(r.tokenVerifiers, r.userProvider),
			middleware.UserSaver(r.userProvider),
			middleware.SetClusterProvider(r.clusterProviderGetter, r.seedsGetter),
			middleware.SetPrivilegedClusterProvider(r.clusterProviderGetter, r.seedsGetter),
		)(cluster.GetAdminKubeconfigEndpoint(r.projectProvider, r.privilegedProjectProvider, r.userInfoGetter)),
		cluster.DecodeGetClusterReq,
		cluster.EncodeKubeconfig,
		r.defaultServerOptions()...,
	)
}

// getOidcClusterKubeconfig returns the oidc kubeconfig for the cluster.
// swagger:route GET /api/v2/projects/{project_id}/clusters/{cluster_id}/oidckubeconfig project getOidcClusterKubeconfigV2
//
//     Gets the kubeconfig for the specified cluster with oidc authentication.
//
//     Produces:
//     - application/octet-stream
//
//     Responses:
//       default: errorResponse
//       200: Kubeconfig
//       401: empty
//       403: empty
func (r Routing) getOidcClusterKubeconfig() http.Handler {
	return httptransport.NewServer(
		endpoint.Chain(
			middleware.TokenVerifier(r.tokenVerifiers, r.userProvider),
			middleware.UserSaver(r.userProvider),
			middleware.SetClusterProvider(r.clusterProviderGetter, r.seedsGetter),
			middleware.SetPrivilegedClusterProvider(r.clusterProviderGetter, r.seedsGetter),
		)(cluster.GetOidcKubeconfigEndpoint(r.projectProvider, r.privilegedProjectProvider, r.userInfoGetter)),
		cluster.DecodeGetClusterReq,
		cluster.EncodeKubeconfig,
		r.defaultServerOptions()...,
	)
}

// getClusterOidc returns the OIDC spec for the user cluster.
// swagger:route GET /api/v2/projects/{project_id}/clusters/{cluster_id}/oidc project getClusterOidc
//
//     Gets the OIDC params for the specified cluster with OIDC authentication.
//
//     Produces:
//     - application/json
//
//     Responses:
//       default: errorResponse
//       200: OIDCSpec
//       401: empty
//       403: empty
func (r Routing) getClusterOidc() http.Handler {
	return httptransport.NewServer(
		endpoint.Chain(
			middleware.TokenVerifier(r.tokenVerifiers, r.userProvider),
			middleware.UserSaver(r.userProvider),
			middleware.SetClusterProvider(r.clusterProviderGetter, r.seedsGetter),
			middleware.SetPrivilegedClusterProvider(r.clusterProviderGetter, r.seedsGetter),
		)(cluster.GetClusterOidcEndpoint(r.projectProvider, r.privilegedProjectProvider, r.userInfoGetter)),
		cluster.DecodeGetClusterReq,
		handler.EncodeJSON,
		r.defaultServerOptions()...,
	)
}

// swagger:route GET /api/v2/projects/{project_id}/clusters/{cluster_id}/metrics project getClusterMetricsV2
//
//    Gets cluster metrics
//
//     Produces:
//     - application/json
//
//     Responses:
//       default: errorResponse
//       200: ClusterMetrics
//       401: empty
//       403: empty
func (r Routing) getClusterMetrics() http.Handler {
	return httptransport.NewServer(
		endpoint.Chain(
			middleware.TokenVerifier(r.tokenVerifiers, r.userProvider),
			middleware.UserSaver(r.userProvider),
			middleware.SetClusterProvider(r.clusterProviderGetter, r.seedsGetter),
			middleware.SetPrivilegedClusterProvider(r.clusterProviderGetter, r.seedsGetter),
		)(cluster.GetMetricsEndpoint(r.projectProvider, r.privilegedProjectProvider, r.userInfoGetter)),
		cluster.DecodeGetClusterReq,
		handler.EncodeJSON,
		r.defaultServerOptions()...,
	)
}

// swagger:route GET /api/v2/projects/{project_id}/clusters/{cluster_id}/namespaces project listNamespaceV2
//
//     Lists all namespaces in the cluster
//
//     Produces:
//     - application/json
//
//     Responses:
//       default: errorResponse
//       200: []Namespace
//       401: empty
//       403: empty
func (r Routing) listNamespace() http.Handler {
	return httptransport.NewServer(
		endpoint.Chain(
			middleware.TokenVerifier(r.tokenVerifiers, r.userProvider),
			middleware.UserSaver(r.userProvider),
			middleware.SetClusterProvider(r.clusterProviderGetter, r.seedsGetter),
			middleware.SetPrivilegedClusterProvider(r.clusterProviderGetter, r.seedsGetter),
		)(cluster.ListNamespaceEndpoint(r.projectProvider, r.privilegedProjectProvider, r.userInfoGetter)),
		cluster.DecodeGetClusterReq,
		handler.EncodeJSON,
		r.defaultServerOptions()...,
	)
}

// swagger:route GET /api/v2/projects/{project_id}/clusters/{cluster_id}/upgrades project getClusterUpgradesV2
//
//    Gets possible cluster upgrades
//
//     Produces:
//     - application/json
//
//     Responses:
//       default: errorResponse
//       200: []MasterVersion
//       401: empty
//       403: empty
func (r Routing) getClusterUpgrades() http.Handler {
	return httptransport.NewServer(
		endpoint.Chain(
			middleware.TokenVerifier(r.tokenVerifiers, r.userProvider),
			middleware.UserSaver(r.userProvider),
			middleware.SetClusterProvider(r.clusterProviderGetter, r.seedsGetter),
			middleware.SetPrivilegedClusterProvider(r.clusterProviderGetter, r.seedsGetter),
		)(cluster.GetUpgradesEndpoint(r.kubermaticConfigGetter, r.projectProvider, r.privilegedProjectProvider, r.userInfoGetter)),
		cluster.DecodeGetClusterReq,
		handler.EncodeJSON,
		r.defaultServerOptions()...,
	)
}

// swagger:route PUT /api/v2/projects/{project_id}/clusters/{cluster_id}/nodes/upgrades project upgradeClusterNodeDeploymentsV2
//
//    Upgrades node deployments in a cluster
//
//     Produces:
//     - application/json
//
//     Responses:
//       default: errorResponse
//       200: empty
//       401: empty
//       403: empty
func (r Routing) upgradeClusterNodeDeployments() http.Handler {
	return httptransport.NewServer(
		endpoint.Chain(
			middleware.TokenVerifier(r.tokenVerifiers, r.userProvider),
			middleware.UserSaver(r.userProvider),
			middleware.SetClusterProvider(r.clusterProviderGetter, r.seedsGetter),
			middleware.SetPrivilegedClusterProvider(r.clusterProviderGetter, r.seedsGetter),
		)(cluster.UpgradeNodeDeploymentsEndpoint(r.projectProvider, r.privilegedProjectProvider, r.userInfoGetter)),
		cluster.DecodeUpgradeNodeDeploymentsReq,
		handler.EncodeJSON,
		r.defaultServerOptions()...,
	)
}

// swagger:route PUT /api/v2/projects/{project_id}/clusters/{cluster_id}/sshkeys/{key_id} project assignSSHKeyToClusterV2
//
//     Assigns an existing ssh key to the given cluster
//
//     Consumes:
//     - application/json
//
//     Produces:
//     - application/json
//
//     Responses:
//       default: errorResponse
//       201: SSHKey
//       401: empty
//       403: empty
func (r Routing) assignSSHKeyToCluster() http.Handler {
	return httptransport.NewServer(
		endpoint.Chain(
			middleware.TokenVerifier(r.tokenVerifiers, r.userProvider),
			middleware.UserSaver(r.userProvider),
			middleware.SetClusterProvider(r.clusterProviderGetter, r.seedsGetter),
			middleware.SetPrivilegedClusterProvider(r.clusterProviderGetter, r.seedsGetter),
		)(cluster.AssignSSHKeyEndpoint(r.sshKeyProvider, r.privilegedSSHKeyProvider, r.projectProvider, r.privilegedProjectProvider, r.userInfoGetter)),
		cluster.DecodeAssignSSHKeyReq,
		handler.SetStatusCreatedHeader(handler.EncodeJSON),
		r.defaultServerOptions()...,
	)
}

// swagger:route DELETE /api/projects/{project_id}/clusters/{cluster_id}/sshkeys/{key_id} project detachSSHKeyFromClusterV2
//
//     Unassignes an ssh key from the given cluster
//
//     Consumes:
//     - application/json
//
//     Produces:
//     - application/json
//
//     Responses:
//       default: errorResponse
//       200: empty
//       401: empty
//       403: empty
func (r Routing) detachSSHKeyFromCluster() http.Handler {
	return httptransport.NewServer(
		endpoint.Chain(
			middleware.TokenVerifier(r.tokenVerifiers, r.userProvider),
			middleware.UserSaver(r.userProvider),
			middleware.SetClusterProvider(r.clusterProviderGetter, r.seedsGetter),
			middleware.SetPrivilegedClusterProvider(r.clusterProviderGetter, r.seedsGetter),
		)(cluster.DetachSSHKeyEndpoint(r.sshKeyProvider, r.privilegedSSHKeyProvider, r.projectProvider, r.privilegedProjectProvider, r.userInfoGetter)),
		cluster.DecodeAssignSSHKeyReq,
		handler.EncodeJSON,
		r.defaultServerOptions()...,
	)
}

// swagger:route GET /api/v2/projects/{project_id}/clusters/{cluster_id}/sshkeys project listSSHKeysAssignedToClusterV2
//
//     Lists ssh keys that are assigned to the cluster
//     The returned collection is sorted by creation timestamp.
//
//     Consumes:
//     - application/json
//
//     Produces:
//     - application/json
//
//     Responses:
//       default: errorResponse
//       200: []SSHKey
//       401: empty
//       403: empty
func (r Routing) listSSHKeysAssignedToCluster() http.Handler {
	return httptransport.NewServer(
		endpoint.Chain(
			middleware.TokenVerifier(r.tokenVerifiers, r.userProvider),
			middleware.UserSaver(r.userProvider),
			middleware.SetClusterProvider(r.clusterProviderGetter, r.seedsGetter),
			middleware.SetPrivilegedClusterProvider(r.clusterProviderGetter, r.seedsGetter),
		)(cluster.ListSSHKeysEndpoint(r.sshKeyProvider, r.projectProvider, r.privilegedProjectProvider, r.userInfoGetter)),
		cluster.DecodeListSSHKeysReq,
		handler.EncodeJSON,
		r.defaultServerOptions()...,
	)
}

// swagger:route POST /api/v2/projects/{project_id}/kubernetes/clusters project createExternalCluster
//
//     Creates an external cluster for the given project.
//
//     Consumes:
//     - application/json
//
//     Produces:
//     - application/json
//
//     Responses:
//       default: errorResponse
//       201: ExternalCluster
//       401: empty
//       403: empty
func (r Routing) createExternalCluster() http.Handler {
	return httptransport.NewServer(
		endpoint.Chain(
			middleware.TokenVerifier(r.tokenVerifiers, r.userProvider),
			middleware.UserSaver(r.userProvider),
		)(externalcluster.CreateEndpoint(r.userInfoGetter, r.projectProvider, r.privilegedProjectProvider, r.externalClusterProvider, r.privilegedExternalClusterProvider, r.settingsProvider, r.presetsProvider)),
		externalcluster.DecodeCreateReq,
		handler.SetStatusCreatedHeader(handler.EncodeJSON),
		r.defaultServerOptions()...,
	)
}

// Delete the external cluster
// swagger:route DELETE /api/v2/projects/{project_id}/kubernetes/clusters/{cluster_id} project deleteExternalCluster
//
//     Deletes the specified external cluster
//
//     Produces:
//     - application/json
//
//     Responses:
//       default: errorResponse
//       200: empty
//       401: empty
//       403: empty
func (r Routing) deleteExternalCluster() http.Handler {
	return httptransport.NewServer(
		endpoint.Chain(
			middleware.TokenVerifier(r.tokenVerifiers, r.userProvider),
			middleware.UserSaver(r.userProvider),
		)(externalcluster.DeleteEndpoint(r.userInfoGetter, r.projectProvider, r.privilegedProjectProvider, r.externalClusterProvider, r.privilegedExternalClusterProvider, r.settingsProvider)),
		externalcluster.DecodeDeleteReq,
		handler.EncodeJSON,
		r.defaultServerOptions()...,
	)
}

// swagger:route GET /api/v2/projects/{project_id}/kubernetes/clusters project listExternalClusters
//
//     Lists external clusters for the specified project.
//
//     Produces:
//     - application/json
//
//     Responses:
//       default: errorResponse
//       200: []ExternalCluster
//       401: empty
//       403: empty
func (r Routing) listExternalClusters() http.Handler {
	return httptransport.NewServer(
		endpoint.Chain(
			middleware.TokenVerifier(r.tokenVerifiers, r.userProvider),
			middleware.UserSaver(r.userProvider),
		)(externalcluster.ListEndpoint(r.userInfoGetter, r.projectProvider, r.privilegedProjectProvider, r.externalClusterProvider, r.settingsProvider)),
		externalcluster.DecodeListReq,
		handler.EncodeJSON,
		r.defaultServerOptions()...,
	)
}

// swagger:route GET /api/v2/projects/{project_id}/kubernetes/clusters/{cluster_id} project getExternalCluster
//
//     Gets an external cluster for the given project.
//
//
//     Produces:
//     - application/json
//
//     Responses:
//       default: errorResponse
//       200: ExternalCluster
//       401: empty
//       403: empty
func (r Routing) getExternalCluster() http.Handler {
	return httptransport.NewServer(
		endpoint.Chain(
			middleware.TokenVerifier(r.tokenVerifiers, r.userProvider),
			middleware.UserSaver(r.userProvider),
		)(externalcluster.GetEndpoint(r.userInfoGetter, r.projectProvider, r.privilegedProjectProvider, r.externalClusterProvider, r.privilegedExternalClusterProvider, r.settingsProvider)),
		externalcluster.DecodeGetReq,
		handler.EncodeJSON,
		r.defaultServerOptions()...,
	)
}

// swagger:route PUT /api/v2/projects/{project_id}/kubernetes/clusters/{cluster_id} project updateExternalCluster
//
//     Updates an external cluster for the given project.
//
//
//     Produces:
//     - application/json
//
//     Responses:
//       default: errorResponse
//       200: ExternalCluster
//       401: empty
//       403: empty
func (r Routing) updateExternalCluster() http.Handler {
	return httptransport.NewServer(
		endpoint.Chain(
			middleware.TokenVerifier(r.tokenVerifiers, r.userProvider),
			middleware.UserSaver(r.userProvider),
		)(externalcluster.UpdateEndpoint(r.userInfoGetter, r.projectProvider, r.privilegedProjectProvider, r.externalClusterProvider, r.privilegedExternalClusterProvider, r.settingsProvider)),
		externalcluster.DecodeUpdateReq,
		handler.EncodeJSON,
		r.defaultServerOptions()...,
	)
}

// swagger:route GET /api/v2/projects/{project_id}/kubernetes/clusters/{cluster_id}/upgrades project getExternalClusterUpgrades
//
//     Gets an external cluster upgrades.
//
//
//     Produces:
//     - application/json
//
//     Responses:
//       default: errorResponse
//       200: []MasterVersion
//       401: empty
//       403: empty
func (r Routing) getExternalClusterUpgrades() http.Handler {
	return httptransport.NewServer(
		endpoint.Chain(
			middleware.TokenVerifier(r.tokenVerifiers, r.userProvider),
			middleware.UserSaver(r.userProvider),
		)(externalcluster.GetUpgradesEndpoint(r.userInfoGetter, r.projectProvider, r.privilegedProjectProvider, r.externalClusterProvider, r.privilegedExternalClusterProvider, r.settingsProvider)),
		externalcluster.DecodeGetReq,
		handler.EncodeJSON,
		r.defaultServerOptions()...,
	)
}

// swagger:route GET /api/v2/projects/{project_id}/kubernetes/clusters/{cluster_id}/nodes project listExternalClusterNodes
//
//     Gets an external cluster nodes.
//
//
//     Produces:
//     - application/json
//
//     Responses:
//       default: errorResponse
//       200: []ExternalClusterNode
//       401: empty
//       403: empty
func (r Routing) listExternalClusterNodes() http.Handler {
	return httptransport.NewServer(
		endpoint.Chain(
			middleware.TokenVerifier(r.tokenVerifiers, r.userProvider),
			middleware.UserSaver(r.userProvider),
		)(externalcluster.ListNodesEndpoint(r.userInfoGetter, r.projectProvider, r.privilegedProjectProvider, r.externalClusterProvider, r.privilegedExternalClusterProvider, r.settingsProvider)),
		externalcluster.DecodeListNodesReq,
		handler.EncodeJSON,
		r.defaultServerOptions()...,
	)
}

// swagger:route GET /api/v2/projects/{project_id}/kubernetes/clusters/{cluster_id}/nodes/{node_id} project getExternalClusterNode
//
//     Gets an external cluster node.
//
//
//     Produces:
//     - application/json
//
//     Responses:
//       default: errorResponse
//       200: ExternalClusterNode
//       401: empty
//       403: empty
func (r Routing) getExternalClusterNode() http.Handler {
	return httptransport.NewServer(
		endpoint.Chain(
			middleware.TokenVerifier(r.tokenVerifiers, r.userProvider),
			middleware.UserSaver(r.userProvider),
		)(externalcluster.GetNodeEndpoint(r.userInfoGetter, r.projectProvider, r.privilegedProjectProvider, r.externalClusterProvider, r.privilegedExternalClusterProvider, r.settingsProvider)),
		externalcluster.DecodeGetNodeReq,
		handler.EncodeJSON,
		r.defaultServerOptions()...,
	)
}

// swagger:route GET /api/v2/projects/{project_id}/kubernetes/clusters/{cluster_id}/metrics project getExternalClusterMetrics
//
//     Gets cluster metrics
//
//
//     Produces:
//     - application/json
//
//     Responses:
//       default: errorResponse
//       200: ClusterMetrics
//       401: empty
//       403: empty
func (r Routing) getExternalClusterMetrics() http.Handler {
	return httptransport.NewServer(
		endpoint.Chain(
			middleware.TokenVerifier(r.tokenVerifiers, r.userProvider),
			middleware.UserSaver(r.userProvider),
		)(externalcluster.GetMetricsEndpoint(r.userInfoGetter, r.projectProvider, r.privilegedProjectProvider, r.externalClusterProvider, r.privilegedExternalClusterProvider, r.settingsProvider)),
		externalcluster.DecodeGetReq,
		handler.EncodeJSON,
		r.defaultServerOptions()...,
	)
}

// swagger:route GET /api/v2/projects/{project_id}/kubernetes/clusters/{cluster_id}/nodesmetrics project listExternalClusterNodesMetrics
//
//     Gets an external cluster nodes metrics.
//
//
//     Produces:
//     - application/json
//
//     Responses:
//       default: errorResponse
//       200: []NodeMetric
//       401: empty
//       403: empty
func (r Routing) listExternalClusterNodesMetrics() http.Handler {
	return httptransport.NewServer(
		endpoint.Chain(
			middleware.TokenVerifier(r.tokenVerifiers, r.userProvider),
			middleware.UserSaver(r.userProvider),
		)(externalcluster.ListNodesMetricsEndpoint(r.userInfoGetter, r.projectProvider, r.privilegedProjectProvider, r.externalClusterProvider, r.privilegedExternalClusterProvider, r.settingsProvider)),
		externalcluster.DecodeListNodesReq,
		handler.EncodeJSON,
		r.defaultServerOptions()...,
	)
}

// swagger:route GET /api/v2/projects/{project_id}/kubernetes/clusters/{cluster_id}/events project listExternalClusterEvents
//
//     Gets an external cluster events.
//
//
//     Produces:
//     - application/json
//
//     Responses:
//       default: errorResponse
//       200: []Event
//       401: empty
//       403: empty
func (r Routing) listExternalClusterEvents() http.Handler {
	return httptransport.NewServer(
		endpoint.Chain(
			middleware.TokenVerifier(r.tokenVerifiers, r.userProvider),
			middleware.UserSaver(r.userProvider),
		)(externalcluster.ListEventsEndpoint(r.userInfoGetter, r.projectProvider, r.privilegedProjectProvider, r.externalClusterProvider, r.privilegedExternalClusterProvider, r.settingsProvider)),
		externalcluster.DecodeListEventsReq,
		handler.EncodeJSON,
		r.defaultServerOptions()...,
	)
}

// swagger:route GET /api/v2/constrainttemplates constrainttemplates listConstraintTemplates
//
//     List constraint templates.
//
//
//     Produces:
//     - application/json
//
//     Responses:
//       default: errorResponse
//       200: []ConstraintTemplate
//       401: empty
//       403: empty
func (r Routing) listConstraintTemplates() http.Handler {
	return httptransport.NewServer(
		endpoint.Chain(
			middleware.TokenVerifier(r.tokenVerifiers, r.userProvider),
			middleware.UserSaver(r.userProvider),
		)(constrainttemplate.ListEndpoint(r.constraintTemplateProvider)),
		common.DecodeEmptyReq,
		handler.EncodeJSON,
		r.defaultServerOptions()...,
	)
}

// swagger:route GET /api/v2/constrainttemplates/{ct_name} constrainttemplates getConstraintTemplate
//
//     Get constraint templates specified by name
//
//
//     Produces:
//     - application/json
//
//     Responses:
//       default: errorResponse
//       200: ConstraintTemplate
//       401: empty
//       403: empty
func (r Routing) getConstraintTemplate() http.Handler {
	return httptransport.NewServer(
		endpoint.Chain(
			middleware.TokenVerifier(r.tokenVerifiers, r.userProvider),
			middleware.UserSaver(r.userProvider),
		)(constrainttemplate.GetEndpoint(r.constraintTemplateProvider)),
		constrainttemplate.DecodeConstraintTemplateRequest,
		handler.EncodeJSON,
		r.defaultServerOptions()...,
	)
}

// swagger:route POST /api/v2/constrainttemplates constrainttemplates createConstraintTemplate
//
//     Create constraint template
//
//     Consumes:
//     - application/json
//
//     Produces:
//     - application/json
//
//     Responses:
//       default: errorResponse
//       200: ConstraintTemplate
//       401: empty
//       403: empty
func (r Routing) createConstraintTemplate() http.Handler {
	return httptransport.NewServer(
		endpoint.Chain(
			middleware.TokenVerifier(r.tokenVerifiers, r.userProvider),
			middleware.UserSaver(r.userProvider),
		)(constrainttemplate.CreateEndpoint(r.userInfoGetter, r.constraintTemplateProvider)),
		constrainttemplate.DecodeCreateConstraintTemplateRequest,
		handler.EncodeJSON,
		r.defaultServerOptions()...,
	)
}

// swagger:route PATCH /api/v2/constrainttemplates/{ct_name} constrainttemplates patchConstraintTemplate
//
//     Patch a specified constraint template
//
//     Consumes:
//     - application/json
//
//     Produces:
//     - application/json
//
//     Responses:
//       default: errorResponse
//       200: ConstraintTemplate
//       401: empty
//       403: empty
func (r Routing) patchConstraintTemplate() http.Handler {
	return httptransport.NewServer(
		endpoint.Chain(
			middleware.TokenVerifier(r.tokenVerifiers, r.userProvider),
			middleware.UserSaver(r.userProvider),
		)(constrainttemplate.PatchEndpoint(r.userInfoGetter, r.constraintTemplateProvider)),
		constrainttemplate.DecodePatchConstraintTemplateReq,
		handler.EncodeJSON,
		r.defaultServerOptions()...,
	)
}

// swagger:route DELETE /api/v2/constrainttemplates/{ct_name} constrainttemplates deleteConstraintTemplate
//
//     Deletes the specified cluster
//
//     Produces:
//     - application/json
//
//     Responses:
//       default: errorResponse
//       200: empty
//       401: empty
//       403: empty
func (r Routing) deleteConstraintTemplate() http.Handler {
	return httptransport.NewServer(
		endpoint.Chain(
			middleware.TokenVerifier(r.tokenVerifiers, r.userProvider),
			middleware.UserSaver(r.userProvider),
		)(constrainttemplate.DeleteEndpoint(r.userInfoGetter, r.constraintTemplateProvider)),
		constrainttemplate.DecodeConstraintTemplateRequest,
		handler.EncodeJSON,
		r.defaultServerOptions()...,
	)
}

// swagger:route GET /api/v2/projects/{project_id}/clusters/{cluster_id}/constraints project listConstraints
//
//     Lists constraints for the specified cluster.
//
//     Produces:
//     - application/json
//
//     Responses:
//       default: errorResponse
//       200: []Constraint
//       401: empty
//       403: empty
func (r Routing) listConstraints() http.Handler {
	return httptransport.NewServer(
		endpoint.Chain(
			middleware.TokenVerifier(r.tokenVerifiers, r.userProvider),
			middleware.UserSaver(r.userProvider),
			middleware.SetClusterProvider(r.clusterProviderGetter, r.seedsGetter),
			middleware.SetPrivilegedClusterProvider(r.clusterProviderGetter, r.seedsGetter),
			middleware.Constraints(r.clusterProviderGetter, r.constraintProviderGetter, r.seedsGetter),
		)(constraint.ListEndpoint(r.userInfoGetter, r.projectProvider, r.privilegedProjectProvider)),
		constraint.DecodeListConstraintsReq,
		handler.EncodeJSON,
		r.defaultServerOptions()...,
	)
}

// swagger:route GET /api/v2/projects/{project_id}/clusters/{cluster_id}/constraints/{constraint_name} project getConstraint
//
//     Gets an specified constraint for the given cluster.
//
//
//     Produces:
//     - application/json
//
//     Responses:
//       default: errorResponse
//       200: Constraint
//       401: empty
//       403: empty
func (r Routing) getConstraint() http.Handler {
	return httptransport.NewServer(
		endpoint.Chain(
			middleware.TokenVerifier(r.tokenVerifiers, r.userProvider),
			middleware.UserSaver(r.userProvider),
			middleware.SetClusterProvider(r.clusterProviderGetter, r.seedsGetter),
			middleware.SetPrivilegedClusterProvider(r.clusterProviderGetter, r.seedsGetter),
			middleware.Constraints(r.clusterProviderGetter, r.constraintProviderGetter, r.seedsGetter),
		)(constraint.GetEndpoint(r.userInfoGetter, r.projectProvider, r.privilegedProjectProvider)),
		constraint.DecodeConstraintReq,
		handler.EncodeJSON,
		r.defaultServerOptions()...,
	)
}

// swagger:route DELETE /api/v2/projects/{project_id}/clusters/{cluster_id}/constraints/{constraint_name} project deleteConstraint
//
//     Deletes a specified constraint for the given cluster.
//
//
//     Produces:
//     - application/json
//
//     Responses:
//       default: errorResponse
//       200: empty
//       401: empty
//       403: empty
func (r Routing) deleteConstraint() http.Handler {
	return httptransport.NewServer(
		endpoint.Chain(
			middleware.TokenVerifier(r.tokenVerifiers, r.userProvider),
			middleware.UserSaver(r.userProvider),
			middleware.SetClusterProvider(r.clusterProviderGetter, r.seedsGetter),
			middleware.SetPrivilegedClusterProvider(r.clusterProviderGetter, r.seedsGetter),
			middleware.Constraints(r.clusterProviderGetter, r.constraintProviderGetter, r.seedsGetter),
			middleware.PrivilegedConstraints(r.clusterProviderGetter, r.constraintProviderGetter, r.seedsGetter),
		)(constraint.DeleteEndpoint(r.userInfoGetter, r.projectProvider, r.privilegedProjectProvider)),
		constraint.DecodeConstraintReq,
		handler.EncodeJSON,
		r.defaultServerOptions()...,
	)
}

// swagger:route POST /api/v2/projects/{project_id}/clusters/{cluster_id}/constraints project createConstraint
//
//     Creates a given constraint for the specified cluster.
//
//
//     Produces:
//     - application/json
//
//     Responses:
//       default: errorResponse
//       200: Constraint
//       401: empty
//       403: empty
func (r Routing) createConstraint() http.Handler {
	return httptransport.NewServer(
		endpoint.Chain(
			middleware.TokenVerifier(r.tokenVerifiers, r.userProvider),
			middleware.UserSaver(r.userProvider),
			middleware.SetClusterProvider(r.clusterProviderGetter, r.seedsGetter),
			middleware.SetPrivilegedClusterProvider(r.clusterProviderGetter, r.seedsGetter),
			middleware.Constraints(r.clusterProviderGetter, r.constraintProviderGetter, r.seedsGetter),
			middleware.PrivilegedConstraints(r.clusterProviderGetter, r.constraintProviderGetter, r.seedsGetter),
		)(constraint.CreateEndpoint(r.userInfoGetter, r.projectProvider, r.privilegedProjectProvider, r.constraintTemplateProvider)),
		constraint.DecodeCreateConstraintReq,
		handler.EncodeJSON,
		r.defaultServerOptions()...,
	)
}

// swagger:route POST /api/v2/constraints constraint createDefaultConstraint
//
//     Creates default constraint
//
//     Produces:
//     - application/json
//
//     Responses:
//       default: errorResponse
//       200: Constraint
//       401: empty
//       403: empty
func (r Routing) createDefaultConstraint() http.Handler {
	return httptransport.NewServer(
		endpoint.Chain(
			middleware.TokenVerifier(r.tokenVerifiers, r.userProvider),
			middleware.UserSaver(r.userProvider),
		)(constraint.CreateDefaultEndpoint(r.userInfoGetter, r.defaultConstraintProvider, r.constraintTemplateProvider)),
		constraint.DecodeCreateDefaultConstraintReq,
		handler.EncodeJSON,
		r.defaultServerOptions()...,
	)
}

// swagger:route GET /api/v2/constraints constraint listDefaultConstraint
//
//     List default constraint.
//
//
//     Produces:
//     - application/json
//
//     Responses:
//       default: errorResponse
//       200: []Constraint
//       401: empty
//       403: empty
func (r Routing) listDefaultConstraint() http.Handler {
	return httptransport.NewServer(
		endpoint.Chain(
			middleware.TokenVerifier(r.tokenVerifiers, r.userProvider),
			middleware.UserSaver(r.userProvider),
		)(constraint.ListDefaultEndpoint(r.defaultConstraintProvider)),
		common.DecodeEmptyReq,
		handler.EncodeJSON,
		r.defaultServerOptions()...,
	)
}

// swagger:route GET /api/v2/constraints/{constraint_name} constraint getDefaultConstraint
//
//     Gets an specified default constraint
//
//
//     Produces:
//     - application/json
//
//     Responses:
//       default: errorResponse
//       200: Constraint
//       401: empty
//       403: empty
func (r Routing) getDefaultConstraint() http.Handler {
	return httptransport.NewServer(
		endpoint.Chain(
			middleware.TokenVerifier(r.tokenVerifiers, r.userProvider),
			middleware.UserSaver(r.userProvider),
		)(constraint.GetDefaultEndpoint(r.defaultConstraintProvider)),
		constraint.DecodeDefaultConstraintReq,
		handler.EncodeJSON,
		r.defaultServerOptions()...,
	)
}

// swagger:route DELETE /api/v2/constraints/{constraint_name} constraints deleteDefaultConstraint
//
//     Deletes a specified default constraint.
//
//
//     Produces:
//     - application/json
//
//     Responses:
//       default: errorResponse
//       200: empty
//       401: empty
//       403: empty
func (r Routing) deleteDefaultConstraint() http.Handler {
	return httptransport.NewServer(
		endpoint.Chain(
			middleware.TokenVerifier(r.tokenVerifiers, r.userProvider),
			middleware.UserSaver(r.userProvider),
		)(constraint.DeleteDefaultEndpoint(r.userInfoGetter, r.defaultConstraintProvider)),
		constraint.DecodeDefaultConstraintReq,
		handler.EncodeJSON,
		r.defaultServerOptions()...,
	)
}

// swagger:route PATCH /api/v2/constraints/{constraint_name} constraint patchDefaultConstraint
//
//     Patch a specified default constraint
//
//     Consumes:
//     - application/json
//
//     Produces:
//     - application/json
//
//     Responses:
//       default: errorResponse
//       200: Constraint
//       401: empty
//       403: empty
func (r Routing) patchDefaultConstraint() http.Handler {
	return httptransport.NewServer(
		endpoint.Chain(
			middleware.TokenVerifier(r.tokenVerifiers, r.userProvider),
			middleware.UserSaver(r.userProvider),
		)(constraint.PatchDefaultEndpoint(r.userInfoGetter, r.defaultConstraintProvider, r.constraintTemplateProvider)),
		constraint.DecodePatchDefaultConstraintReq,
		handler.EncodeJSON,
		r.defaultServerOptions()...,
	)
}

// swagger:route PATCH /api/v2/projects/{project_id}/clusters/{cluster_id}/constraints/{constraint_name} project patchConstraint
//
//     Patches a given constraint for the specified cluster.
//
//
//     Produces:
//     - application/json
//
//     Responses:
//       default: errorResponse
//       200: Constraint
//       401: empty
//       403: empty
func (r Routing) patchConstraint() http.Handler {
	return httptransport.NewServer(
		endpoint.Chain(
			middleware.TokenVerifier(r.tokenVerifiers, r.userProvider),
			middleware.UserSaver(r.userProvider),
			middleware.SetClusterProvider(r.clusterProviderGetter, r.seedsGetter),
			middleware.SetPrivilegedClusterProvider(r.clusterProviderGetter, r.seedsGetter),
			middleware.Constraints(r.clusterProviderGetter, r.constraintProviderGetter, r.seedsGetter),
			middleware.PrivilegedConstraints(r.clusterProviderGetter, r.constraintProviderGetter, r.seedsGetter),
		)(constraint.PatchEndpoint(r.userInfoGetter, r.projectProvider, r.privilegedProjectProvider, r.constraintTemplateProvider)),
		constraint.DecodePatchConstraintReq,
		handler.EncodeJSON,
		r.defaultServerOptions()...,
	)
}

// swagger:route GET /api/v2/projects/{project_id}/clusters/{cluster_id}/gatekeeper/config project getGatekeeperConfig
//
//     Gets the gatekeeper sync config for the specified cluster.
//
//
//     Produces:
//     - application/json
//
//     Responses:
//       default: errorResponse
//       200: GatekeeperConfig
//       401: empty
//       403: empty
func (r Routing) getGatekeeperConfig() http.Handler {
	return httptransport.NewServer(
		endpoint.Chain(
			middleware.TokenVerifier(r.tokenVerifiers, r.userProvider),
			middleware.UserSaver(r.userProvider),
			middleware.SetClusterProvider(r.clusterProviderGetter, r.seedsGetter),
			middleware.SetPrivilegedClusterProvider(r.clusterProviderGetter, r.seedsGetter),
		)(gatekeeperconfig.GetEndpoint(r.userInfoGetter, r.projectProvider, r.privilegedProjectProvider)),
		gatekeeperconfig.DecodeGatkeeperConfigReq,
		handler.EncodeJSON,
		r.defaultServerOptions()...,
	)
}

// swagger:route DELETE /api/v2/projects/{project_id}/clusters/{cluster_id}/gatekeeper/config project deleteGatekeeperConfig
//
//     Deletes the gatekeeper sync config for the specified cluster.
//
//
//     Produces:
//     - application/json
//
//     Responses:
//       default: errorResponse
//       200: empty
//       401: empty
//       403: empty
func (r Routing) deleteGatekeeperConfig() http.Handler {
	return httptransport.NewServer(
		endpoint.Chain(
			middleware.TokenVerifier(r.tokenVerifiers, r.userProvider),
			middleware.UserSaver(r.userProvider),
			middleware.SetClusterProvider(r.clusterProviderGetter, r.seedsGetter),
			middleware.SetPrivilegedClusterProvider(r.clusterProviderGetter, r.seedsGetter),
		)(gatekeeperconfig.DeleteEndpoint(r.userInfoGetter, r.projectProvider, r.privilegedProjectProvider)),
		gatekeeperconfig.DecodeGatkeeperConfigReq,
		handler.EncodeJSON,
		r.defaultServerOptions()...,
	)
}

// swagger:route POST /api/v2/projects/{project_id}/clusters/{cluster_id}/gatekeeper/config project createGatekeeperConfig
//
//     Creates a gatekeeper config for the given cluster
//
//     Consumes:
//     - application/json
//
//     Produces:
//     - application/json
//
//     Responses:
//       default: errorResponse
//       201: GatekeeperConfig
//       401: empty
//       403: empty
func (r Routing) createGatekeeperConfig() http.Handler {
	return httptransport.NewServer(
		endpoint.Chain(
			middleware.TokenVerifier(r.tokenVerifiers, r.userProvider),
			middleware.UserSaver(r.userProvider),
			middleware.SetClusterProvider(r.clusterProviderGetter, r.seedsGetter),
			middleware.SetPrivilegedClusterProvider(r.clusterProviderGetter, r.seedsGetter),
		)(gatekeeperconfig.CreateEndpoint(r.userInfoGetter, r.projectProvider, r.privilegedProjectProvider)),
		gatekeeperconfig.DecodeCreateGatkeeperConfigReq,
		handler.EncodeJSON,
		r.defaultServerOptions()...,
	)
}

// swagger:route PATCH /api/v2/projects/{project_id}/clusters/{cluster_id}/gatekeeper/config project patchGatekeeperConfig
//
//     Patches the gatekeeper config for the specified cluster.
//
//
//     Produces:
//     - application/json
//
//     Responses:
//       default: errorResponse
//       200: GatekeeperConfig
//       401: empty
//       403: empty
func (r Routing) patchGatekeeperConfig() http.Handler {
	return httptransport.NewServer(
		endpoint.Chain(
			middleware.TokenVerifier(r.tokenVerifiers, r.userProvider),
			middleware.UserSaver(r.userProvider),
			middleware.SetClusterProvider(r.clusterProviderGetter, r.seedsGetter),
			middleware.SetPrivilegedClusterProvider(r.clusterProviderGetter, r.seedsGetter),
		)(gatekeeperconfig.PatchEndpoint(r.userInfoGetter, r.projectProvider, r.privilegedProjectProvider)),
		gatekeeperconfig.DecodePatchGatekeeperConfigReq,
		handler.EncodeJSON,
		r.defaultServerOptions()...,
	)
}

// swagger:route POST /api/v2/projects/{project_id}/clusters/{cluster_id}/machinedeployments project createMachineDeployment
//
//     Creates a machine deployment that will belong to the given cluster
//
//     Consumes:
//     - application/json
//
//     Produces:
//     - application/json
//
//     Responses:
//       default: errorResponse
//       201: NodeDeployment
//       401: empty
//       403: empty
func (r Routing) createMachineDeployment() http.Handler {
	return httptransport.NewServer(
		endpoint.Chain(
			middleware.TokenVerifier(r.tokenVerifiers, r.userProvider),
			middleware.UserSaver(r.userProvider),
			middleware.SetClusterProvider(r.clusterProviderGetter, r.seedsGetter),
			middleware.SetPrivilegedClusterProvider(r.clusterProviderGetter, r.seedsGetter),
		)(machine.CreateMachineDeployment(r.sshKeyProvider, r.projectProvider, r.privilegedProjectProvider, r.seedsGetter, r.userInfoGetter)),
		machine.DecodeCreateMachineDeployment,
		handler.SetStatusCreatedHeader(handler.EncodeJSON),
		r.defaultServerOptions()...,
	)
}

// swagger:route DELETE /api/v2/projects/{project_id}/clusters/{cluster_id}/machinedeployments/nodes/{node_id} project deleteMachineDeploymentNode
//
//    Deletes the given node that belongs to the machine deployment.
//
//
//     Produces:
//     - application/json
//
//     Responses:
//       default: errorResponse
//       200: empty
//       401: empty
//       403: empty
func (r Routing) deleteMachineDeploymentNode() http.Handler {
	return httptransport.NewServer(
		endpoint.Chain(
			middleware.TokenVerifier(r.tokenVerifiers, r.userProvider),
			middleware.UserSaver(r.userProvider),
			middleware.SetClusterProvider(r.clusterProviderGetter, r.seedsGetter),
			middleware.SetPrivilegedClusterProvider(r.clusterProviderGetter, r.seedsGetter),
		)(machine.DeleteMachineDeploymentNode(r.projectProvider, r.privilegedProjectProvider, r.userInfoGetter)),
		machine.DecodeDeleteMachineDeploymentNode,
		handler.EncodeJSON,
		r.defaultServerOptions()...,
	)
}

// swagger:route GET /api/v2/projects/{project_id}/clusters/{cluster_id}/machinedeployments project listMachineDeployments
//
//     Lists machine deployments that belong to the given cluster
//
//     Produces:
//     - application/json
//
//     Responses:
//       default: errorResponse
//       200: []NodeDeployment
//       401: empty
//       403: empty
func (r Routing) listMachineDeployments() http.Handler {
	return httptransport.NewServer(
		endpoint.Chain(
			middleware.TokenVerifier(r.tokenVerifiers, r.userProvider),
			middleware.UserSaver(r.userProvider),
			middleware.SetClusterProvider(r.clusterProviderGetter, r.seedsGetter),
			middleware.SetPrivilegedClusterProvider(r.clusterProviderGetter, r.seedsGetter),
		)(machine.ListMachineDeployments(r.projectProvider, r.privilegedProjectProvider, r.userInfoGetter)),
		machine.DecodeListMachineDeployments,
		handler.EncodeJSON,
		r.defaultServerOptions()...,
	)
}

// swagger:route GET /api/v2/projects/{project_id}/clusters/{cluster_id}/machinedeployments/{machinedeployment_id} project getMachineDeployment
//
//     Gets a machine deployment that is assigned to the given cluster.
//
//     Produces:
//     - application/json
//
//     Responses:
//       default: errorResponse
//       200: NodeDeployment
//       401: empty
//       403: empty
func (r Routing) getMachineDeployment() http.Handler {
	return httptransport.NewServer(
		endpoint.Chain(
			middleware.TokenVerifier(r.tokenVerifiers, r.userProvider),
			middleware.UserSaver(r.userProvider),
			middleware.SetClusterProvider(r.clusterProviderGetter, r.seedsGetter),
			middleware.SetPrivilegedClusterProvider(r.clusterProviderGetter, r.seedsGetter),
		)(machine.GetMachineDeployment(r.projectProvider, r.privilegedProjectProvider, r.userInfoGetter)),
		machine.DecodeGetMachineDeployment,
		handler.EncodeJSON,
		r.defaultServerOptions()...,
	)
}

// swagger:route GET /api/v2/projects/{project_id}/clusters/{cluster_id}/machinedeployments/{machinedeployment_id}/nodes project listMachineDeploymentNodes
//
//     Lists nodes that belong to the given machine deployment.
//
//     Produces:
//     - application/json
//
//     Responses:
//       default: errorResponse
//       200: []Node
//       401: empty
//       403: empty
func (r Routing) listMachineDeploymentNodes() http.Handler {
	return httptransport.NewServer(
		endpoint.Chain(
			middleware.TokenVerifier(r.tokenVerifiers, r.userProvider),
			middleware.UserSaver(r.userProvider),
			middleware.SetClusterProvider(r.clusterProviderGetter, r.seedsGetter),
			middleware.SetPrivilegedClusterProvider(r.clusterProviderGetter, r.seedsGetter),
		)(machine.ListMachineDeploymentNodes(r.projectProvider, r.privilegedProjectProvider, r.userInfoGetter)),
		machine.DecodeListMachineDeploymentNodes,
		handler.EncodeJSON,
		r.defaultServerOptions()...,
	)
}

// swagger:route GET /api/v2/projects/{project_id}/clusters/{cluster_id}/nodes project listNodesForCluster
//
//
//     This endpoint is used for kubeadm cluster.
//
//     Produces:
//     - application/json
//
//     Responses:
//       default: errorResponse
//       200: []Node
//       401: empty
//       403: empty
func (r Routing) listNodesForCluster() http.Handler {
	return httptransport.NewServer(
		endpoint.Chain(
			middleware.TokenVerifier(r.tokenVerifiers, r.userProvider),
			middleware.UserSaver(r.userProvider),
			middleware.SetClusterProvider(r.clusterProviderGetter, r.seedsGetter),
			middleware.SetPrivilegedClusterProvider(r.clusterProviderGetter, r.seedsGetter),
		)(machine.ListNodesForCluster(r.projectProvider, r.privilegedProjectProvider, r.userInfoGetter)),
		machine.DecodeListNodesForCluster,
		handler.EncodeJSON,
		r.defaultServerOptions()...,
	)
}

// swagger:route GET /api/v2/projects/{project_id}/clusters/{cluster_id}/machinedeployments/{machinedeployment_id}/nodes/metrics metric listMachineDeploymentMetrics
//
//     Lists metrics that belong to the given machine deployment.
//
//     Produces:
//     - application/json
//
//     Responses:
//       default: errorResponse
//       200: []NodeMetric
//       401: empty
//       403: empty
func (r Routing) listMachineDeploymentMetrics() http.Handler {
	return httptransport.NewServer(
		endpoint.Chain(
			middleware.TokenVerifier(r.tokenVerifiers, r.userProvider),
			middleware.UserSaver(r.userProvider),
			middleware.SetClusterProvider(r.clusterProviderGetter, r.seedsGetter),
			middleware.SetPrivilegedClusterProvider(r.clusterProviderGetter, r.seedsGetter),
		)(machine.ListMachineDeploymentMetrics(r.projectProvider, r.privilegedProjectProvider, r.userInfoGetter)),
		machine.DecodeListMachineDeploymentMetrics,
		handler.EncodeJSON,
		r.defaultServerOptions()...,
	)
}

// swagger:route PATCH /api/v2/projects/{project_id}/clusters/{cluster_id}/machinedeployments/{machinedeployment_id} project patchMachineDeployment
//
//     Patches a machine deployment that is assigned to the given cluster. Please note that at the moment only
//	   node deployment's spec can be updated by a patch, no other fields can be changed using this endpoint.
//
//     Consumes:
//     - application/json
//
//     Produces:
//     - application/json
//
//     Responses:
//       default: errorResponse
//       200: NodeDeployment
//       401: empty
//       403: empty
func (r Routing) patchMachineDeployment() http.Handler {
	return httptransport.NewServer(
		endpoint.Chain(
			middleware.TokenVerifier(r.tokenVerifiers, r.userProvider),
			middleware.UserSaver(r.userProvider),
			middleware.SetClusterProvider(r.clusterProviderGetter, r.seedsGetter),
			middleware.SetPrivilegedClusterProvider(r.clusterProviderGetter, r.seedsGetter),
		)(machine.PatchMachineDeployment(r.sshKeyProvider, r.projectProvider, r.privilegedProjectProvider, r.seedsGetter, r.userInfoGetter)),
		machine.DecodePatchMachineDeployment,
		handler.EncodeJSON,
		r.defaultServerOptions()...,
	)
}

// swagger:route POST /api/v2/projects/{project_id}/clusters/{cluster_id}/machinedeployments/{machinedeployment_id} project restartMachineDeployment
//
//     Schedules rolling restart of a machine deployment that is assigned to the given cluster.
//
//     Consumes:
//     - application/json
//
//     Produces:
//     - application/json
//
//     Responses:
//       default: errorResponse
//       200: NodeDeployment
//       401: empty
//       403: empty
func (r Routing) restartMachineDeployment() http.Handler {
	return httptransport.NewServer(
		endpoint.Chain(
			middleware.TokenVerifier(r.tokenVerifiers, r.userProvider),
			middleware.UserSaver(r.userProvider),
			middleware.SetClusterProvider(r.clusterProviderGetter, r.seedsGetter),
			middleware.SetPrivilegedClusterProvider(r.clusterProviderGetter, r.seedsGetter),
		)(machine.RestartMachineDeployment(r.projectProvider, r.privilegedProjectProvider, r.userInfoGetter)),
		machine.DecodeGetMachineDeployment,
		handler.EncodeJSON,
		r.defaultServerOptions()...,
	)
}

// swagger:route GET /api/v2/projects/{project_id}/clusters/{cluster_id}/machinedeployments/{machinedeployment_id}/nodes/events project listMachineDeploymentNodesEvents
//
//     Lists machine deployment events. If query parameter `type` is set to `warning` then only warning events are retrieved.
//     If the value is 'normal' then normal events are returned. If the query parameter is missing method returns all events.
//
//     Produces:
//     - application/json
//
//     Responses:
//       default: errorResponse
//       200: []Event
//       401: empty
//       403: empty
func (r Routing) listMachineDeploymentNodesEvents() http.Handler {
	return httptransport.NewServer(
		endpoint.Chain(
			middleware.TokenVerifier(r.tokenVerifiers, r.userProvider),
			middleware.UserSaver(r.userProvider),
			middleware.SetClusterProvider(r.clusterProviderGetter, r.seedsGetter),
			middleware.SetPrivilegedClusterProvider(r.clusterProviderGetter, r.seedsGetter),
		)(machine.ListMachineDeploymentNodesEvents(r.projectProvider, r.privilegedProjectProvider, r.userInfoGetter)),
		machine.DecodeListNodeDeploymentNodesEvents,
		handler.EncodeJSON,
		r.defaultServerOptions()...,
	)
}

// swagger:route DELETE /api/v2/projects/{project_id}/clusters/{cluster_id}/machinedeployments/{machinedeployment_id} project deleteMachineDeployment
//
//    Deletes the given machine deployment that belongs to the cluster.
//
//     Produces:
//     - application/json
//
//     Responses:
//       default: errorResponse
//       200: empty
//       401: empty
//       403: empty
func (r Routing) deleteMachineDeployment() http.Handler {
	return httptransport.NewServer(
		endpoint.Chain(
			middleware.TokenVerifier(r.tokenVerifiers, r.userProvider),
			middleware.UserSaver(r.userProvider),
			middleware.SetClusterProvider(r.clusterProviderGetter, r.seedsGetter),
			middleware.SetPrivilegedClusterProvider(r.clusterProviderGetter, r.seedsGetter),
		)(machine.DeleteMachineDeployment(r.projectProvider, r.privilegedProjectProvider, r.userInfoGetter)),
		machine.DecodeDeleteMachineDeployment,
		handler.EncodeJSON,
		r.defaultServerOptions()...,
	)
}

// swagger:route GET /api/v2/projects/{project_id}/clusters/{cluster_id}/clusterroles project listClusterRoleV2
//
//     Lists all ClusterRoles
//
//     Produces:
//     - application/json
//
//     Responses:
//       default: errorResponse
//       200: []ClusterRole
//       401: empty
//       403: empty
func (r Routing) listClusterRole() http.Handler {
	return httptransport.NewServer(
		endpoint.Chain(
			middleware.TokenVerifier(r.tokenVerifiers, r.userProvider),
			middleware.UserSaver(r.userProvider),
			middleware.SetClusterProvider(r.clusterProviderGetter, r.seedsGetter),
		)(cluster.ListClusterRoleEndpoint(r.userInfoGetter)),
		cluster.DecodeListClusterRoleReq,
		handler.EncodeJSON,
		r.defaultServerOptions()...,
	)
}

// swagger:route GET /api/v2/projects/{project_id}/clusters/{cluster_id}/clusterrolenames project listClusterRoleNamesV2
//
//     Lists all ClusterRoles
//
//     Produces:
//     - application/json
//
//     Responses:
//       default: errorResponse
//       200: []ClusterRoleName
//       401: empty
//       403: empty
func (r Routing) listClusterRoleNames() http.Handler {
	return httptransport.NewServer(
		endpoint.Chain(
			middleware.TokenVerifier(r.tokenVerifiers, r.userProvider),
			middleware.UserSaver(r.userProvider),
			middleware.SetClusterProvider(r.clusterProviderGetter, r.seedsGetter),
		)(cluster.ListClusterRoleNamesEndpoint(r.userInfoGetter)),
		cluster.DecodeListClusterRoleReq,
		handler.EncodeJSON,
		r.defaultServerOptions()...,
	)
}

// swagger:route GET /api/v2/projects/{project_id}/clusters/{cluster_id}/roles project listRoleV2
//
//     Lists all Roles
//
//     Produces:
//     - application/json
//
//     Responses:
//       default: errorResponse
//       200: []Role
//       401: empty
//       403: empty
func (r Routing) listRole() http.Handler {
	return httptransport.NewServer(
		endpoint.Chain(
			middleware.TokenVerifier(r.tokenVerifiers, r.userProvider),
			middleware.UserSaver(r.userProvider),
			middleware.SetClusterProvider(r.clusterProviderGetter, r.seedsGetter),
		)(cluster.ListRoleEndpoint(r.userInfoGetter)),
		cluster.DecodeListClusterRoleReq,
		handler.EncodeJSON,
		r.defaultServerOptions()...,
	)
}

// swagger:route GET /api/v2/projects/{project_id}/clusters/{cluster_id}/rolenames project listRoleNamesV2
//
//     Lists all Role names with namespaces
//
//     Produces:
//     - application/json
//
//     Responses:
//       default: errorResponse
//       200: []RoleName
//       401: empty
//       403: empty
func (r Routing) listRoleNames() http.Handler {
	return httptransport.NewServer(
		endpoint.Chain(
			middleware.TokenVerifier(r.tokenVerifiers, r.userProvider),
			middleware.UserSaver(r.userProvider),
			middleware.SetClusterProvider(r.clusterProviderGetter, r.seedsGetter),
		)(cluster.ListRoleNamesEndpoint(r.userInfoGetter)),
		cluster.DecodeListClusterRoleReq,
		handler.EncodeJSON,
		r.defaultServerOptions()...,
	)
}

// swagger:route POST /api/v2/projects/{project_id}/clusters/{cluster_id}/roles/{namespace}/{role_id}/bindings project bindUserToRoleV2
//
//    Binds user to the role
//
//     Consumes:
//     - application/json
//
//     Produces:
//     - application/json
//
//     Responses:
//       default: errorResponse
//       200: RoleBinding
//       401: empty
//       403: empty
func (r Routing) bindUserToRole() http.Handler {
	return httptransport.NewServer(
		endpoint.Chain(
			middleware.TokenVerifier(r.tokenVerifiers, r.userProvider),
			middleware.UserSaver(r.userProvider),
			middleware.SetClusterProvider(r.clusterProviderGetter, r.seedsGetter),
			middleware.SetPrivilegedClusterProvider(r.clusterProviderGetter, r.seedsGetter),
		)(cluster.BindUserToRoleEndpoint(r.projectProvider, r.privilegedProjectProvider, r.userInfoGetter)),
		cluster.DecodeRoleUserReq,
		handler.EncodeJSON,
		r.defaultServerOptions()...,
	)
}

// swagger:route POST /api/v2/projects/{project_id}/clusters/{cluster_id}/clusterroles/{role_id}/clusterbindings project bindUserToClusterRoleV2
//
//    Binds user to cluster role
//
//     Consumes:
//     - application/json
//
//     Produces:
//     - application/json
//
//     Responses:
//       default: errorResponse
//       200: ClusterRoleBinding
//       401: empty
//       403: empty
func (r Routing) bindUserToClusterRole() http.Handler {
	return httptransport.NewServer(
		endpoint.Chain(
			middleware.TokenVerifier(r.tokenVerifiers, r.userProvider),
			middleware.UserSaver(r.userProvider),
			middleware.SetClusterProvider(r.clusterProviderGetter, r.seedsGetter),
			middleware.SetPrivilegedClusterProvider(r.clusterProviderGetter, r.seedsGetter),
		)(cluster.BindUserToClusterRoleEndpoint(r.projectProvider, r.privilegedProjectProvider, r.userInfoGetter)),
		cluster.DecodeClusterRoleUserReq,
		handler.EncodeJSON,
		r.defaultServerOptions()...,
	)
}

// swagger:route DELETE /api/v2/projects/{project_id}/clusters/{cluster_id}/roles/{namespace}/{role_id}/bindings project unbindUserFromRoleBindingV2
//
//    Unbinds user from the role binding
//
//     Consumes:
//     - application/json
//
//     Produces:
//     - application/json
//
//     Responses:
//       default: errorResponse
//       200: RoleBinding
//       401: empty
//       403: empty
func (r Routing) unbindUserFromRoleBinding() http.Handler {
	return httptransport.NewServer(
		endpoint.Chain(
			middleware.TokenVerifier(r.tokenVerifiers, r.userProvider),
			middleware.UserSaver(r.userProvider),
			middleware.SetClusterProvider(r.clusterProviderGetter, r.seedsGetter),
			middleware.SetPrivilegedClusterProvider(r.clusterProviderGetter, r.seedsGetter),
		)(cluster.UnbindUserFromRoleBindingEndpoint(r.projectProvider, r.privilegedProjectProvider, r.userInfoGetter)),
		cluster.DecodeRoleUserReq,
		handler.EncodeJSON,
		r.defaultServerOptions()...,
	)
}

// swagger:route DELETE /api/v2/projects/{project_id}/clusters/{cluster_id}/clusterroles/{role_id}/clusterbindings project unbindUserFromClusterRoleBindingV2
//
//    Unbinds user from cluster role binding
//
//     Consumes:
//     - application/json
//
//     Produces:
//     - application/json
//
//     Responses:
//       default: errorResponse
//       200: ClusterRoleBinding
//       401: empty
//       403: empty
func (r Routing) unbindUserFromClusterRoleBinding() http.Handler {
	return httptransport.NewServer(
		endpoint.Chain(
			middleware.TokenVerifier(r.tokenVerifiers, r.userProvider),
			middleware.UserSaver(r.userProvider),
			middleware.SetClusterProvider(r.clusterProviderGetter, r.seedsGetter),
			middleware.SetPrivilegedClusterProvider(r.clusterProviderGetter, r.seedsGetter),
		)(cluster.UnbindUserFromClusterRoleBindingEndpoint(r.projectProvider, r.privilegedProjectProvider, r.userInfoGetter)),
		cluster.DecodeClusterRoleUserReq,
		handler.EncodeJSON,
		r.defaultServerOptions()...,
	)
}

// swagger:route GET /api/v2/projects/{project_id}/clusters/{cluster_id}/clusterbindings project listClusterRoleBindingV2
//
//    List cluster role binding
//
//
//     Produces:
//     - application/json
//
//     Responses:
//       default: errorResponse
//       200: []ClusterRoleBinding
//       401: empty
//       403: empty
func (r Routing) listClusterRoleBinding() http.Handler {
	return httptransport.NewServer(
		endpoint.Chain(
			middleware.TokenVerifier(r.tokenVerifiers, r.userProvider),
			middleware.UserSaver(r.userProvider),
			middleware.SetClusterProvider(r.clusterProviderGetter, r.seedsGetter),
			middleware.SetPrivilegedClusterProvider(r.clusterProviderGetter, r.seedsGetter),
		)(cluster.ListClusterRoleBindingEndpoint(r.projectProvider, r.privilegedProjectProvider, r.userInfoGetter)),
		cluster.DecodeListBindingReq,
		handler.EncodeJSON,
		r.defaultServerOptions()...,
	)
}

// swagger:route GET /api/v2/projects/{project_id}/clusters/{cluster_id}/bindings project listRoleBindingV2
//
//    List role binding
//
//
//     Produces:
//     - application/json
//
//     Responses:
//       default: errorResponse
//       200: []RoleBinding
//       401: empty
//       403: empty
func (r Routing) listRoleBinding() http.Handler {
	return httptransport.NewServer(
		endpoint.Chain(
			middleware.TokenVerifier(r.tokenVerifiers, r.userProvider),
			middleware.UserSaver(r.userProvider),
			middleware.SetClusterProvider(r.clusterProviderGetter, r.seedsGetter),
			middleware.SetPrivilegedClusterProvider(r.clusterProviderGetter, r.seedsGetter),
		)(cluster.ListRoleBindingEndpoint(r.projectProvider, r.privilegedProjectProvider, r.userInfoGetter)),
		cluster.DecodeListBindingReq,
		handler.EncodeJSON,
		r.defaultServerOptions()...,
	)
}

// swagger:route GET /api/v2/projects/{project_id}/clusters/{cluster_id}/installableaddons addon listInstallableAddonsV2
//
//     Lists names of addons that can be installed inside the user cluster
//
//     Produces:
//     - application/json
//
//     Responses:
//       default: errorResponse
//       200: AccessibleAddons
//       401: empty
//       403: empty
func (r Routing) listInstallableAddons() http.Handler {
	return httptransport.NewServer(
		endpoint.Chain(
			middleware.TokenVerifier(r.tokenVerifiers, r.userProvider),
			middleware.UserSaver(r.userProvider),
			middleware.SetClusterProvider(r.clusterProviderGetter, r.seedsGetter),
			middleware.SetPrivilegedClusterProvider(r.clusterProviderGetter, r.seedsGetter),
			middleware.Addons(r.clusterProviderGetter, r.addonProviderGetter, r.seedsGetter),
			middleware.PrivilegedAddons(r.clusterProviderGetter, r.addonProviderGetter, r.seedsGetter),
		)(addon.ListInstallableAddonEndpoint(r.projectProvider, r.privilegedProjectProvider, r.userInfoGetter, r.kubermaticConfigGetter)),
		addon.DecodeListAddons,
		handler.EncodeJSON,
		r.defaultServerOptions()...,
	)
}

// swagger:route POST /api/v2/projects/{project_id}/clusters/{cluster_id}/addons addon createAddonV2
//
//     Creates an addon that will belong to the given cluster
//
//     Consumes:
//     - application/json
//
//     Produces:
//     - application/json
//
//     Responses:
//       default: errorResponse
//       201: Addon
//       401: empty
//       403: empty
func (r Routing) createAddon() http.Handler {
	return httptransport.NewServer(
		endpoint.Chain(
			middleware.TokenVerifier(r.tokenVerifiers, r.userProvider),
			middleware.UserSaver(r.userProvider),
			middleware.SetClusterProvider(r.clusterProviderGetter, r.seedsGetter),
			middleware.SetPrivilegedClusterProvider(r.clusterProviderGetter, r.seedsGetter),
			middleware.Addons(r.clusterProviderGetter, r.addonProviderGetter, r.seedsGetter),
			middleware.PrivilegedAddons(r.clusterProviderGetter, r.addonProviderGetter, r.seedsGetter),
		)(addon.CreateAddonEndpoint(r.projectProvider, r.privilegedProjectProvider, r.userInfoGetter)),
		addon.DecodeCreateAddon,
		handler.SetStatusCreatedHeader(handler.EncodeJSON),
		r.defaultServerOptions()...,
	)
}

// swagger:route GET /api/v2/projects/{project_id}/clusters/{cluster_id}/addons addon listAddonsV2
//
//     Lists addons that belong to the given cluster
//
//     Produces:
//     - application/json
//
//     Responses:
//       default: errorResponse
//       200: []Addon
//       401: empty
//       403: empty
func (r Routing) listAddons() http.Handler {
	return httptransport.NewServer(
		endpoint.Chain(
			middleware.TokenVerifier(r.tokenVerifiers, r.userProvider),
			middleware.UserSaver(r.userProvider),
			middleware.SetClusterProvider(r.clusterProviderGetter, r.seedsGetter),
			middleware.SetPrivilegedClusterProvider(r.clusterProviderGetter, r.seedsGetter),
			middleware.Addons(r.clusterProviderGetter, r.addonProviderGetter, r.seedsGetter),
			middleware.PrivilegedAddons(r.clusterProviderGetter, r.addonProviderGetter, r.seedsGetter),
		)(addon.ListAddonEndpoint(r.projectProvider, r.privilegedProjectProvider, r.userInfoGetter)),
		addon.DecodeListAddons,
		handler.EncodeJSON,
		r.defaultServerOptions()...,
	)
}

// swagger:route GET /api/v2/projects/{project_id}/clusters/{cluster_id}/addons/{addon_id} addon getAddonV2
//
//     Gets an addon that is assigned to the given cluster.
//
//     Produces:
//     - application/json
//
//     Responses:
//       default: errorResponse
//       200: Addon
//       401: empty
//       403: empty
func (r Routing) getAddon() http.Handler {
	return httptransport.NewServer(
		endpoint.Chain(
			middleware.TokenVerifier(r.tokenVerifiers, r.userProvider),
			middleware.UserSaver(r.userProvider),
			middleware.SetClusterProvider(r.clusterProviderGetter, r.seedsGetter),
			middleware.SetPrivilegedClusterProvider(r.clusterProviderGetter, r.seedsGetter),
			middleware.Addons(r.clusterProviderGetter, r.addonProviderGetter, r.seedsGetter),
			middleware.PrivilegedAddons(r.clusterProviderGetter, r.addonProviderGetter, r.seedsGetter),
		)(addon.GetAddonEndpoint(r.projectProvider, r.privilegedProjectProvider, r.userInfoGetter)),
		addon.DecodeGetAddon,
		handler.EncodeJSON,
		r.defaultServerOptions()...,
	)
}

// swagger:route PATCH /api/v2/projects/{project_id}/clusters/{cluster_id}/addons/{addon_id} addon patchAddonV2
//
//     Patches an addon that is assigned to the given cluster.
//
//     Consumes:
//     - application/json
//
//     Produces:
//     - application/json
//
//     Responses:
//       default: errorResponse
//       200: Addon
//       401: empty
//       403: empty
func (r Routing) patchAddon() http.Handler {
	return httptransport.NewServer(
		endpoint.Chain(
			middleware.TokenVerifier(r.tokenVerifiers, r.userProvider),
			middleware.UserSaver(r.userProvider),
			middleware.SetClusterProvider(r.clusterProviderGetter, r.seedsGetter),
			middleware.SetPrivilegedClusterProvider(r.clusterProviderGetter, r.seedsGetter),
			middleware.Addons(r.clusterProviderGetter, r.addonProviderGetter, r.seedsGetter),
			middleware.PrivilegedAddons(r.clusterProviderGetter, r.addonProviderGetter, r.seedsGetter),
		)(addon.PatchAddonEndpoint(r.projectProvider, r.privilegedProjectProvider, r.userInfoGetter)),
		addon.DecodePatchAddon,
		handler.EncodeJSON,
		r.defaultServerOptions()...,
	)
}

// swagger:route DELETE /api/v2/projects/{project_id}/clusters/{cluster_id}/addons/{addon_id} addon deleteAddonV2
//
//    Deletes the given addon that belongs to the cluster.
//
//     Produces:
//     - application/json
//
//     Responses:
//       default: errorResponse
//       200: empty
//       401: empty
//       403: empty
func (r Routing) deleteAddon() http.Handler {
	return httptransport.NewServer(
		endpoint.Chain(
			middleware.TokenVerifier(r.tokenVerifiers, r.userProvider),
			middleware.UserSaver(r.userProvider),
			middleware.SetClusterProvider(r.clusterProviderGetter, r.seedsGetter),
			middleware.SetPrivilegedClusterProvider(r.clusterProviderGetter, r.seedsGetter),
			middleware.Addons(r.clusterProviderGetter, r.addonProviderGetter, r.seedsGetter),
			middleware.PrivilegedAddons(r.clusterProviderGetter, r.addonProviderGetter, r.seedsGetter),
		)(addon.DeleteAddonEndpoint(r.projectProvider, r.privilegedProjectProvider, r.userInfoGetter)),
		addon.DecodeGetAddon,
		handler.EncodeJSON,
		r.defaultServerOptions()...,
	)
}

// swagger:route GET /api/v2/projects/{project_id}/clusters/{cluster_id}/providers/aws/sizes aws listAWSSizesNoCredentialsV2
//
// Lists available AWS sizes
//
//     Produces:
//     - application/json
//
//     Responses:
//       default: errorResponse
//       200: AWSSizeList
func (r Routing) listAWSSizesNoCredentials() http.Handler {
	return httptransport.NewServer(
		endpoint.Chain(
			middleware.TokenVerifier(r.tokenVerifiers, r.userProvider),
			middleware.UserSaver(r.userProvider),
			middleware.SetClusterProvider(r.clusterProviderGetter, r.seedsGetter),
			middleware.SetPrivilegedClusterProvider(r.clusterProviderGetter, r.seedsGetter),
		)(provider.AWSSizeNoCredentialsEndpoint(r.projectProvider, r.privilegedProjectProvider, r.seedsGetter, r.settingsProvider, r.userInfoGetter)),
		provider.DecodeAWSSizeNoCredentialsReq,
		handler.EncodeJSON,
		r.defaultServerOptions()...,
	)
}

// swagger:route GET /api/v2/projects/{project_id}/clusters/{cluster_id}/providers/aws/subnets aws listAWSSubnetsNoCredentialsV2
//
// Lists available AWS subnets
//
//     Produces:
//     - application/json
//
//     Responses:
//       default: errorResponse
//       200: AWSSubnetList
func (r Routing) listAWSSubnetsNoCredentials() http.Handler {
	return httptransport.NewServer(
		endpoint.Chain(
			middleware.TokenVerifier(r.tokenVerifiers, r.userProvider),
			middleware.UserSaver(r.userProvider),
			middleware.SetClusterProvider(r.clusterProviderGetter, r.seedsGetter),
			middleware.SetPrivilegedClusterProvider(r.clusterProviderGetter, r.seedsGetter),
		)(provider.AWSSubnetNoCredentialsEndpoint(r.projectProvider, r.privilegedProjectProvider, r.seedsGetter, r.userInfoGetter)),
		cluster.DecodeGetClusterReq,
		handler.EncodeJSON,
		r.defaultServerOptions()...,
	)
}

// swagger:route GET /api/v2/projects/{project_id}/clusters/{cluster_id}/providers/gcp/sizes gcp listGCPSizesNoCredentialsV2
//
// Lists machine sizes from GCP
//
//     Produces:
//     - application/json
//
//     Responses:
//       default: errorResponse
//       200: GCPMachineSizeList
func (r Routing) listGCPSizesNoCredentials() http.Handler {
	return httptransport.NewServer(
		endpoint.Chain(
			middleware.TokenVerifier(r.tokenVerifiers, r.userProvider),
			middleware.UserSaver(r.userProvider),
			middleware.SetClusterProvider(r.clusterProviderGetter, r.seedsGetter),
			middleware.SetPrivilegedClusterProvider(r.clusterProviderGetter, r.seedsGetter),
		)(provider.GCPSizeWithClusterCredentialsEndpoint(r.projectProvider, r.privilegedProjectProvider, r.userInfoGetter, r.settingsProvider)),
		provider.DecodeGCPTypesNoCredentialReq,
		handler.EncodeJSON,
		r.defaultServerOptions()...,
	)
}

// swagger:route GET /api/v2/projects/{project_id}/clusters/{cluster_id}/providers/gcp/disktypes gcp listGCPDiskTypesNoCredentialsV2
//
// Lists disk types from GCP
//
//     Produces:
//     - application/json
//
//     Responses:
//       default: errorResponse
//       200: GCPDiskTypeList
func (r Routing) listGCPDiskTypesNoCredentials() http.Handler {
	return httptransport.NewServer(
		endpoint.Chain(
			middleware.TokenVerifier(r.tokenVerifiers, r.userProvider),
			middleware.UserSaver(r.userProvider),
			middleware.SetClusterProvider(r.clusterProviderGetter, r.seedsGetter),
			middleware.SetPrivilegedClusterProvider(r.clusterProviderGetter, r.seedsGetter),
		)(provider.GCPDiskTypesWithClusterCredentialsEndpoint(r.projectProvider, r.privilegedProjectProvider, r.userInfoGetter)),
		provider.DecodeGCPTypesNoCredentialReq,
		handler.EncodeJSON,
		r.defaultServerOptions()...,
	)
}

// swagger:route GET /api/v2/projects/{project_id}/clusters/{cluster_id}/providers/gcp/zones gcp listGCPZonesNoCredentialsV2
//
// Lists available GCP zones
//
//     Produces:
//     - application/json
//
//     Responses:
//       default: errorResponse
//       200: GCPZoneList
func (r Routing) listGCPZonesNoCredentials() http.Handler {
	return httptransport.NewServer(
		endpoint.Chain(
			middleware.TokenVerifier(r.tokenVerifiers, r.userProvider),
			middleware.UserSaver(r.userProvider),
			middleware.SetClusterProvider(r.clusterProviderGetter, r.seedsGetter),
			middleware.SetPrivilegedClusterProvider(r.clusterProviderGetter, r.seedsGetter),
		)(provider.GCPZoneWithClusterCredentialsEndpoint(r.projectProvider, r.privilegedProjectProvider, r.seedsGetter, r.userInfoGetter)),
		cluster.DecodeGetClusterReq,
		handler.EncodeJSON,
		r.defaultServerOptions()...,
	)
}

// swagger:route GET /api/v2/projects/{project_id}/clusters/{cluster_id}/providers/gcp/networks gcp listGCPNetworksNoCredentialsV2
//
// Lists available GCP networks
//
//     Produces:
//     - application/json
//
//     Responses:
//       default: errorResponse
//       200: GCPNetworkList
func (r Routing) listGCPNetworksNoCredentials() http.Handler {
	return httptransport.NewServer(
		endpoint.Chain(
			middleware.TokenVerifier(r.tokenVerifiers, r.userProvider),
			middleware.UserSaver(r.userProvider),
			middleware.SetClusterProvider(r.clusterProviderGetter, r.seedsGetter),
			middleware.SetPrivilegedClusterProvider(r.clusterProviderGetter, r.seedsGetter),
		)(provider.GCPNetworkWithClusterCredentialsEndpoint(r.projectProvider, r.privilegedProjectProvider, r.userInfoGetter)),
		cluster.DecodeGetClusterReq,
		handler.EncodeJSON,
		r.defaultServerOptions()...,
	)
}

// swagger:route GET /api/v2/projects/{project_id}/clusters/{cluster_id}/providers/gcp/subnetworks gcp listGCPSubnetworksNoCredentialsV2
//
// Lists available GCP subnetworks
//
//     Produces:
//     - application/json
//
//     Responses:
//       default: errorResponse
//       200: GCPSubnetworkList
func (r Routing) listGCPSubnetworksNoCredentials() http.Handler {
	return httptransport.NewServer(
		endpoint.Chain(
			middleware.TokenVerifier(r.tokenVerifiers, r.userProvider),
			middleware.UserSaver(r.userProvider),
			middleware.SetClusterProvider(r.clusterProviderGetter, r.seedsGetter),
			middleware.SetPrivilegedClusterProvider(r.clusterProviderGetter, r.seedsGetter),
		)(provider.GCPSubnetworkWithClusterCredentialsEndpoint(r.projectProvider, r.privilegedProjectProvider, r.seedsGetter, r.userInfoGetter)),
		provider.DecodeGCPSubnetworksNoCredentialReq,
		handler.EncodeJSON,
		r.defaultServerOptions()...,
	)
}

// swagger:route PUT /api/v2/projects/{project_id}/clusters/{cluster_id}/token project revokeClusterAdminTokenV2
//
//     Revokes the current admin token
//
//     Produces:
//     - application/json
//
//     Responses:
//       default: errorResponse
//       200: empty
//       401: empty
//       403: empty
func (r Routing) revokeClusterAdminToken() http.Handler {
	return httptransport.NewServer(
		endpoint.Chain(
			middleware.TokenVerifier(r.tokenVerifiers, r.userProvider),
			middleware.UserSaver(r.userProvider),
			middleware.SetClusterProvider(r.clusterProviderGetter, r.seedsGetter),
			middleware.SetPrivilegedClusterProvider(r.clusterProviderGetter, r.seedsGetter),
		)(cluster.RevokeAdminTokenEndpoint(r.projectProvider, r.privilegedProjectProvider, r.userInfoGetter)),
		cluster.DecodeAdminTokenReq,
		handler.EncodeJSON,
		r.defaultServerOptions()...,
	)
}

// swagger:route PUT /api/v2/projects/{project_id}/clusters/{cluster_id}/viewertoken project revokeClusterViewerTokenV2
//
//     Revokes the current viewer token
//
//     Produces:
//     - application/json
//
//     Responses:
//       default: errorResponse
//       200: empty
//       401: empty
//       403: empty
func (r Routing) revokeClusterViewerToken() http.Handler {
	return httptransport.NewServer(
		endpoint.Chain(
			middleware.TokenVerifier(r.tokenVerifiers, r.userProvider),
			middleware.UserSaver(r.userProvider),
			middleware.SetClusterProvider(r.clusterProviderGetter, r.seedsGetter),
			middleware.SetPrivilegedClusterProvider(r.clusterProviderGetter, r.seedsGetter),
		)(cluster.RevokeViewerTokenEndpoint(r.projectProvider, r.privilegedProjectProvider, r.userInfoGetter)),
		cluster.DecodeAdminTokenReq,
		handler.EncodeJSON,
		r.defaultServerOptions()...,
	)
}

// swagger:route GET /api/v2/projects/{project_id}/clusters/{cluster_id}/providers/hetzner/sizes hetzner listHetznerSizesNoCredentialsV2
//
// Lists sizes from hetzner
//
//     Produces:
//     - application/json
//
//     Responses:
//       default: errorResponse
//       200: HetznerSizeList
func (r Routing) listHetznerSizesNoCredentials() http.Handler {
	return httptransport.NewServer(
		endpoint.Chain(
			middleware.TokenVerifier(r.tokenVerifiers, r.userProvider),
			middleware.UserSaver(r.userProvider),
			middleware.SetClusterProvider(r.clusterProviderGetter, r.seedsGetter),
			middleware.SetPrivilegedClusterProvider(r.clusterProviderGetter, r.seedsGetter),
		)(provider.HetznerSizeWithClusterCredentialsEndpoint(r.projectProvider, r.privilegedProjectProvider, r.userInfoGetter, r.settingsProvider)),
		cluster.DecodeGetClusterReq,
		handler.EncodeJSON,
		r.defaultServerOptions()...,
	)
}

// swagger:route GET /api/v2/projects/{project_id}/clusters/{cluster_id}/providers/digitalocean/sizes digitalocean listDigitaloceanSizesNoCredentialsV2
//
// Lists sizes from digitalocean
//
//     Produces:
//     - application/json
//
//     Responses:
//       default: errorResponse
//       200: DigitaloceanSizeList
func (r Routing) listDigitaloceanSizesNoCredentials() http.Handler {
	return httptransport.NewServer(
		endpoint.Chain(
			middleware.TokenVerifier(r.tokenVerifiers, r.userProvider),
			middleware.UserSaver(r.userProvider),
			middleware.SetClusterProvider(r.clusterProviderGetter, r.seedsGetter),
			middleware.SetPrivilegedClusterProvider(r.clusterProviderGetter, r.seedsGetter),
		)(provider.DigitaloceanSizeWithClusterCredentialsEndpoint(r.projectProvider, r.privilegedProjectProvider, r.userInfoGetter, r.settingsProvider)),
		cluster.DecodeGetClusterReq,
		handler.EncodeJSON,
		r.defaultServerOptions()...,
	)
}

// swagger:route GET /api/v2/projects/{project_id}/clusters/{cluster_id}/providers/openstack/sizes openstack listOpenstackSizesNoCredentialsV2
//
// Lists sizes from openstack
//
//     Produces:
//     - application/json
//
//     Responses:
//       default: errorResponse
//       200: []OpenstackSize
func (r Routing) listOpenstackSizesNoCredentials() http.Handler {
	return httptransport.NewServer(
		endpoint.Chain(
			middleware.TokenVerifier(r.tokenVerifiers, r.userProvider),
			middleware.UserSaver(r.userProvider),
			middleware.SetClusterProvider(r.clusterProviderGetter, r.seedsGetter),
			middleware.SetPrivilegedClusterProvider(r.clusterProviderGetter, r.seedsGetter),
		)(provider.OpenstackSizeWithClusterCredentialsEndpoint(r.projectProvider, r.privilegedProjectProvider,
			r.seedsGetter, r.userInfoGetter, r.settingsProvider, r.caBundle)),
		provider.DecodeOpenstackNoCredentialsReq,
		handler.EncodeJSON,
		r.defaultServerOptions()...,
	)
}

// swagger:route GET /api/v2/projects/{project_id}/clusters/{cluster_id}/providers/openstack/tenants openstack listOpenstackTenantsNoCredentialsV2
//
// Lists tenants from openstack
//
//     Produces:
//     - application/json
//
//     Responses:
//       default: errorResponse
//       200: []OpenstackTenant
func (r Routing) listOpenstackTenantsNoCredentials() http.Handler {
	return httptransport.NewServer(
		endpoint.Chain(
			middleware.TokenVerifier(r.tokenVerifiers, r.userProvider),
			middleware.UserSaver(r.userProvider),
			middleware.SetClusterProvider(r.clusterProviderGetter, r.seedsGetter),
			middleware.SetPrivilegedClusterProvider(r.clusterProviderGetter, r.seedsGetter),
		)(provider.OpenstackTenantWithClusterCredentialsEndpoint(r.projectProvider, r.privilegedProjectProvider, r.seedsGetter,
			r.userInfoGetter, r.caBundle)),
		provider.DecodeOpenstackNoCredentialsReq,
		handler.EncodeJSON,
		r.defaultServerOptions()...,
	)
}

// swagger:route GET /api/v2/projects/{project_id}/clusters/{cluster_id}/providers/openstack/networks openstack listOpenstackNetworksNoCredentialsV2
//
// Lists networks from openstack
//
//     Produces:
//     - application/json
//
//     Responses:
//       default: errorResponse
//       200: []OpenstackNetwork
func (r Routing) listOpenstackNetworksNoCredentials() http.Handler {
	return httptransport.NewServer(
		endpoint.Chain(
			middleware.TokenVerifier(r.tokenVerifiers, r.userProvider),
			middleware.UserSaver(r.userProvider),
			middleware.SetClusterProvider(r.clusterProviderGetter, r.seedsGetter),
			middleware.SetPrivilegedClusterProvider(r.clusterProviderGetter, r.seedsGetter),
		)(provider.OpenstackNetworkWithClusterCredentialsEndpoint(r.projectProvider, r.privilegedProjectProvider, r.seedsGetter,
			r.userInfoGetter, r.caBundle)),
		provider.DecodeOpenstackNoCredentialsReq,
		handler.EncodeJSON,
		r.defaultServerOptions()...,
	)
}

// swagger:route GET /api/v2/projects/{project_id}/clusters/{cluster_id}/providers/openstack/securitygroups openstack listOpenstackSecurityGroupsNoCredentialsV2
//
// Lists security groups from openstack
//
//     Produces:
//     - application/json
//
//     Responses:
//       default: errorResponse
//       200: []OpenstackSecurityGroup
func (r Routing) listOpenstackSecurityGroupsNoCredentials() http.Handler {
	return httptransport.NewServer(
		endpoint.Chain(
			middleware.TokenVerifier(r.tokenVerifiers, r.userProvider),
			middleware.UserSaver(r.userProvider),
			middleware.SetClusterProvider(r.clusterProviderGetter, r.seedsGetter),
			middleware.SetPrivilegedClusterProvider(r.clusterProviderGetter, r.seedsGetter),
		)(provider.OpenstackSecurityGroupWithClusterCredentialsEndpoint(r.projectProvider, r.privilegedProjectProvider,
			r.seedsGetter, r.userInfoGetter, r.caBundle)),
		provider.DecodeOpenstackNoCredentialsReq,
		handler.EncodeJSON,
		r.defaultServerOptions()...,
	)
}

// swagger:route GET /api/v2/projects/{project_id}/clusters/{cluster_id}/providers/openstack/subnets openstack listOpenstackSubnetsNoCredentialsV2
//
// Lists subnets from openstack
//
//     Produces:
//     - application/json
//
//     Responses:
//       default: errorResponse
//       200: []OpenstackSubnet
func (r Routing) listOpenstackSubnetsNoCredentials() http.Handler {
	return httptransport.NewServer(
		endpoint.Chain(
			middleware.TokenVerifier(r.tokenVerifiers, r.userProvider),
			middleware.UserSaver(r.userProvider),
			middleware.SetClusterProvider(r.clusterProviderGetter, r.seedsGetter),
			middleware.SetPrivilegedClusterProvider(r.clusterProviderGetter, r.seedsGetter),
		)(provider.OpenstackSubnetsWithClusterCredentialsEndpoint(r.projectProvider, r.privilegedProjectProvider, r.seedsGetter,
			r.userInfoGetter, r.caBundle)),
		provider.DecodeOpenstackSubnetNoCredentialsReq,
		handler.EncodeJSON,
		r.defaultServerOptions()...,
	)
}

// swagger:route GET /api/v2/projects/{project_id}/clusters/{cluster_id}/providers/openstack/availabilityzones openstack listOpenstackAvailabilityZonesNoCredentialsV2
//
// Lists availability zones from openstack
//
//     Produces:
//     - application/json
//
//     Responses:
//       default: errorResponse
//       200: []OpenstackAvailabilityZone
func (r Routing) listOpenstackAvailabilityZonesNoCredentials() http.Handler {
	return httptransport.NewServer(
		endpoint.Chain(
			middleware.TokenVerifier(r.tokenVerifiers, r.userProvider),
			middleware.UserSaver(r.userProvider),
			middleware.SetClusterProvider(r.clusterProviderGetter, r.seedsGetter),
			middleware.SetPrivilegedClusterProvider(r.clusterProviderGetter, r.seedsGetter),
		)(provider.OpenstackAvailabilityZoneWithClusterCredentialsEndpoint(r.projectProvider, r.privilegedProjectProvider, r.seedsGetter,
			r.userInfoGetter, r.caBundle)),
		provider.DecodeOpenstackNoCredentialsReq,
		handler.EncodeJSON,
		r.defaultServerOptions()...,
	)
}

// swagger:route GET /api/v2/projects/{project_id}/clusters/{cluster_id}/providers/azure/sizes azure listAzureSizesNoCredentialsV2
//
// Lists available VM sizes in an Azure region
//
//     Produces:
//     - application/json
//
//     Responses:
//       default: errorResponse
//       200: AzureSizeList
func (r Routing) listAzureSizesNoCredentials() http.Handler {
	return httptransport.NewServer(
		endpoint.Chain(
			middleware.TokenVerifier(r.tokenVerifiers, r.userProvider),
			middleware.UserSaver(r.userProvider),
			middleware.SetClusterProvider(r.clusterProviderGetter, r.seedsGetter),
			middleware.SetPrivilegedClusterProvider(r.clusterProviderGetter, r.seedsGetter),
		)(provider.AzureSizeWithClusterCredentialsEndpoint(r.projectProvider, r.privilegedProjectProvider, r.seedsGetter, r.userInfoGetter, r.settingsProvider)),
		provider.DecodeAzureSizesNoCredentialsReq,
		handler.EncodeJSON,
		r.defaultServerOptions()...,
	)
}

// swagger:route GET /api/v2/projects/{project_id}/clusters/{cluster_id}/providers/azure/availabilityzones azure listAzureAvailabilityZonesNoCredentialsV2
//
// Lists available VM availability zones in an Azure region
//
//     Produces:
//     - application/json
//
//     Responses:
//       default: errorResponse
//       200: AzureAvailabilityZonesList
func (r Routing) listAzureAvailabilityZonesNoCredentials() http.Handler {
	return httptransport.NewServer(
		endpoint.Chain(
			middleware.TokenVerifier(r.tokenVerifiers, r.userProvider),
			middleware.UserSaver(r.userProvider),
			middleware.SetClusterProvider(r.clusterProviderGetter, r.seedsGetter),
			middleware.SetPrivilegedClusterProvider(r.clusterProviderGetter, r.seedsGetter),
		)(provider.AzureAvailabilityZonesWithClusterCredentialsEndpoint(r.projectProvider, r.privilegedProjectProvider, r.seedsGetter, r.userInfoGetter)),
		provider.DecodeAzureAvailabilityZonesNoCredentialsReq,
		handler.EncodeJSON,
		r.defaultServerOptions()...,
	)
}

// swagger:route GET /api/v2/projects/{project_id}/clusters/{cluster_id}/providers/vsphere/networks vsphere listVSphereNetworksNoCredentialsV2
//
// Lists networks from vsphere datacenter
//
//     Produces:
//     - application/json
//
//     Responses:
//       default: errorResponse
//       200: []VSphereNetwork
func (r Routing) listVSphereNetworksNoCredentials() http.Handler {
	return httptransport.NewServer(
		endpoint.Chain(
			middleware.TokenVerifier(r.tokenVerifiers, r.userProvider),
			middleware.UserSaver(r.userProvider),
			middleware.SetClusterProvider(r.clusterProviderGetter, r.seedsGetter),
			middleware.SetPrivilegedClusterProvider(r.clusterProviderGetter, r.seedsGetter),
		)(provider.VsphereNetworksWithClusterCredentialsEndpoint(r.projectProvider, r.privilegedProjectProvider, r.seedsGetter, r.userInfoGetter, r.caBundle)),
		provider.DecodeVSphereNoCredentialsReq,
		handler.EncodeJSON,
		r.defaultServerOptions()...,
	)
}

// swagger:route GET /api/v2/projects/{project_id}/clusters/{cluster_id}/providers/vsphere/folders vsphere listVSphereFoldersNoCredentialsV2
//
// Lists folders from vsphere datacenter
//
//     Produces:
//     - application/json
//
//     Responses:
//       default: errorResponse
//       200: []VSphereFolder
func (r Routing) listVSphereFoldersNoCredentials() http.Handler {
	return httptransport.NewServer(
		endpoint.Chain(
			middleware.TokenVerifier(r.tokenVerifiers, r.userProvider),
			middleware.UserSaver(r.userProvider),
			middleware.SetClusterProvider(r.clusterProviderGetter, r.seedsGetter),
			middleware.SetPrivilegedClusterProvider(r.clusterProviderGetter, r.seedsGetter),
		)(provider.VsphereFoldersWithClusterCredentialsEndpoint(r.projectProvider, r.privilegedProjectProvider, r.seedsGetter, r.userInfoGetter, r.caBundle)),
		provider.DecodeVSphereNoCredentialsReq,
		handler.EncodeJSON,
		r.defaultServerOptions()...,
	)
}

// swagger:route GET /api/v2/projects/{project_id}/clusters/{cluster_id}/providers/alibaba/instancetypes alibaba listAlibabaInstanceTypesNoCredentialsV2
//
// Lists available Alibaba Instance Types
//
//     Produces:
//     - application/json
//
//     Responses:
//       default: errorResponse
//       200: AlibabaInstanceTypeList
func (r Routing) listAlibabaInstanceTypesNoCredentials() http.Handler {
	return httptransport.NewServer(
		endpoint.Chain(
			middleware.TokenVerifier(r.tokenVerifiers, r.userProvider),
			middleware.UserSaver(r.userProvider),
			middleware.SetClusterProvider(r.clusterProviderGetter, r.seedsGetter),
			middleware.SetPrivilegedClusterProvider(r.clusterProviderGetter, r.seedsGetter),
		)(provider.AlibabaInstanceTypesWithClusterCredentialsEndpoint(r.projectProvider, r.privilegedProjectProvider, r.seedsGetter, r.userInfoGetter, r.settingsProvider)),
		provider.DecodeAlibabaNoCredentialReq,
		handler.EncodeJSON,
		r.defaultServerOptions()...,
	)
}

// swagger:route GET /api/v2/projects/{project_id}/clusters/{cluster_id}/providers/alibaba/zones alibaba listAlibabaZonesNoCredentialsV2
//
// Lists available Alibaba Instance Types
//
//     Produces:
//     - application/json
//
//     Responses:
//       default: errorResponse
//       200: AlibabaZoneList
func (r Routing) listAlibabaZonesNoCredentials() http.Handler {
	return httptransport.NewServer(
		endpoint.Chain(
			middleware.TokenVerifier(r.tokenVerifiers, r.userProvider),
			middleware.UserSaver(r.userProvider),
			middleware.SetClusterProvider(r.clusterProviderGetter, r.seedsGetter),
			middleware.SetPrivilegedClusterProvider(r.clusterProviderGetter, r.seedsGetter),
		)(provider.AlibabaZonesWithClusterCredentialsEndpoint(r.projectProvider, r.privilegedProjectProvider, r.seedsGetter, r.userInfoGetter)),
		provider.DecodeAlibabaNoCredentialReq,
		handler.EncodeJSON,
		r.defaultServerOptions()...,
	)
}

// swagger:route GET /api/v2/projects/{project_id}/clusters/{cluster_id}/providers/alibaba/vswitches alibaba listAlibabaVSwitchesNoCredentialsV2
//
// Lists available Alibaba vSwitches
//
//     Produces:
//     - application/json
//
//     Responses:
//       default: errorResponse
//       200: AlibabaVSwitchList
func (r Routing) listAlibabaVSwitchesNoCredentials() http.Handler {
	return httptransport.NewServer(
		endpoint.Chain(
			middleware.TokenVerifier(r.tokenVerifiers, r.userProvider),
			middleware.UserSaver(r.userProvider),
			middleware.SetClusterProvider(r.clusterProviderGetter, r.seedsGetter),
			middleware.SetPrivilegedClusterProvider(r.clusterProviderGetter, r.seedsGetter),
		)(provider.AlibabaVswitchesWithClusterCredentialsEndpoint(r.projectProvider, r.privilegedProjectProvider, r.seedsGetter, r.userInfoGetter)),
		provider.DecodeAlibabaNoCredentialReq,
		handler.EncodeJSON,
		r.defaultServerOptions()...,
	)
}

// swagger:route GET /api/v2/projects/{project_id}/clusters/{cluster_id}/providers/packet/sizes packet listPacketSizesNoCredentialsV2
//
// Lists sizes from packet
//
//     Produces:
//     - application/json
//
//     Responses:
//       default: errorResponse
//       200: []PacketSizeList
func (r Routing) listPacketSizesNoCredentials() http.Handler {
	return httptransport.NewServer(
		endpoint.Chain(
			middleware.TokenVerifier(r.tokenVerifiers, r.userProvider),
			middleware.UserSaver(r.userProvider),
			middleware.SetClusterProvider(r.clusterProviderGetter, r.seedsGetter),
			middleware.SetPrivilegedClusterProvider(r.clusterProviderGetter, r.seedsGetter),
		)(provider.PacketSizesWithClusterCredentialsEndpoint(r.projectProvider, r.privilegedProjectProvider, r.userInfoGetter, r.settingsProvider)),
		provider.DecodePacketSizesNoCredentialsReq,
		handler.EncodeJSON,
		r.defaultServerOptions()...,
	)
}

// swagger:route GET /api/v2/projects/{project_id}/clusters/{cluster_id}/providers/anexia/vlans anexia listAnexiaVlansNoCredentialsV2
//
// Lists vlans from Anexia
//
//     Produces:
//     - application/json
//
//     Responses:
//       default: errorResponse
//       200: AnexiaVlanList
func (r Routing) listAnexiaVlansNoCredentials() http.Handler {
	return httptransport.NewServer(
		endpoint.Chain(
			middleware.TokenVerifier(r.tokenVerifiers, r.userProvider),
			middleware.UserSaver(r.userProvider),
			middleware.SetClusterProvider(r.clusterProviderGetter, r.seedsGetter),
			middleware.SetPrivilegedClusterProvider(r.clusterProviderGetter, r.seedsGetter),
		)(provider.AnexiaVlansWithClusterCredentialsEndpoint(r.projectProvider, r.privilegedProjectProvider, r.userInfoGetter)),
		provider.DecodeAnexiaNoCredentialReq,
		handler.EncodeJSON,
		r.defaultServerOptions()...,
	)
}

// swagger:route GET /api/v2/projects/{project_id}/clusters/{cluster_id}/providers/anexia/templates anexia listAnexiaTemplatesNoCredentialsV2
//
// Lists templates from Anexia
//
//     Produces:
//     - application/json
//
//     Responses:
//       default: errorResponse
//       200: AnexiaTemplateList
func (r Routing) listAnexiaTemplatesNoCredentials() http.Handler {
	return httptransport.NewServer(
		endpoint.Chain(
			middleware.TokenVerifier(r.tokenVerifiers, r.userProvider),
			middleware.UserSaver(r.userProvider),
			middleware.SetClusterProvider(r.clusterProviderGetter, r.seedsGetter),
			middleware.SetPrivilegedClusterProvider(r.clusterProviderGetter, r.seedsGetter),
		)(provider.AnexiaTemplatesWithClusterCredentialsEndpoint(r.projectProvider, r.privilegedProjectProvider, r.userInfoGetter, r.seedsGetter)),
		provider.DecodeAnexiaNoCredentialReq,
		handler.EncodeJSON,
		r.defaultServerOptions()...,
	)
}

// swagger:route GET /api/v2/projects/{project_id}/clusters/{cluster_id}/dashboard/proxy
//
//    Proxies the Kubernetes Dashboard. Requires a valid bearer token. The token can be obtained
//    using the /api/v1/projects/{project_id}/clusters/{cluster_id}/dashboard/login
//    endpoint.
//
//     Responses:
//       default: empty
func (r Routing) kubernetesDashboardProxy() http.Handler {
	return kubernetesdashboard.ProxyEndpoint(
		r.log,
		middleware.TokenExtractor(r.tokenExtractors),
		r.projectProvider,
		r.privilegedProjectProvider,
		r.userInfoGetter,
		r.settingsProvider,
		endpoint.Chain(
			middleware.TokenVerifier(r.tokenVerifiers, r.userProvider),
			middleware.UserSaver(r.userProvider),
			// TODO: Instead of using an admin client to talk to the seed, we should provide a seed
			// client that allows access to the cluster namespace only
			middleware.SetPrivilegedClusterProvider(r.clusterProviderGetter, r.seedsGetter),
		),
	)
}

// swagger:route GET /api/v2/providers/azure/securitygroups azure listAzureSecurityGroups
//
// Lists available VM security groups
//
//     Produces:
//     - application/json
//
//     Responses:
//       default: errorResponse
//       200: AzureSecurityGroupsList
func (r Routing) listAzureSecurityGroups() http.Handler {
	return httptransport.NewServer(
		endpoint.Chain(
			middleware.TokenVerifier(r.tokenVerifiers, r.userProvider),
			middleware.UserSaver(r.userProvider),
		)(provider.AzureSecurityGroupsEndpoint(r.presetsProvider, r.userInfoGetter)),
		provider.DecodeAzureSecurityGroupsReq,
		handler.EncodeJSON,
		r.defaultServerOptions()...,
	)
}

// swagger:route GET /api/v2/providers/azure/resourcegroups azure listAzureResourceGroups
//
// Lists available VM resource groups
//
//     Produces:
//     - application/json
//
//     Responses:
//       default: errorResponse
//       200: AzureResourceGroupsList
func (r Routing) listAzureResourceGroups() http.Handler {
	return httptransport.NewServer(
		endpoint.Chain(
			middleware.TokenVerifier(r.tokenVerifiers, r.userProvider),
			middleware.UserSaver(r.userProvider),
		)(provider.AzureResourceGroupsEndpoint(r.presetsProvider, r.userInfoGetter)),
		provider.DecodeAzureResourceGroupsReq,
		handler.EncodeJSON,
		r.defaultServerOptions()...,
	)
}

// swagger:route GET /api/v2/providers/azure/routetables azure listAzureRouteTables
//
// Lists available VM route tables
//
//     Produces:
//     - application/json
//
//     Responses:
//       default: errorResponse
//       200: AzureRouteTablesList
func (r Routing) listAzureRouteTables() http.Handler {
	return httptransport.NewServer(
		endpoint.Chain(
			middleware.TokenVerifier(r.tokenVerifiers, r.userProvider),
			middleware.UserSaver(r.userProvider),
		)(provider.AzureRouteTablesEndpoint(r.presetsProvider, r.userInfoGetter)),
		provider.DecodeAzureRouteTablesReq,
		handler.EncodeJSON,
		r.defaultServerOptions()...,
	)
}

// swagger:route GET /api/v2/providers/azure/vnets azure listAzureVnets
//
// Lists available VM virtual networks
//
//     Produces:
//     - application/json
//
//     Responses:
//       default: errorResponse
//       200: AzureVirtualNetworksList
func (r Routing) listAzureVnets() http.Handler {
	return httptransport.NewServer(
		endpoint.Chain(
			middleware.TokenVerifier(r.tokenVerifiers, r.userProvider),
			middleware.UserSaver(r.userProvider),
		)(provider.AzureVirtualNetworksEndpoint(r.presetsProvider, r.userInfoGetter)),
		provider.DecodeAzureVirtualNetworksReq,
		handler.EncodeJSON,
		r.defaultServerOptions()...,
	)
}

// swagger:route GET /api/v2/providers/vsphere/datastores vsphere listVSphereDatastores
//
// Lists datastores from vsphere datacenter
//
//     Produces:
//     - application/json
//
//     Responses:
//       default: errorResponse
//       200: []VSphereDatastoreList
func (r Routing) listVSphereDatastores() http.Handler {
	return httptransport.NewServer(
		endpoint.Chain(
			middleware.TokenVerifier(r.tokenVerifiers, r.userProvider),
			middleware.UserSaver(r.userProvider),
		)(provider.VsphereDatastoreEndpoint(r.seedsGetter, r.presetsProvider, r.userInfoGetter, r.caBundle)),
		provider.DecodeVSphereDatastoresReq,
		handler.EncodeJSON,
		r.defaultServerOptions()...,
	)
}

// swagger:route GET /api/v2/providers/azure/subnets azure listAzureSubnets
//
// Lists available VM subnets
//
//     Produces:
//     - application/json
//
//     Responses:
//       default: errorResponse
//       200: AzureSubnetsList
func (r Routing) listAzureSubnets() http.Handler {
	return httptransport.NewServer(
		endpoint.Chain(
			middleware.TokenVerifier(r.tokenVerifiers, r.userProvider),
			middleware.UserSaver(r.userProvider),
		)(provider.AzureSubnetsEndpoint(r.presetsProvider, r.userInfoGetter)),
		provider.DecodeAzureSubnetsReq,
		handler.EncodeJSON,
		r.defaultServerOptions()...,
	)
}

// swagger:route GET /api/v2/presets preset listPresets
//
//     Lists presets
//
//
//     Produces:
//     - application/json
//
//     Responses:
//       default: errorResponse
//       200: PresetList
//       401: empty
//       403: empty
func (r Routing) listPresets() http.Handler {
	return httptransport.NewServer(
		endpoint.Chain(
			middleware.TokenVerifier(r.tokenVerifiers, r.userProvider),
			middleware.UserSaver(r.userProvider),
		)(preset.ListPresets(r.presetsProvider, r.userInfoGetter)),
		preset.DecodeListPresets,
		handler.EncodeJSON,
		r.defaultServerOptions()...,
	)
}

// swagger:route PUT /api/v2/presets/{preset_name}/status preset updatePresetStatus
//
//     Updates the status of a preset. It can enable or disable it, so that it won't be listed by the list endpoints.
//
//
//     Consumes:
//	   - application/json
//
//     Produces:
//     - application/json
//
//     Responses:
//       default: errorResponse
//       200: empty
//       401: empty
//       403: empty
func (r Routing) updatePresetStatus() http.Handler {
	return httptransport.NewServer(
		endpoint.Chain(
			middleware.TokenVerifier(r.tokenVerifiers, r.userProvider),
			middleware.UserSaver(r.userProvider),
		)(preset.UpdatePresetStatus(r.presetsProvider, r.userInfoGetter)),
		preset.DecodeUpdatePresetStatus,
		handler.EncodeJSON,
		r.defaultServerOptions()...,
	)
}

// swagger:route GET /api/v2/providers/{provider_name}/presets preset listProviderPresets
//
//     Lists presets for the provider
//
//
//     Produces:
//     - application/json
//
//     Responses:
//       default: errorResponse
//       200: PresetList
//       401: empty
//       403: empty
func (r Routing) listProviderPresets() http.Handler {
	return httptransport.NewServer(
		endpoint.Chain(
			middleware.TokenVerifier(r.tokenVerifiers, r.userProvider),
			middleware.UserSaver(r.userProvider),
		)(preset.ListProviderPresets(r.presetsProvider, r.userInfoGetter)),
		preset.DecodeListProviderPresets,
		handler.EncodeJSON,
		r.defaultServerOptions()...,
	)
}

// swagger:route POST /api/v2/providers/{provider_name}/presets preset createPreset
//
//     Creates the preset
//
//     Consumes:
//	   - application/json
//
//     Produces:
//     - application/json
//
//     Responses:
//       default: errorResponse
//       200: Preset
//       401: empty
//       403: empty
func (r Routing) createPreset() http.Handler {
	return httptransport.NewServer(
		endpoint.Chain(
			middleware.TokenVerifier(r.tokenVerifiers, r.userProvider),
			middleware.UserSaver(r.userProvider),
		)(preset.CreatePreset(r.presetsProvider, r.userInfoGetter)),
		preset.DecodeCreatePreset,
		handler.SetStatusCreatedHeader(handler.EncodeJSON),
		r.defaultServerOptions()...,
	)
}

// swagger:route PUT /api/v2/providers/{provider_name}/presets preset updatePreset
//
//	   Updates provider preset
//
//     Consumes:
//	   - application/json
//
//     Produces:
//     - application/json
//
//     Responses:
//       default: errorResponse
//       200: Preset
//       401: empty
//       403: empty
func (r Routing) updatePreset() http.Handler {
	return httptransport.NewServer(
		endpoint.Chain(
			middleware.TokenVerifier(r.tokenVerifiers, r.userProvider),
			middleware.UserSaver(r.userProvider),
		)(preset.UpdatePreset(r.presetsProvider, r.userInfoGetter)),
		preset.DecodeUpdatePreset,
		handler.EncodeJSON,
		r.defaultServerOptions()...,
	)
}

// swagger:route DELETE /api/v2/providers/{provider_name}/presets/{preset_name} preset deletePreset
//
//	   Deletes provider preset
//
//     Consumes:
//	   - application/json
//
//     Produces:
//     - application/json
//
//     Responses:
//       default: errorResponse
//       200: empty
//       401: empty
//       403: empty
func (r Routing) deletePreset() http.Handler {
	return httptransport.NewServer(
		endpoint.Chain(
			middleware.TokenVerifier(r.tokenVerifiers, r.userProvider),
			middleware.UserSaver(r.userProvider),
		)(preset.DeletePreset(r.presetsProvider, r.userInfoGetter)),
		preset.DecodeDeletePreset,
		handler.EncodeJSON,
		r.defaultServerOptions()...,
	)
}

// swagger:route GET /api/v2/providers/{provider_name}/versions version listVersionsByProvider
//
// Lists all versions which don't result in automatic updates for a given provider
//
//     Consumes:
//	   - application/json
//
//     Produces:
//     - application/json
//
//     Responses:
//       default: errorResponse
//       200: VersionList
//       401: empty
//       403: empty
func (r Routing) listVersionsByProvider() http.Handler {
	return httptransport.NewServer(
		endpoint.Chain(
			middleware.TokenVerifier(r.tokenVerifiers, r.userProvider),
			middleware.UserSaver(r.userProvider),
		)(version.ListVersions(r.kubermaticConfigGetter)),
		version.DecodeListProviderVersions,
		handler.EncodeJSON,
		r.defaultServerOptions()...,
	)
}

// swagger:route GET /api/v2/projects/{project_id}/clusters/{cluster_id}/alertmanager/config project getAlertmanager
//
//     Gets the alertmanager configuration for the specified cluster.
//
//
//     Produces:
//     - application/json
//
//     Responses:
//       default: errorResponse
//       200: Alertmanager
//       401: empty
//       403: empty
func (r Routing) getAlertmanager() http.Handler {
	return httptransport.NewServer(
		endpoint.Chain(
			middleware.TokenVerifier(r.tokenVerifiers, r.userProvider),
			middleware.UserSaver(r.userProvider),
			middleware.SetClusterProvider(r.clusterProviderGetter, r.seedsGetter),
			middleware.SetPrivilegedClusterProvider(r.clusterProviderGetter, r.seedsGetter),
			middleware.Alertmanagers(r.clusterProviderGetter, r.alertmanagerProviderGetter, r.seedsGetter),
			middleware.PrivilegedAlertmanagers(r.clusterProviderGetter, r.alertmanagerProviderGetter, r.seedsGetter),
		)(alertmanager.GetEndpoint(r.userInfoGetter, r.projectProvider, r.privilegedProjectProvider)),
		alertmanager.DecodeGetAlertmanagerReq,
		handler.EncodeJSON,
		r.defaultServerOptions()...,
	)
}

// swagger:route PUT /api/v2/projects/{project_id}/clusters/{cluster_id}/alertmanager/config project updateAlertmanager
//
//     Updates an alertmanager configuration for the given cluster
//
//     Consumes:
//     - application/json
//
//     Produces:
//     - application/json
//
//     Responses:
//       default: errorResponse
//       200: Alertmanager
//       401: empty
//       403: empty
func (r Routing) updateAlertmanager() http.Handler {
	return httptransport.NewServer(
		endpoint.Chain(
			middleware.TokenVerifier(r.tokenVerifiers, r.userProvider),
			middleware.UserSaver(r.userProvider),
			middleware.SetClusterProvider(r.clusterProviderGetter, r.seedsGetter),
			middleware.SetPrivilegedClusterProvider(r.clusterProviderGetter, r.seedsGetter),
			middleware.Alertmanagers(r.clusterProviderGetter, r.alertmanagerProviderGetter, r.seedsGetter),
			middleware.PrivilegedAlertmanagers(r.clusterProviderGetter, r.alertmanagerProviderGetter, r.seedsGetter),
		)(alertmanager.UpdateEndpoint(r.userInfoGetter, r.projectProvider, r.privilegedProjectProvider)),
		alertmanager.DecodeUpdateAlertmanagerReq,
		handler.EncodeJSON,
		r.defaultServerOptions()...,
	)
}

// swagger:route DELETE /api/v2/projects/{project_id}/clusters/{cluster_id}/alertmanager/config project resetAlertmanager
//
//     Resets the alertmanager configuration to default for the specified cluster.
//
//
//     Produces:
//     - application/json
//
//     Responses:
//       default: errorResponse
//       200: empty
//       401: empty
//       403: empty
func (r Routing) resetAlertmanager() http.Handler {
	return httptransport.NewServer(
		endpoint.Chain(
			middleware.TokenVerifier(r.tokenVerifiers, r.userProvider),
			middleware.UserSaver(r.userProvider),
			middleware.SetClusterProvider(r.clusterProviderGetter, r.seedsGetter),
			middleware.SetPrivilegedClusterProvider(r.clusterProviderGetter, r.seedsGetter),
			middleware.Alertmanagers(r.clusterProviderGetter, r.alertmanagerProviderGetter, r.seedsGetter),
			middleware.PrivilegedAlertmanagers(r.clusterProviderGetter, r.alertmanagerProviderGetter, r.seedsGetter),
		)(alertmanager.ResetEndpoint(r.userInfoGetter, r.projectProvider, r.privilegedProjectProvider)),
		alertmanager.DecodeResetAlertmanagerReq,
		handler.EncodeJSON,
		r.defaultServerOptions()...,
	)
}

// swagger:route GET /api/v2/seeds/{seed_name}/settings seed getSeedSettings
//
//     Gets the seed settings.
//
//     Produces:
//     - application/json
//
//     Responses:
//       default: errorResponse
//       200: SeedSettings
//       401: empty
//       403: empty
func (r Routing) getSeedSettings() http.Handler {
	return httptransport.NewServer(
		endpoint.Chain(
			middleware.TokenVerifier(r.tokenVerifiers, r.userProvider),
			middleware.UserSaver(r.userProvider),
		)(seedsettings.GetSeedSettingsEndpoint(r.seedsGetter)),
		seedsettings.DecodeGetSeedSettingsReq,
		handler.EncodeJSON,
		r.defaultServerOptions()...,
	)
}

// swagger:route POST /api/v2/projects/{project_id}/clustertemplates project createClusterTemplate
//
//     Creates a cluster templates for the given project.
//
//     Consumes:
//     - application/json
//
//     Produces:
//     - application/json
//
//     Responses:
//       default: errorResponse
//       201: ClusterTemplate
//       401: empty
//       403: empty
func (r Routing) createClusterTemplate() http.Handler {
	return httptransport.NewServer(
		endpoint.Chain(
			middleware.TokenVerifier(r.tokenVerifiers, r.userProvider),
			middleware.UserSaver(r.userProvider),
			middleware.SetPrivilegedClusterProvider(r.clusterProviderGetter, r.seedsGetter),
		)(clustertemplate.CreateEndpoint(r.projectProvider, r.privilegedProjectProvider, r.userInfoGetter, r.clusterTemplateProvider, r.settingsProvider, r.seedsGetter, r.presetsProvider, r.caBundle, r.exposeStrategy, r.sshKeyProvider, r.kubermaticConfigGetter)),
		clustertemplate.DecodeCreateReq,
		handler.SetStatusCreatedHeader(handler.EncodeJSON),
		r.defaultServerOptions()...,
	)
}

// swagger:route GET /api/v2/projects/{project_id}/clustertemplates project listClusterTemplates
//
//     List cluster templates for the given project.
//
//     Consumes:
//     - application/json
//
//     Produces:
//     - application/json
//
//     Responses:
//       default: errorResponse
//       200: ClusterTemplateList
//       401: empty
//       403: empty
func (r Routing) listClusterTemplates() http.Handler {
	return httptransport.NewServer(
		endpoint.Chain(
			middleware.TokenVerifier(r.tokenVerifiers, r.userProvider),
			middleware.UserSaver(r.userProvider),
		)(clustertemplate.ListEndpoint(r.projectProvider, r.privilegedProjectProvider, r.userInfoGetter, r.clusterTemplateProvider)),
		clustertemplate.DecodeListReq,
		handler.EncodeJSON,
		r.defaultServerOptions()...,
	)
}

// swagger:route GET /api/v2/projects/{project_id}/clustertemplates/{template_id} project getClusterTemplate
//
//     Get cluster template.
//
//     Consumes:
//     - application/json
//
//     Produces:
//     - application/json
//
//     Responses:
//       default: errorResponse
//       200: ClusterTemplate
//       401: empty
//       403: empty
func (r Routing) getClusterTemplate() http.Handler {
	return httptransport.NewServer(
		endpoint.Chain(
			middleware.TokenVerifier(r.tokenVerifiers, r.userProvider),
			middleware.UserSaver(r.userProvider),
		)(clustertemplate.GetEndpoint(r.projectProvider, r.privilegedProjectProvider, r.userInfoGetter, r.clusterTemplateProvider)),
		clustertemplate.DecodeGetReq,
		handler.EncodeJSON,
		r.defaultServerOptions()...,
	)
}

// swagger:route DELETE /api/v2/projects/{project_id}/clustertemplates/{template_id} project deleteClusterTemplate
//
//     Delete cluster template.
//
//     Consumes:
//     - application/json
//
//     Produces:
//     - application/json
//
//     Responses:
//       default: errorResponse
//       200: empty
//       401: empty
//       403: empty
func (r Routing) deleteClusterTemplate() http.Handler {
	return httptransport.NewServer(
		endpoint.Chain(
			middleware.TokenVerifier(r.tokenVerifiers, r.userProvider),
			middleware.UserSaver(r.userProvider),
		)(clustertemplate.DeleteEndpoint(r.projectProvider, r.privilegedProjectProvider, r.userInfoGetter, r.clusterTemplateProvider)),
		clustertemplate.DecodeGetReq,
		handler.EncodeJSON,
		r.defaultServerOptions()...,
	)
}

// swagger:route POST /api/v2/projects/{project_id}/clustertemplates/{template_id}/instances project createClusterTemplateInstance
//
//     Create cluster template instance.
//
//     Consumes:
//     - application/json
//
//     Produces:
//     - application/json
//
//     Responses:
//       default: errorResponse
//       201: ClusterTemplateInstance
//       401: empty
//       403: empty
func (r Routing) createClusterTemplateInstance() http.Handler {
	return httptransport.NewServer(
		endpoint.Chain(
			middleware.TokenVerifier(r.tokenVerifiers, r.userProvider),
			middleware.UserSaver(r.userProvider),
		)(clustertemplate.CreateInstanceEndpoint(r.projectProvider, r.privilegedProjectProvider, r.userInfoGetter, r.clusterTemplateProvider, r.seedsGetter, r.clusterTemplateInstanceProviderGetter)),
		clustertemplate.DecodeCreateInstanceReq,
		handler.SetStatusCreatedHeader(handler.EncodeJSON),
		r.defaultServerOptions()...,
	)
}

// swagger:route GET /api/v2/projects/{project_id}/clusters/{cluster_id}/rulegroups/{rulegroup_id} rulegroup getRuleGroup
//
//     Gets a specified rule group for the given cluster.
//
//     Produces:
//     - application/json
//
//     Responses:
//       default: errorResponse
//       200: RuleGroup
//       401: empty
//       403: empty
func (r Routing) getRuleGroup() http.Handler {
	return httptransport.NewServer(
		endpoint.Chain(
			middleware.TokenVerifier(r.tokenVerifiers, r.userProvider),
			middleware.UserSaver(r.userProvider),
			middleware.SetClusterProvider(r.clusterProviderGetter, r.seedsGetter),
			middleware.SetPrivilegedClusterProvider(r.clusterProviderGetter, r.seedsGetter),
			middleware.RuleGroups(r.clusterProviderGetter, r.ruleGroupProviderGetter, r.seedsGetter),
			middleware.PrivilegedRuleGroups(r.clusterProviderGetter, r.ruleGroupProviderGetter, r.seedsGetter),
		)(rulegroup.GetEndpoint(r.userInfoGetter, r.projectProvider, r.privilegedProjectProvider)),
		rulegroup.DecodeGetReq,
		handler.EncodeJSON,
		r.defaultServerOptions()...,
	)
}

// swagger:route GET /api/v2/projects/{project_id}/clusters/{cluster_id}/rulegroups rulegroup listRuleGroups
//
//     Lists rule groups that belong to the given cluster
//
//     Produces:
//     - application/json
//
//     Responses:
//       default: errorResponse
//       200: []RuleGroup
//       401: empty
//       403: empty
func (r Routing) listRuleGroups() http.Handler {
	return httptransport.NewServer(
		endpoint.Chain(
			middleware.TokenVerifier(r.tokenVerifiers, r.userProvider),
			middleware.UserSaver(r.userProvider),
			middleware.SetClusterProvider(r.clusterProviderGetter, r.seedsGetter),
			middleware.SetPrivilegedClusterProvider(r.clusterProviderGetter, r.seedsGetter),
			middleware.RuleGroups(r.clusterProviderGetter, r.ruleGroupProviderGetter, r.seedsGetter),
			middleware.PrivilegedRuleGroups(r.clusterProviderGetter, r.ruleGroupProviderGetter, r.seedsGetter),
		)(rulegroup.ListEndpoint(r.userInfoGetter, r.projectProvider, r.privilegedProjectProvider)),
		rulegroup.DecodeListReq,
		handler.EncodeJSON,
		r.defaultServerOptions()...,
	)
}

// swagger:route POST /api/v2/projects/{project_id}/clusters/{cluster_id}/rulegroups rulegroup createRuleGroup
//
//     Creates a rule group that will belong to the given cluster
//
//     Consumes:
//     - application/json
//
//     Produces:
//     - application/json
//
//     Responses:
//       default: errorResponse
//       201: RuleGroup
//       401: empty
//       403: empty
func (r Routing) createRuleGroup() http.Handler {
	return httptransport.NewServer(
		endpoint.Chain(
			middleware.TokenVerifier(r.tokenVerifiers, r.userProvider),
			middleware.UserSaver(r.userProvider),
			middleware.SetClusterProvider(r.clusterProviderGetter, r.seedsGetter),
			middleware.SetPrivilegedClusterProvider(r.clusterProviderGetter, r.seedsGetter),
			middleware.RuleGroups(r.clusterProviderGetter, r.ruleGroupProviderGetter, r.seedsGetter),
			middleware.PrivilegedRuleGroups(r.clusterProviderGetter, r.ruleGroupProviderGetter, r.seedsGetter),
		)(rulegroup.CreateEndpoint(r.userInfoGetter, r.projectProvider, r.privilegedProjectProvider)),
		rulegroup.DecodeCreateReq,
		handler.SetStatusCreatedHeader(handler.EncodeJSON),
		r.defaultServerOptions()...,
	)
}

// swagger:route PUT /api/v2/projects/{project_id}/clusters/{cluster_id}/rulegroups/{rulegroup_id} rulegroup updateRuleGroup
//
//     Updates the specified rule group for the given cluster.
//
//     Consumes:
//     - application/json
//
//     Produces:
//     - application/json
//
//     Responses:
//       default: errorResponse
//       200: RuleGroup
//       401: empty
//       403: empty
func (r Routing) updateRuleGroup() http.Handler {
	return httptransport.NewServer(
		endpoint.Chain(
			middleware.TokenVerifier(r.tokenVerifiers, r.userProvider),
			middleware.UserSaver(r.userProvider),
			middleware.SetClusterProvider(r.clusterProviderGetter, r.seedsGetter),
			middleware.SetPrivilegedClusterProvider(r.clusterProviderGetter, r.seedsGetter),
			middleware.RuleGroups(r.clusterProviderGetter, r.ruleGroupProviderGetter, r.seedsGetter),
			middleware.PrivilegedRuleGroups(r.clusterProviderGetter, r.ruleGroupProviderGetter, r.seedsGetter),
		)(rulegroup.UpdateEndpoint(r.userInfoGetter, r.projectProvider, r.privilegedProjectProvider)),
		rulegroup.DecodeUpdateReq,
		handler.EncodeJSON,
		r.defaultServerOptions()...,
	)
}

// swagger:route DELETE /api/v2/projects/{project_id}/clusters/{cluster_id}/rulegroups/{rulegroup_id} rulegroup deleteRuleGroup
//
//    Deletes the given rule group that belongs to the cluster.
//
//     Produces:
//     - application/json
//
//     Responses:
//       default: errorResponse
//       200: empty
//       401: empty
//       403: empty
func (r Routing) deleteRuleGroup() http.Handler {
	return httptransport.NewServer(
		endpoint.Chain(
			middleware.TokenVerifier(r.tokenVerifiers, r.userProvider),
			middleware.UserSaver(r.userProvider),
			middleware.SetClusterProvider(r.clusterProviderGetter, r.seedsGetter),
			middleware.SetPrivilegedClusterProvider(r.clusterProviderGetter, r.seedsGetter),
			middleware.RuleGroups(r.clusterProviderGetter, r.ruleGroupProviderGetter, r.seedsGetter),
			middleware.PrivilegedRuleGroups(r.clusterProviderGetter, r.ruleGroupProviderGetter, r.seedsGetter),
		)(rulegroup.DeleteEndpoint(r.userInfoGetter, r.projectProvider, r.privilegedProjectProvider)),
		rulegroup.DecodeDeleteReq,
		handler.EncodeJSON,
		r.defaultServerOptions()...,
	)
}

// swagger:route POST /api/v2/projects/{project_id}/clusters/{cluster_id}/externalccmmigration migrateClusterToExternalCCM
//
//    Enable the migration to the external CCM for the given cluster
//
//	   Produces:
//     - application/json
//
//     Responses:
//       default: errorResponse
//       200: empty
//       401: empty
//       403: empty
func (r Routing) migrateClusterToExternalCCM() http.Handler {
	return httptransport.NewServer(
		endpoint.Chain(
			middleware.TokenVerifier(r.tokenVerifiers, r.userProvider),
			middleware.UserSaver(r.userProvider),
			middleware.SetClusterProvider(r.clusterProviderGetter, r.seedsGetter),
			middleware.SetPrivilegedClusterProvider(r.clusterProviderGetter, r.seedsGetter),
		)(cluster.MigrateEndpointToExternalCCM(r.projectProvider, r.privilegedProjectProvider, r.seedsGetter, r.userInfoGetter, r.kubermaticConfigGetter)),
		cluster.DecodeGetClusterReq,
		handler.EncodeJSON,
		r.defaultServerOptions()...,
	)
}

// swagger:route POST /api/v2/allowedregistries allowedregistry createAllowedRegistry
//
//     Creates a allowed registry
//
//     Consumes:
//     - application/json
//
//     Produces:
//     - application/json
//
//     Responses:
//       default: errorResponse
//       201: AllowedRegistry
//       401: empty
//       403: empty
func (r Routing) createAllowedRegistry() http.Handler {
	return httptransport.NewServer(
		endpoint.Chain(
			middleware.TokenVerifier(r.tokenVerifiers, r.userProvider),
			middleware.UserSaver(r.userProvider),
		)(allowedregistry.CreateEndpoint(r.userInfoGetter, r.privilegedAllowedRegistryProvider)),
		allowedregistry.DecodeCreateAllowedRegistryRequest,
		handler.SetStatusCreatedHeader(handler.EncodeJSON),
		r.defaultServerOptions()...,
	)
}

// swagger:route GET /api/v2/allowedregistries allowedregistry listAllowedRegistries
//
//     List allowed registries.
//
//
//     Produces:
//     - application/json
//
//     Responses:
//       default: errorResponse
//       200: []AllowedRegistry
//       401: empty
//       403: empty
func (r Routing) listAllowedRegistries() http.Handler {
	return httptransport.NewServer(
		endpoint.Chain(
			middleware.TokenVerifier(r.tokenVerifiers, r.userProvider),
			middleware.UserSaver(r.userProvider),
		)(allowedregistry.ListEndpoint(r.userInfoGetter, r.privilegedAllowedRegistryProvider)),
		common.DecodeEmptyReq,
		handler.EncodeJSON,
		r.defaultServerOptions()...,
	)
}

// swagger:route GET /api/v2/allowedregistries/{allowed_registry} allowedregistries getAllowedRegistry
//
//     Get allowed registries specified by name
//
//
//     Produces:
//     - application/json
//
//     Responses:
//       default: errorResponse
//       200: AllowedRegistry
//       401: empty
//       403: empty
func (r Routing) getAllowedRegistry() http.Handler {
	return httptransport.NewServer(
		endpoint.Chain(
			middleware.TokenVerifier(r.tokenVerifiers, r.userProvider),
			middleware.UserSaver(r.userProvider),
		)(allowedregistry.GetEndpoint(r.userInfoGetter, r.privilegedAllowedRegistryProvider)),
		allowedregistry.DecodeGetAllowedRegistryRequest,
		handler.EncodeJSON,
		r.defaultServerOptions()...,
	)
}

// swagger:route DELETE /api/v2/allowedregistries/{allowed_registry} allowedregistries deleteAllowedRegistry
//
//    Deletes the given allowed registry.
//
//     Produces:
//     - application/json
//
//     Responses:
//       default: errorResponse
//       200: empty
//       401: empty
//       403: empty
func (r Routing) deleteAllowedRegistry() http.Handler {
	return httptransport.NewServer(
		endpoint.Chain(
			middleware.TokenVerifier(r.tokenVerifiers, r.userProvider),
			middleware.UserSaver(r.userProvider),
		)(allowedregistry.DeleteEndpoint(r.userInfoGetter, r.privilegedAllowedRegistryProvider)),
		allowedregistry.DecodeGetAllowedRegistryRequest,
		handler.EncodeJSON,
		r.defaultServerOptions()...,
	)
}

// swagger:route PATCH /api/v2/allowedregistries/{allowed_registry} allowedregistries patchAllowedRegistry
//
//     Patch a specified allowed registry
//
//     Consumes:
//     - application/json
//
//     Produces:
//     - application/json
//
//     Responses:
//       default: errorResponse
//       200: ConstraintTemplate
//       401: empty
//       403: empty
func (r Routing) patchAllowedRegistry() http.Handler {
	return httptransport.NewServer(
		endpoint.Chain(
			middleware.TokenVerifier(r.tokenVerifiers, r.userProvider),
			middleware.UserSaver(r.userProvider),
		)(allowedregistry.PatchEndpoint(r.userInfoGetter, r.privilegedAllowedRegistryProvider)),
		allowedregistry.DecodePatchAllowedRegistryReq,
		handler.EncodeJSON,
		r.defaultServerOptions()...,
	)
}

// swagger:route POST /api/v2/projects/{project_id}/clusters/{cluster_id}/etcdbackupconfigs etcdbackupconfig createEtcdBackupConfig
//
//     Creates a etcd backup config that will belong to the given cluster
//
//     Consumes:
//     - application/json
//
//     Produces:
//     - application/json
//
//     Responses:
//       default: errorResponse
//       201: EtcdBackupConfig
//       401: empty
//       403: empty
func (r Routing) createEtcdBackupConfig() http.Handler {
	return httptransport.NewServer(
		endpoint.Chain(
			middleware.TokenVerifier(r.tokenVerifiers, r.userProvider),
			middleware.UserSaver(r.userProvider),
			middleware.SetClusterProvider(r.clusterProviderGetter, r.seedsGetter),
			middleware.SetPrivilegedClusterProvider(r.clusterProviderGetter, r.seedsGetter),
			middleware.EtcdBackupConfig(r.clusterProviderGetter, r.etcdBackupConfigProviderGetter, r.seedsGetter),
			middleware.PrivilegedEtcdBackupConfig(r.clusterProviderGetter, r.etcdBackupConfigProviderGetter, r.seedsGetter),
		)(etcdbackupconfig.CreateEndpoint(r.userInfoGetter, r.projectProvider, r.privilegedProjectProvider)),
		etcdbackupconfig.DecodeCreateEtcdBackupConfigReq,
		handler.SetStatusCreatedHeader(handler.EncodeJSON),
		r.defaultServerOptions()...,
	)
}

// swagger:route GET /api/v2/projects/{project_id}/clusters/{cluster_id}/etcdbackupconfigs/{ebc_id} etcdbackupconfig getEtcdBackupConfig
//
//     Gets a etcd backup config for a given cluster based on its id
//
//     Produces:
//     - application/json
//
//     Responses:
//       default: errorResponse
//       200: EtcdBackupConfig
//       401: empty
//       403: empty
func (r Routing) getEtcdBackupConfig() http.Handler {
	return httptransport.NewServer(
		endpoint.Chain(
			middleware.TokenVerifier(r.tokenVerifiers, r.userProvider),
			middleware.UserSaver(r.userProvider),
			middleware.SetClusterProvider(r.clusterProviderGetter, r.seedsGetter),
			middleware.SetPrivilegedClusterProvider(r.clusterProviderGetter, r.seedsGetter),
			middleware.EtcdBackupConfig(r.clusterProviderGetter, r.etcdBackupConfigProviderGetter, r.seedsGetter),
			middleware.PrivilegedEtcdBackupConfig(r.clusterProviderGetter, r.etcdBackupConfigProviderGetter, r.seedsGetter),
		)(etcdbackupconfig.GetEndpoint(r.userInfoGetter, r.projectProvider, r.privilegedProjectProvider)),
		etcdbackupconfig.DecodeGetEtcdBackupConfigReq,
		handler.EncodeJSON,
		r.defaultServerOptions()...,
	)
}

// swagger:route GET /api/v2/projects/{project_id}/clusters/{cluster_id}/etcdbackupconfigs etcdbackupconfig listEtcdBackupConfig
//
//     List etcd backup configs for a given cluster
//
//     Produces:
//     - application/json
//
//     Responses:
//       default: errorResponse
//       200: []EtcdBackupConfig
//       401: empty
//       403: empty
func (r Routing) listEtcdBackupConfig() http.Handler {
	return httptransport.NewServer(
		endpoint.Chain(
			middleware.TokenVerifier(r.tokenVerifiers, r.userProvider),
			middleware.UserSaver(r.userProvider),
			middleware.SetClusterProvider(r.clusterProviderGetter, r.seedsGetter),
			middleware.SetPrivilegedClusterProvider(r.clusterProviderGetter, r.seedsGetter),
			middleware.EtcdBackupConfig(r.clusterProviderGetter, r.etcdBackupConfigProviderGetter, r.seedsGetter),
			middleware.PrivilegedEtcdBackupConfig(r.clusterProviderGetter, r.etcdBackupConfigProviderGetter, r.seedsGetter),
		)(etcdbackupconfig.ListEndpoint(r.userInfoGetter, r.projectProvider, r.privilegedProjectProvider)),
		etcdbackupconfig.DecodeListEtcdBackupConfigReq,
		handler.EncodeJSON,
		r.defaultServerOptions()...,
	)
}

// swagger:route DELETE /api/v2/projects/{project_id}/clusters/{cluster_id}/etcdbackupconfigs/{ebc_id} etcdbackupconfig deleteEtcdBackupConfig
//
//     Deletes a etcd backup config for a given cluster based on its id
//
//     Responses:
//       default: errorResponse
//       200: empty
//       401: empty
//       403: empty
func (r Routing) deleteEtcdBackupConfig() http.Handler {
	return httptransport.NewServer(
		endpoint.Chain(
			middleware.TokenVerifier(r.tokenVerifiers, r.userProvider),
			middleware.UserSaver(r.userProvider),
			middleware.SetClusterProvider(r.clusterProviderGetter, r.seedsGetter),
			middleware.SetPrivilegedClusterProvider(r.clusterProviderGetter, r.seedsGetter),
			middleware.EtcdBackupConfig(r.clusterProviderGetter, r.etcdBackupConfigProviderGetter, r.seedsGetter),
			middleware.PrivilegedEtcdBackupConfig(r.clusterProviderGetter, r.etcdBackupConfigProviderGetter, r.seedsGetter),
		)(etcdbackupconfig.DeleteEndpoint(r.userInfoGetter, r.projectProvider, r.privilegedProjectProvider)),
		etcdbackupconfig.DecodeGetEtcdBackupConfigReq,
		handler.EncodeJSON,
		r.defaultServerOptions()...,
	)
}

// swagger:route PATCH /api/v2/projects/{project_id}/clusters/{cluster_id}/etcdbackupconfigs/{ebc_id} etcdbackupconfig patchEtcdBackupConfig
//
//     Patches a etcd backup config for a given cluster based on its id
//
//     Consumes:
//     - application/json
//
//     Produces:
//     - application/json
//
//     Responses:
//       default: errorResponse
//       200: EtcdBackupConfig
//       401: empty
//       403: empty
func (r Routing) patchEtcdBackupConfig() http.Handler {
	return httptransport.NewServer(
		endpoint.Chain(
			middleware.TokenVerifier(r.tokenVerifiers, r.userProvider),
			middleware.UserSaver(r.userProvider),
			middleware.SetClusterProvider(r.clusterProviderGetter, r.seedsGetter),
			middleware.SetPrivilegedClusterProvider(r.clusterProviderGetter, r.seedsGetter),
			middleware.EtcdBackupConfig(r.clusterProviderGetter, r.etcdBackupConfigProviderGetter, r.seedsGetter),
			middleware.PrivilegedEtcdBackupConfig(r.clusterProviderGetter, r.etcdBackupConfigProviderGetter, r.seedsGetter),
		)(etcdbackupconfig.PatchEndpoint(r.userInfoGetter, r.projectProvider, r.privilegedProjectProvider)),
		etcdbackupconfig.DecodePatchEtcdBackupConfigReq,
		handler.EncodeJSON,
		r.defaultServerOptions()...,
	)
}

// swagger:route GET /api/v2/projects/{project_id}/etcdbackupconfigs etcdbackupconfig listProjectEtcdBackupConfig
//
//     List etcd backup configs for a given project
//
//     Produces:
//     - application/json
//
//     Responses:
//       default: errorResponse
//       200: []EtcdBackupConfig
//       401: empty
//       403: empty
func (r Routing) listProjectEtcdBackupConfig() http.Handler {
	return httptransport.NewServer(
		endpoint.Chain(
			middleware.TokenVerifier(r.tokenVerifiers, r.userProvider),
			middleware.UserSaver(r.userProvider),
			middleware.EtcdBackupConfigProject(r.etcdBackupConfigProjectProviderGetter, r.seedsGetter),
			middleware.PrivilegedEtcdBackupConfigProject(r.etcdBackupConfigProjectProviderGetter, r.seedsGetter),
		)(etcdbackupconfig.ProjectListEndpoint(r.userInfoGetter, r.projectProvider, r.privilegedProjectProvider)),
		etcdbackupconfig.DecodeListProjectEtcdBackupConfigReq,
		handler.EncodeJSON,
		r.defaultServerOptions()...,
	)
}

// swagger:route POST /api/v2/projects/{project_id}/clusters/{cluster_id}/etcdrestores etcdrestore createEtcdRestore
//
//     Creates a etcd backup restore for a given cluster
//
//     Consumes:
//     - application/json
//
//     Produces:
//     - application/json
//
//     Responses:
//       default: errorResponse
//       201: EtcdBackupConfig
//       401: empty
//       403: empty
func (r Routing) createEtcdRestore() http.Handler {
	return httptransport.NewServer(
		endpoint.Chain(
			middleware.TokenVerifier(r.tokenVerifiers, r.userProvider),
			middleware.UserSaver(r.userProvider),
			middleware.SetClusterProvider(r.clusterProviderGetter, r.seedsGetter),
			middleware.SetPrivilegedClusterProvider(r.clusterProviderGetter, r.seedsGetter),
			middleware.EtcdRestore(r.clusterProviderGetter, r.etcdRestoreProviderGetter, r.seedsGetter),
			middleware.PrivilegedEtcdRestore(r.clusterProviderGetter, r.etcdRestoreProviderGetter, r.seedsGetter),
		)(etcdrestore.CreateEndpoint(r.userInfoGetter, r.projectProvider, r.privilegedProjectProvider)),
		etcdrestore.DecodeCreateEtcdRestoreReq,
		handler.SetStatusCreatedHeader(handler.EncodeJSON),
		r.defaultServerOptions()...,
	)
}

// swagger:route GET /api/v2/projects/{project_id}/clusters/{cluster_id}/etcdrestores/{er_name} etcdrestore getEtcdRestore
//
//     Gets a etcd backup restore for a given cluster based on its name
//
//     Produces:
//     - application/json
//
//     Responses:
//       default: errorResponse
//       200: EtcdRestore
//       401: empty
//       403: empty
func (r Routing) getEtcdRestore() http.Handler {
	return httptransport.NewServer(
		endpoint.Chain(
			middleware.TokenVerifier(r.tokenVerifiers, r.userProvider),
			middleware.UserSaver(r.userProvider),
			middleware.SetClusterProvider(r.clusterProviderGetter, r.seedsGetter),
			middleware.SetPrivilegedClusterProvider(r.clusterProviderGetter, r.seedsGetter),
			middleware.EtcdRestore(r.clusterProviderGetter, r.etcdRestoreProviderGetter, r.seedsGetter),
			middleware.PrivilegedEtcdRestore(r.clusterProviderGetter, r.etcdRestoreProviderGetter, r.seedsGetter),
		)(etcdrestore.GetEndpoint(r.userInfoGetter, r.projectProvider, r.privilegedProjectProvider)),
		etcdrestore.DecodeGetEtcdRestoreReq,
		handler.EncodeJSON,
		r.defaultServerOptions()...,
	)
}

// swagger:route GET /api/v2/projects/{project_id}/clusters/{cluster_id}/etcdrestores etcdrestore listEtcdRestore
//
//     List etcd backup restores for a given cluster
//
//     Produces:
//     - application/json
//
//     Responses:
//       default: errorResponse
//       200: []EtcdRestore
//       401: empty
//       403: empty
func (r Routing) listEtcdRestore() http.Handler {
	return httptransport.NewServer(
		endpoint.Chain(
			middleware.TokenVerifier(r.tokenVerifiers, r.userProvider),
			middleware.UserSaver(r.userProvider),
			middleware.SetClusterProvider(r.clusterProviderGetter, r.seedsGetter),
			middleware.SetPrivilegedClusterProvider(r.clusterProviderGetter, r.seedsGetter),
			middleware.EtcdRestore(r.clusterProviderGetter, r.etcdRestoreProviderGetter, r.seedsGetter),
			middleware.PrivilegedEtcdRestore(r.clusterProviderGetter, r.etcdRestoreProviderGetter, r.seedsGetter),
		)(etcdrestore.ListEndpoint(r.userInfoGetter, r.projectProvider, r.privilegedProjectProvider)),
		etcdrestore.DecodeListEtcdRestoreReq,
		handler.EncodeJSON,
		r.defaultServerOptions()...,
	)
}

// swagger:route DELETE /api/v2/projects/{project_id}/clusters/{cluster_id}/etcdrestores/{er_name} etcdrestore deleteEtcdRestore
//
//     Deletes a etcd restore config for a given cluster based on its name
//
//     Responses:
//       default: errorResponse
//       200: empty
//       401: empty
//       403: empty
//       409: errorResponse
func (r Routing) deleteEtcdRestore() http.Handler {
	return httptransport.NewServer(
		endpoint.Chain(
			middleware.TokenVerifier(r.tokenVerifiers, r.userProvider),
			middleware.UserSaver(r.userProvider),
			middleware.SetClusterProvider(r.clusterProviderGetter, r.seedsGetter),
			middleware.SetPrivilegedClusterProvider(r.clusterProviderGetter, r.seedsGetter),
			middleware.EtcdRestore(r.clusterProviderGetter, r.etcdRestoreProviderGetter, r.seedsGetter),
			middleware.PrivilegedEtcdRestore(r.clusterProviderGetter, r.etcdRestoreProviderGetter, r.seedsGetter),
		)(etcdrestore.DeleteEndpoint(r.userInfoGetter, r.projectProvider, r.privilegedProjectProvider)),
		etcdrestore.DecodeGetEtcdRestoreReq,
		handler.EncodeJSON,
		r.defaultServerOptions()...,
	)
}

// swagger:route GET /api/v2/projects/{project_id}/etcdrestores etcdrestore listProjectEtcdRestore
//
//     List etcd backup restores for a given project
//
//     Produces:
//     - application/json
//
//     Responses:
//       default: errorResponse
//       200: []EtcdRestore
//       401: empty
//       403: empty
func (r Routing) listProjectEtcdRestore() http.Handler {
	return httptransport.NewServer(
		endpoint.Chain(
			middleware.TokenVerifier(r.tokenVerifiers, r.userProvider),
			middleware.UserSaver(r.userProvider),
			middleware.EtcdRestoreProject(r.etcdRestoreProjectProviderGetter, r.seedsGetter),
			middleware.PrivilegedEtcdRestoreProject(r.etcdRestoreProjectProviderGetter, r.seedsGetter),
		)(etcdrestore.ProjectListEndpoint(r.userInfoGetter, r.projectProvider, r.privilegedProjectProvider)),
		etcdrestore.DecodeListProjectEtcdRestoreReq,
		handler.EncodeJSON,
		r.defaultServerOptions()...,
	)
}

// swagger:route PUT /api/v2/seeds/{seed_name}/backupcredentials backupcredentials createOrUpdateBackupCredentials
//
//     Creates or updates backup credentials for a given seed
//
//     Consumes:
//     - application/json
//
//     Produces:
//     - application/json
//
//     Responses:
//       default: errorResponse
//       200: empty
//       401: empty
//       403: empty
func (r Routing) createOrUpdateBackupCredentials() http.Handler {
	return httptransport.NewServer(
		endpoint.Chain(
			middleware.TokenVerifier(r.tokenVerifiers, r.userProvider),
			middleware.UserSaver(r.userProvider),
			middleware.BackupCredentials(r.backupCredentialsProviderGetter, r.seedsGetter),
		)(backupcredentials.CreateOrUpdateEndpoint(r.userInfoGetter)),
		backupcredentials.DecodeBackupCredentialsReq,
		handler.EncodeJSON,
		r.defaultServerOptions()...,
	)
}

// swagger:route GET /api/v2/projects/{project_id}/clusters/{cluster_id}/mlaadminsetting mlaadminsetting getMLAAdminSetting
//
//     Gets MLA Admin settings for the given cluster.
//
//     Produces:
//     - application/json
//
//     Responses:
//       default: errorResponse
//       200: MLAAdminSetting
//       401: empty
//       403: empty
func (r Routing) getMLAAdminSetting() http.Handler {
	return httptransport.NewServer(
		endpoint.Chain(
			middleware.TokenVerifier(r.tokenVerifiers, r.userProvider),
			middleware.UserSaver(r.userProvider),
			middleware.SetClusterProvider(r.clusterProviderGetter, r.seedsGetter),
			middleware.SetPrivilegedClusterProvider(r.clusterProviderGetter, r.seedsGetter),
			middleware.PrivilegedMLAAdminSetting(r.clusterProviderGetter, r.privilegedMLAAdminSettingProviderGetter, r.seedsGetter),
		)(mlaadminsetting.GetEndpoint(r.userInfoGetter, r.projectProvider, r.privilegedProjectProvider)),
		mlaadminsetting.DecodeGetReq,
		handler.EncodeJSON,
		r.defaultServerOptions()...,
	)
}

// swagger:route POST /api/v2/projects/{project_id}/clusters/{cluster_id}/mlaadminsetting mlaadminsetting createMLAAdminSetting
//
//     Creates MLA admin setting that will belong to the given cluster
//
//     Consumes:
//     - application/json
//
//     Produces:
//     - application/json
//
//     Responses:
//       default: errorResponse
//       201: MLAAdminSetting
//       401: empty
//       403: empty
func (r Routing) createMLAAdminSetting() http.Handler {
	return httptransport.NewServer(
		endpoint.Chain(
			middleware.TokenVerifier(r.tokenVerifiers, r.userProvider),
			middleware.UserSaver(r.userProvider),
			middleware.SetClusterProvider(r.clusterProviderGetter, r.seedsGetter),
			middleware.SetPrivilegedClusterProvider(r.clusterProviderGetter, r.seedsGetter),
			middleware.PrivilegedMLAAdminSetting(r.clusterProviderGetter, r.privilegedMLAAdminSettingProviderGetter, r.seedsGetter),
		)(mlaadminsetting.CreateEndpoint(r.userInfoGetter, r.projectProvider, r.privilegedProjectProvider)),
		mlaadminsetting.DecodeCreateReq,
		handler.SetStatusCreatedHeader(handler.EncodeJSON),
		r.defaultServerOptions()...,
	)
}

// swagger:route PUT /api/v2/projects/{project_id}/clusters/{cluster_id}/mlaadminsetting mlaadminsetting updateMLAAdminSetting
//
//     Updates the MLA admin setting for the given cluster.
//
//     Consumes:
//     - application/json
//
//     Produces:
//     - application/json
//
//     Responses:
//       default: errorResponse
//       200: MLAAdminSetting
//       401: empty
//       403: empty
func (r Routing) updateMLAAdminSetting() http.Handler {
	return httptransport.NewServer(
		endpoint.Chain(
			middleware.TokenVerifier(r.tokenVerifiers, r.userProvider),
			middleware.UserSaver(r.userProvider),
			middleware.SetClusterProvider(r.clusterProviderGetter, r.seedsGetter),
			middleware.SetPrivilegedClusterProvider(r.clusterProviderGetter, r.seedsGetter),
			middleware.PrivilegedMLAAdminSetting(r.clusterProviderGetter, r.privilegedMLAAdminSettingProviderGetter, r.seedsGetter),
		)(mlaadminsetting.UpdateEndpoint(r.userInfoGetter, r.projectProvider, r.privilegedProjectProvider)),
		mlaadminsetting.DecodeUpdateReq,
		handler.EncodeJSON,
		r.defaultServerOptions()...,
	)
}

// swagger:route DELETE /api/v2/projects/{project_id}/clusters/{cluster_id}/mlaadminsetting mlaadminsetting deleteMLAAdminSetting
//
//    Deletes the MLA admin setting that belongs to the cluster.
//
//     Produces:
//     - application/json
//
//     Responses:
//       default: errorResponse
//       200: empty
//       401: empty
//       403: empty
func (r Routing) deleteMLAAdminSetting() http.Handler {
	return httptransport.NewServer(
		endpoint.Chain(
			middleware.TokenVerifier(r.tokenVerifiers, r.userProvider),
			middleware.UserSaver(r.userProvider),
			middleware.SetClusterProvider(r.clusterProviderGetter, r.seedsGetter),
			middleware.SetPrivilegedClusterProvider(r.clusterProviderGetter, r.seedsGetter),
			middleware.PrivilegedMLAAdminSetting(r.clusterProviderGetter, r.privilegedMLAAdminSettingProviderGetter, r.seedsGetter),
		)(mlaadminsetting.DeleteEndpoint(r.userInfoGetter, r.projectProvider, r.privilegedProjectProvider)),
		mlaadminsetting.DecodeDeleteReq,
		handler.EncodeJSON,
		r.defaultServerOptions()...,
	)
}

// swagger:route GET /api/v2/users user listUser
//
//     List users
//
//     Produces:
//     - application/json
//
//     Responses:
//       default: errorResponse
//       200: []User
//       401: empty
//       403: empty
func (r Routing) listUser() http.Handler {
	return httptransport.NewServer(
		endpoint.Chain(
			middleware.TokenVerifier(r.tokenVerifiers, r.userProvider),
			middleware.UserSaver(r.userProvider),
		)(user.ListEndpoint(r.userInfoGetter, r.userProvider)),
		common.DecodeEmptyReq,
		handler.EncodeJSON,
		r.defaultServerOptions()...,
	)
}

// swagger:route GET /api/v2/featuregates get status of feature gates
//
//     Status of feature gates
//
//     Produces:
//     - application/json
//
//     Responses:
//       default: errorResponse
//       200: FeatureGates
//       401: errorResponse
//       403: errorResponse
func (r Routing) getFeatureGates() http.Handler {
	return httptransport.NewServer(
		endpoint.Chain(
			middleware.TokenVerifier(r.tokenVerifiers, r.userProvider),
			middleware.UserSaver(r.userProvider),
		)(featuregates.GetEndpoint(r.featureGatesProvider)),
		common.DecodeEmptyReq,
		handler.EncodeJSON,
		r.defaultServerOptions()...,
	)
}

// swagger:route GET /api/v2/providers/gke/clusters gke listGKEClusters
//
// Lists GKE clusters
//
//     Produces:
//     - application/json
//
//     Responses:
//       default: errorResponse
//       200: GKEClusterList
func (r Routing) listGKEClusters() http.Handler {
	return httptransport.NewServer(
		endpoint.Chain(
			middleware.TokenVerifier(r.tokenVerifiers, r.userProvider),
			middleware.UserSaver(r.userProvider),
		)(provider.GKEClustersEndpoint(r.presetsProvider, r.userInfoGetter)),
		provider.DecodeGKETypesReq,
		handler.EncodeJSON,
		r.defaultServerOptions()...,
	)
}

// swagger:route GET /api/v2/providers/eks/clusters eks listEKSClusters
//
// Lists EKS clusters
//
//     Produces:
//     - application/json
//
//     Responses:
//       default: errorResponse
//       200: EKSClusterList
func (r Routing) listEKSClusters() http.Handler {
	return httptransport.NewServer(
		endpoint.Chain(
			middleware.TokenVerifier(r.tokenVerifiers, r.userProvider),
			middleware.UserSaver(r.userProvider),
		)(provider.ListEKSClustersEndpoint(r.userInfoGetter, r.presetsProvider)),
		provider.DecodeEKSTypesReq,
		handler.EncodeJSON,
		r.defaultServerOptions()...,
	)
}

// swagger:route GET /api/v2/providers/ec2/regions regions listEC2Regions
//
//     List EC2 regions.
//
//
//     Produces:
//     - application/json
//
//     Responses:
//       default: errorResponse
//       200: []Regions
//       401: empty
//       403: empty
func (r Routing) listEC2Regions() http.Handler {
	return httptransport.NewServer(
		endpoint.Chain(
			middleware.TokenVerifier(r.tokenVerifiers, r.userProvider),
			middleware.UserSaver(r.userProvider),
		)(provider.ListEC2RegionsEndpoint(r.userInfoGetter, r.presetsProvider)),
		provider.DecodeEC2CommonReq,
		handler.EncodeJSON,
		r.defaultServerOptions()...,
	)
}

<<<<<<< HEAD
// getExternalClusterKubeconfig returns the kubeconfig for the external cluster.
// swagger:route GET /api/v2/projects/{project_id}/kubernetes/clusters/{cluster_id}/kubeconfig project getExternalClusterKubeconfig
//
//     Gets the kubeconfig for the specified external cluster.
=======
// swagger:route GET /api/v2/seeds/{seed_name}/rulegroups/{rulegroup_id} rulegroup getAdminRuleGroup
//
//     Gets a specified rule group for a given Seed.
>>>>>>> 2001d5c1
//
//     Produces:
//     - application/json
//
//     Responses:
//       default: errorResponse
<<<<<<< HEAD
//       200: Kubeconfig
//       401: empty
//       403: empty
func (r Routing) getExternalClusterKubeconfig() http.Handler {
=======
//       200: RuleGroup
//       401: empty
//       403: empty
func (r Routing) getAdminRuleGroup() http.Handler {
>>>>>>> 2001d5c1
	return httptransport.NewServer(
		endpoint.Chain(
			middleware.TokenVerifier(r.tokenVerifiers, r.userProvider),
			middleware.UserSaver(r.userProvider),
<<<<<<< HEAD
		)(externalcluster.GetKubeconfigEndpoint(r.userInfoGetter, r.projectProvider, r.privilegedProjectProvider, r.externalClusterProvider, r.privilegedExternalClusterProvider, r.settingsProvider)),
		externalcluster.DecodeGetReq,
		cluster.EncodeKubeconfig,
=======
			middleware.PrivilegedRuleGroups(r.clusterProviderGetter, r.ruleGroupProviderGetter, r.seedsGetter),
		)(rulegroupadmin.GetEndpoint(r.userInfoGetter)),
		rulegroupadmin.DecodeGetReq,
		handler.EncodeJSON,
		r.defaultServerOptions()...,
	)
}

// swagger:route GET /api/v2/seeds/{seed_name}/rulegroups rulegroup listAdminRuleGroups
//
//     Lists rule groups that belong to a given Seed.
//
//     Produces:
//     - application/json
//
//     Responses:
//       default: errorResponse
//       200: []RuleGroup
//       401: empty
//       403: empty
func (r Routing) listAdminRuleGroups() http.Handler {
	return httptransport.NewServer(
		endpoint.Chain(
			middleware.TokenVerifier(r.tokenVerifiers, r.userProvider),
			middleware.UserSaver(r.userProvider),
			middleware.PrivilegedRuleGroups(r.clusterProviderGetter, r.ruleGroupProviderGetter, r.seedsGetter),
		)(rulegroupadmin.ListEndpoint(r.userInfoGetter)),
		rulegroupadmin.DecodeListReq,
		handler.EncodeJSON,
		r.defaultServerOptions()...,
	)
}

// swagger:route POST /api/v2/seeds/{seed_name}/rulegroups rulegroup createAdminRuleGroup
//
//     Creates a rule group that will belong to the given Seed
//
//     Consumes:
//     - application/json
//
//     Produces:
//     - application/json
//
//     Responses:
//       default: errorResponse
//       201: RuleGroup
//       401: empty
//       403: empty
func (r Routing) createAdminRuleGroup() http.Handler {
	return httptransport.NewServer(
		endpoint.Chain(
			middleware.TokenVerifier(r.tokenVerifiers, r.userProvider),
			middleware.UserSaver(r.userProvider),
			middleware.PrivilegedRuleGroups(r.clusterProviderGetter, r.ruleGroupProviderGetter, r.seedsGetter),
		)(rulegroupadmin.CreateEndpoint(r.userInfoGetter)),
		rulegroupadmin.DecodeCreateReq,
		handler.SetStatusCreatedHeader(handler.EncodeJSON),
		r.defaultServerOptions()...,
	)
}

// swagger:route PUT /api/v2/seeds/{seed_name}/rulegroups/{rulegroup_id} rulegroup updateAdminRuleGroup
//
//     Updates the specified rule group for the given Seed.
//
//     Consumes:
//     - application/json
//
//     Produces:
//     - application/json
//
//     Responses:
//       default: errorResponse
//       200: RuleGroup
//       401: empty
//       403: empty
func (r Routing) updateAdminRuleGroup() http.Handler {
	return httptransport.NewServer(
		endpoint.Chain(
			middleware.TokenVerifier(r.tokenVerifiers, r.userProvider),
			middleware.UserSaver(r.userProvider),
			middleware.PrivilegedRuleGroups(r.clusterProviderGetter, r.ruleGroupProviderGetter, r.seedsGetter),
		)(rulegroupadmin.UpdateEndpoint(r.userInfoGetter)),
		rulegroupadmin.DecodeUpdateReq,
		handler.EncodeJSON,
		r.defaultServerOptions()...,
	)
}

// swagger:route DELETE /api/v2/seeds/{seed_name}/rulegroups/{rulegroup_id} rulegroup deleteAdminRuleGroup
//
//    Deletes the given rule group that belongs to the Seed.
//
//     Produces:
//     - application/json
//
//     Responses:
//       default: errorResponse
//       200: empty
//       401: empty
//       403: empty
func (r Routing) deleteAdminRuleGroup() http.Handler {
	return httptransport.NewServer(
		endpoint.Chain(
			middleware.TokenVerifier(r.tokenVerifiers, r.userProvider),
			middleware.UserSaver(r.userProvider),
			middleware.PrivilegedRuleGroups(r.clusterProviderGetter, r.ruleGroupProviderGetter, r.seedsGetter),
		)(rulegroupadmin.DeleteEndpoint(r.userInfoGetter)),
		rulegroupadmin.DecodeDeleteReq,
		handler.EncodeJSON,
>>>>>>> 2001d5c1
		r.defaultServerOptions()...,
	)
}<|MERGE_RESOLUTION|>--- conflicted
+++ resolved
@@ -37,7 +37,7 @@
 	"k8c.io/kubermatic/v2/pkg/handler/v2/etcdbackupconfig"
 	"k8c.io/kubermatic/v2/pkg/handler/v2/etcdrestore"
 	externalcluster "k8c.io/kubermatic/v2/pkg/handler/v2/external_cluster"
-	"k8c.io/kubermatic/v2/pkg/handler/v2/feature_gates"
+	featuregates "k8c.io/kubermatic/v2/pkg/handler/v2/feature_gates"
 	"k8c.io/kubermatic/v2/pkg/handler/v2/gatekeeperconfig"
 	kubernetesdashboard "k8c.io/kubermatic/v2/pkg/handler/v2/kubernetes-dashboard"
 	"k8c.io/kubermatic/v2/pkg/handler/v2/machine"
@@ -276,6 +276,10 @@
 		Path("/projects/{project_id}/kubernetes/clusters/{cluster_id}/events").
 		Handler(r.listExternalClusterEvents())
 
+	mux.Methods(http.MethodGet).
+		Path("/projects/{project_id}/kubernetes/clusters/{cluster_id}/kubeconfig").
+		Handler(r.getExternalClusterKubeconfig())
+
 	// Define a set of endpoints for gatekeeper constraint templates
 	mux.Methods(http.MethodGet).
 		Path("/constrainttemplates").
@@ -701,11 +705,6 @@
 		Path("/providers/ec2/regions").
 		Handler(r.listEC2Regions())
 
-<<<<<<< HEAD
-	mux.Methods(http.MethodGet).
-		Path("/projects/{project_id}/kubernetes/clusters/{cluster_id}/kubeconfig").
-		Handler(r.getExternalClusterKubeconfig())
-=======
 	// Defines a set of HTTP endpoints for managing rule groups for admins
 	mux.Methods(http.MethodGet).
 		Path("/seeds/{seed_name}/rulegroups/{rulegroup_id}").
@@ -726,7 +725,6 @@
 	mux.Methods(http.MethodDelete).
 		Path("/seeds/{seed_name}/rulegroups/{rulegroup_id}").
 		Handler(r.deleteAdminRuleGroup())
->>>>>>> 2001d5c1
 }
 
 // swagger:route POST /api/v2/projects/{project_id}/clusters project createClusterV2
@@ -4831,42 +4829,48 @@
 	)
 }
 
-<<<<<<< HEAD
 // getExternalClusterKubeconfig returns the kubeconfig for the external cluster.
 // swagger:route GET /api/v2/projects/{project_id}/kubernetes/clusters/{cluster_id}/kubeconfig project getExternalClusterKubeconfig
 //
 //     Gets the kubeconfig for the specified external cluster.
-=======
-// swagger:route GET /api/v2/seeds/{seed_name}/rulegroups/{rulegroup_id} rulegroup getAdminRuleGroup
-//
-//     Gets a specified rule group for a given Seed.
->>>>>>> 2001d5c1
-//
-//     Produces:
-//     - application/json
-//
-//     Responses:
-//       default: errorResponse
-<<<<<<< HEAD
+//
+//     Produces:
+//     - application/json
+//
+//     Responses:
+//       default: errorResponse
 //       200: Kubeconfig
 //       401: empty
 //       403: empty
 func (r Routing) getExternalClusterKubeconfig() http.Handler {
-=======
-//       200: RuleGroup
-//       401: empty
-//       403: empty
-func (r Routing) getAdminRuleGroup() http.Handler {
->>>>>>> 2001d5c1
-	return httptransport.NewServer(
-		endpoint.Chain(
-			middleware.TokenVerifier(r.tokenVerifiers, r.userProvider),
-			middleware.UserSaver(r.userProvider),
-<<<<<<< HEAD
+	return httptransport.NewServer(
+		endpoint.Chain(
+			middleware.TokenVerifier(r.tokenVerifiers, r.userProvider),
+			middleware.UserSaver(r.userProvider),
 		)(externalcluster.GetKubeconfigEndpoint(r.userInfoGetter, r.projectProvider, r.privilegedProjectProvider, r.externalClusterProvider, r.privilegedExternalClusterProvider, r.settingsProvider)),
 		externalcluster.DecodeGetReq,
 		cluster.EncodeKubeconfig,
-=======
+		r.defaultServerOptions()...,
+	)
+}
+
+// swagger:route GET /api/v2/seeds/{seed_name}/rulegroups/{rulegroup_id} rulegroup getAdminRuleGroup
+//
+//     Gets a specified rule group for a given Seed.
+//
+//     Produces:
+//     - application/json
+//
+//     Responses:
+//       default: errorResponse
+//       200: RuleGroup
+//       401: empty
+//       403: empty
+func (r Routing) getAdminRuleGroup() http.Handler {
+	return httptransport.NewServer(
+		endpoint.Chain(
+			middleware.TokenVerifier(r.tokenVerifiers, r.userProvider),
+			middleware.UserSaver(r.userProvider),
 			middleware.PrivilegedRuleGroups(r.clusterProviderGetter, r.ruleGroupProviderGetter, r.seedsGetter),
 		)(rulegroupadmin.GetEndpoint(r.userInfoGetter)),
 		rulegroupadmin.DecodeGetReq,
@@ -4977,7 +4981,6 @@
 		)(rulegroupadmin.DeleteEndpoint(r.userInfoGetter)),
 		rulegroupadmin.DecodeDeleteReq,
 		handler.EncodeJSON,
->>>>>>> 2001d5c1
 		r.defaultServerOptions()...,
 	)
 }