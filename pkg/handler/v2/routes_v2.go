--- conflicted
+++ resolved
@@ -6376,33 +6376,6 @@
 			middleware.UserSaver(r.userProvider),
 		)(externalcluster.ListEKSClusterRolesEndpoint(r.userInfoGetter, r.presetProvider)),
 		externalcluster.DecodeEKSCommonReq,
-<<<<<<< HEAD
-=======
-		handler.EncodeJSON,
-		r.defaultServerOptions()...,
-	)
-}
-
-// swagger:route GET /api/v2/providers/eks/noderoles eks listEKSNodeRoles
-//
-//	List EKS Node IAM Roles.
-//
-//	Produces:
-//	- application/json
-//
-//	Responses:
-//	  default: errorResponse
-//	  200: EKSNodeRoleList
-//	  401: empty
-//	  403: empty
-func (r Routing) listEKSNodeRoles() http.Handler {
-	return httptransport.NewServer(
-		endpoint.Chain(
-			middleware.TokenVerifier(r.tokenVerifiers, r.userProvider),
-			middleware.UserSaver(r.userProvider),
-		)(externalcluster.ListEKSNodeRolesEndpoint(r.userInfoGetter, r.presetProvider)),
-		externalcluster.DecodeEKSTypesReq,
->>>>>>> ecce05f0
 		handler.EncodeJSON,
 		r.defaultServerOptions()...,
 	)
