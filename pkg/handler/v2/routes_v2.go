--- conflicted
+++ resolved
@@ -1067,7 +1067,6 @@
 		Path("/projects/{project_id}/groupbindings/{binding_name}").
 		Handler(r.getGroupProjectBinding())
 
-<<<<<<< HEAD
 	mux.Methods(http.MethodPost).
 		Path("/projects/{project_id}/groupbindings").
 		Handler(r.createGroupProjectBinding())
@@ -1079,9 +1078,8 @@
 	mux.Methods(http.MethodPatch).
 		Path("/projects/{project_id}/groupbindings/{binding_name}").
 		Handler(r.patchGroupProjectBinding())
-=======
+
 	// Defines endpoints to manage IPAM pools
-
 	mux.Methods(http.MethodGet).
 		Path("/seeds/{seed_name}/ipampools").
 		Handler(r.listIPAMPools())
@@ -1101,7 +1099,6 @@
 	mux.Methods(http.MethodDelete).
 		Path("/seeds/{seed_name}/ipampools/{ipampool_name}").
 		Handler(r.deleteIPAMPool())
->>>>>>> 53d4529a
 }
 
 // swagger:route POST /api/v2/projects/{project_id}/clusters project createClusterV2
@@ -7054,171 +7051,23 @@
 	)
 }
 
-<<<<<<< HEAD
 //swagger:route post /api/v2/projects/{project_id}/groupbindings project createGroupProjectBinding
 //
 //    Create project group binding.
-=======
-// swagger:route GET /api/v2/projects/{project_id}/clusters/{cluster_id}/applicationinstallations applications listApplicationInstallations
-//
-//     List ApplicationInstallations which belong to the given cluster
-//
-//     Produces:
-//     - application/json
-//
-//     Responses:
-//       default: errorResponse
-//       200: []ApplicationInstallation
-//       401: empty
-//       403: empty
-func (r Routing) listApplicationInstallations() http.Handler {
-	return httptransport.NewServer(
-		endpoint.Chain(
-			middleware.TokenVerifier(r.tokenVerifiers, r.userProvider),
-			middleware.UserSaver(r.userProvider),
-			middleware.SetClusterProvider(r.clusterProviderGetter, r.seedsGetter),
-		)(applicationinstallation.ListApplicationInstallations(r.userInfoGetter)),
-		applicationinstallation.DecodeListApplicationInstallations,
-		handler.EncodeJSON,
-		r.defaultServerOptions()...,
-	)
-}
-
-// swagger:route POST /api/v2/projects/{project_id}/clusters/{cluster_id}/applicationinstallations applications createApplicationInstallation
-//
-//     Creates ApplicationInstallation into the given cluster
-//
-//     Consumes:
-//     - application/json
-//
-//     Produces:
-//     - application/json
-//
-//     Responses:
-//       default: errorResponse
-//       201: ApplicationInstallation
-//       401: empty
-//       403: empty
-func (r Routing) createApplicationInstallation() http.Handler {
-	return httptransport.NewServer(
-		endpoint.Chain(
-			middleware.TokenVerifier(r.tokenVerifiers, r.userProvider),
-			middleware.UserSaver(r.userProvider),
-			middleware.SetClusterProvider(r.clusterProviderGetter, r.seedsGetter),
-		)(applicationinstallation.CreateApplicationInstallation(r.userInfoGetter)),
-		applicationinstallation.DecodeCreateApplicationInstallation,
-		handler.SetStatusCreatedHeader(handler.EncodeJSON),
-		r.defaultServerOptions()...,
-	)
-}
-
-// swagger:route DELETE /api/v2/projects/{project_id}/clusters/{cluster_id}/applicationinstallations/{namespace}/{appinstall_name} applications deleteApplicationInstallation
-//
-//    Deletes the given ApplicationInstallation
-//
-//
-//     Produces:
-//     - application/json
-//
-//     Responses:
-//       default: errorResponse
-//       200: empty
-//       401: empty
-//       403: empty
-func (r Routing) deleteApplicationInstallation() http.Handler {
-	return httptransport.NewServer(
-		endpoint.Chain(
-			middleware.TokenVerifier(r.tokenVerifiers, r.userProvider),
-			middleware.UserSaver(r.userProvider),
-			middleware.SetClusterProvider(r.clusterProviderGetter, r.seedsGetter),
-		)(applicationinstallation.DeleteApplicationInstallation(r.userInfoGetter)),
-		applicationinstallation.DecodeDeleteApplicationInstallation,
-		handler.EncodeJSON,
-		r.defaultServerOptions()...,
-	)
-}
-
-// swagger:route GET /api/v2/projects/{project_id}/clusters/{cluster_id}/applicationinstallations/{namespace}/{appinstall_name} applications getApplicationInstallation
-//
-//    Gets the given ApplicationInstallation
-//
-//
-//     Produces:
-//     - application/json
-//
-//     Responses:
-//       default: errorResponse
-//       200: ApplicationInstallation
-//       401: empty
-//       403: empty
-func (r Routing) getApplicationInstallation() http.Handler {
-	return httptransport.NewServer(
-		endpoint.Chain(
-			middleware.TokenVerifier(r.tokenVerifiers, r.userProvider),
-			middleware.UserSaver(r.userProvider),
-			middleware.SetClusterProvider(r.clusterProviderGetter, r.seedsGetter),
-		)(applicationinstallation.GetApplicationInstallation(r.userInfoGetter)),
-		applicationinstallation.DecodeGetApplicationInstallation,
-		handler.EncodeJSON,
-		r.defaultServerOptions()...,
-	)
-}
-
-// swagger:route PUT /api/v2/projects/{project_id}/clusters/{cluster_id}/applicationinstallations/{namespace}/{appinstall_name} applications updateApplicationInstallation
-//
-//    Updates the given ApplicationInstallation
-//
-//
-//     Consumes:
-//     - application/json
-//
-//     Produces:
-//     - application/json
-//
-//     Responses:
-//       default: errorResponse
-//       200: ApplicationInstallation
-//       401: empty
-//       403: empty
-func (r Routing) updateApplicationInstallation() http.Handler {
-	return httptransport.NewServer(
-		endpoint.Chain(
-			middleware.TokenVerifier(r.tokenVerifiers, r.userProvider),
-			middleware.UserSaver(r.userProvider),
-			middleware.SetClusterProvider(r.clusterProviderGetter, r.seedsGetter),
-		)(applicationinstallation.UpdateApplicationInstallation(r.userInfoGetter)),
-		applicationinstallation.DecodeUpdateApplicationInstallation,
-		handler.EncodeJSON,
-		r.defaultServerOptions()...,
-	)
-}
-
-//swagger:route GET /api/v2/seeds/{seed_name}/ipampools ipampool listIPAMPools
-//
-//    Lists IPAM pools.
->>>>>>> 53d4529a
 //
 //    Produces:
 //    - application/json
 //
 //    Responses:
 //      default: errorResponse
-<<<<<<< HEAD
 //      201: empty
 //      401: empty
 //      403: empty
 func (r Routing) createGroupProjectBinding() http.Handler {
-=======
-//      200: []IPAMPool
-//      401: empty
-//      403: empty
-func (r Routing) listIPAMPools() http.Handler {
->>>>>>> 53d4529a
-	return httptransport.NewServer(
-		endpoint.Chain(
-			middleware.TokenVerifier(r.tokenVerifiers, r.userProvider),
-			middleware.UserSaver(r.userProvider),
-<<<<<<< HEAD
+	return httptransport.NewServer(
+		endpoint.Chain(
+			middleware.TokenVerifier(r.tokenVerifiers, r.userProvider),
+			middleware.UserSaver(r.userProvider),
 		)(groupprojectbinding.CreateGroupProjectBindingEndpoint(
 			r.userInfoGetter,
 			r.projectProvider,
@@ -7227,47 +7076,27 @@
 		)),
 		groupprojectbinding.DecodeCreateGroupProjectBindingReq,
 		handler.SetStatusCreatedHeader(handler.EncodeJSON),
-=======
-			middleware.PrivilegedIPAMPool(r.privilegedIPAMPoolProviderGetter, r.seedsGetter),
-		)(ipampool.ListIPAMPoolsEndpoint(r.userInfoGetter)),
-		ipampool.DecodeSeedReq,
-		handler.EncodeJSON,
->>>>>>> 53d4529a
-		r.defaultServerOptions()...,
-	)
-}
-
-<<<<<<< HEAD
+		r.defaultServerOptions()...,
+	)
+}
+
 //swagger:route delete /api/v2/projects/{project_id}/groupbindings/{binding_name} project deleteGroupProjectBinding
 //
 //    Delete project group binding.
-=======
-//swagger:route GET /api/v2/seeds/{seed_name}/ipampools/{ipampool_name} ipampool getIPAMPool
-//
-//    Gets a specific IPAM pool.
->>>>>>> 53d4529a
 //
 //    Produces:
 //    - application/json
 //
 //    Responses:
 //      default: errorResponse
-<<<<<<< HEAD
 //      200: empty
 //      401: empty
 //      403: empty
 func (r Routing) deleteGroupProjectBinding() http.Handler {
-=======
-//      200: IPAMPool
-//      401: empty
-//      403: empty
-func (r Routing) getIPAMPool() http.Handler {
->>>>>>> 53d4529a
-	return httptransport.NewServer(
-		endpoint.Chain(
-			middleware.TokenVerifier(r.tokenVerifiers, r.userProvider),
-			middleware.UserSaver(r.userProvider),
-<<<<<<< HEAD
+	return httptransport.NewServer(
+		endpoint.Chain(
+			middleware.TokenVerifier(r.tokenVerifiers, r.userProvider),
+			middleware.UserSaver(r.userProvider),
 		)(groupprojectbinding.DeleteGroupProjectBindingEndpoint(
 			r.userInfoGetter,
 			r.projectProvider,
@@ -7275,54 +7104,16 @@
 			r.groupProjectBindingProvider,
 		)),
 		groupprojectbinding.DecodeDeleteGroupProjectBindingReq,
-=======
-			middleware.PrivilegedIPAMPool(r.privilegedIPAMPoolProviderGetter, r.seedsGetter),
-		)(ipampool.GetIPAMPoolEndpoint(r.userInfoGetter)),
-		ipampool.DecodeIPAMPoolReq,
->>>>>>> 53d4529a
-		handler.EncodeJSON,
-		r.defaultServerOptions()...,
-	)
-}
-
-<<<<<<< HEAD
+		handler.EncodeJSON,
+		r.defaultServerOptions()...,
+	)
+}
+
 //swagger:route patch /api/v2/projects/{project_id}/groupbindings/{binding_name} project patchGroupProjectBinding
 //
 //    Patch project group binding.
 //
 //    Produces:
-=======
-//swagger:route POST /api/v2/seeds/{seed_name}/ipampools ipampool createIPAMPool
-//
-//    Creates a IPAM pool.
-//
-//    Consumes:
-//    - application/json
-//
-//    Responses:
-//      default: errorResponse
-//      201: empty
-//      401: empty
-//      403: empty
-func (r Routing) createIPAMPool() http.Handler {
-	return httptransport.NewServer(
-		endpoint.Chain(
-			middleware.TokenVerifier(r.tokenVerifiers, r.userProvider),
-			middleware.UserSaver(r.userProvider),
-			middleware.PrivilegedIPAMPool(r.privilegedIPAMPoolProviderGetter, r.seedsGetter),
-		)(ipampool.CreateIPAMPoolEndpoint(r.userInfoGetter)),
-		ipampool.DecodeCreateIPAMPoolReq,
-		handler.EncodeJSON,
-		r.defaultServerOptions()...,
-	)
-}
-
-//swagger:route PATCH /api/v2/seeds/{seed_name}/ipampools/{ipampool_name} ipampool patchIPAMPool
-//
-//    Patches a IPAM pool.
-//
-//    Consumes:
->>>>>>> 53d4529a
 //    - application/json
 //
 //    Responses:
@@ -7330,38 +7121,11 @@
 //      200: empty
 //      401: empty
 //      403: empty
-<<<<<<< HEAD
 func (r Routing) patchGroupProjectBinding() http.Handler {
-=======
-func (r Routing) patchIPAMPool() http.Handler {
-	return httptransport.NewServer(
-		endpoint.Chain(
-			middleware.TokenVerifier(r.tokenVerifiers, r.userProvider),
-			middleware.UserSaver(r.userProvider),
-			middleware.PrivilegedIPAMPool(r.privilegedIPAMPoolProviderGetter, r.seedsGetter),
-		)(ipampool.PatchIPAMPoolEndpoint(r.userInfoGetter)),
-		ipampool.DecodePatchIPAMPoolReq,
-		handler.EncodeJSON,
-		r.defaultServerOptions()...,
-	)
-}
-
-//swagger:route DELETE /api/v2/seeds/{seed_name}/ipampools/{ipampool_name} ipampool deleteIPAMPool
-//
-//    Removes an existing IPAM pool.
-//
-//    Responses:
-//      default: errorResponse
-//      200: empty
-//      401: empty
-//      403: empty
-func (r Routing) deleteIPAMPool() http.Handler {
->>>>>>> 53d4529a
-	return httptransport.NewServer(
-		endpoint.Chain(
-			middleware.TokenVerifier(r.tokenVerifiers, r.userProvider),
-			middleware.UserSaver(r.userProvider),
-<<<<<<< HEAD
+	return httptransport.NewServer(
+		endpoint.Chain(
+			middleware.TokenVerifier(r.tokenVerifiers, r.userProvider),
+			middleware.UserSaver(r.userProvider),
 		)(groupprojectbinding.PatchGroupProjectBindingEndpoint(
 			r.userInfoGetter,
 			r.projectProvider,
@@ -7369,11 +7133,262 @@
 			r.groupProjectBindingProvider,
 		)),
 		groupprojectbinding.DecodePatchGroupProjectBindingReq,
-=======
+		handler.EncodeJSON,
+		r.defaultServerOptions()...,
+	)
+}
+
+// swagger:route GET /api/v2/projects/{project_id}/clusters/{cluster_id}/applicationinstallations applications listApplicationInstallations
+//
+//     List ApplicationInstallations which belong to the given cluster
+//
+//     Produces:
+//     - application/json
+//
+//     Responses:
+//       default: errorResponse
+//       200: []ApplicationInstallation
+//       401: empty
+//       403: empty
+func (r Routing) listApplicationInstallations() http.Handler {
+	return httptransport.NewServer(
+		endpoint.Chain(
+			middleware.TokenVerifier(r.tokenVerifiers, r.userProvider),
+			middleware.UserSaver(r.userProvider),
+			middleware.SetClusterProvider(r.clusterProviderGetter, r.seedsGetter),
+		)(applicationinstallation.ListApplicationInstallations(r.userInfoGetter)),
+		applicationinstallation.DecodeListApplicationInstallations,
+		handler.EncodeJSON,
+		r.defaultServerOptions()...,
+	)
+}
+
+// swagger:route POST /api/v2/projects/{project_id}/clusters/{cluster_id}/applicationinstallations applications createApplicationInstallation
+//
+//     Creates ApplicationInstallation into the given cluster
+//
+//     Consumes:
+//     - application/json
+//
+//     Produces:
+//     - application/json
+//
+//     Responses:
+//       default: errorResponse
+//       201: ApplicationInstallation
+//       401: empty
+//       403: empty
+func (r Routing) createApplicationInstallation() http.Handler {
+	return httptransport.NewServer(
+		endpoint.Chain(
+			middleware.TokenVerifier(r.tokenVerifiers, r.userProvider),
+			middleware.UserSaver(r.userProvider),
+			middleware.SetClusterProvider(r.clusterProviderGetter, r.seedsGetter),
+		)(applicationinstallation.CreateApplicationInstallation(r.userInfoGetter)),
+		applicationinstallation.DecodeCreateApplicationInstallation,
+		handler.SetStatusCreatedHeader(handler.EncodeJSON),
+		r.defaultServerOptions()...,
+	)
+}
+
+// swagger:route DELETE /api/v2/projects/{project_id}/clusters/{cluster_id}/applicationinstallations/{namespace}/{appinstall_name} applications deleteApplicationInstallation
+//
+//    Deletes the given ApplicationInstallation
+//
+//
+//     Produces:
+//     - application/json
+//
+//     Responses:
+//       default: errorResponse
+//       200: empty
+//       401: empty
+//       403: empty
+func (r Routing) deleteApplicationInstallation() http.Handler {
+	return httptransport.NewServer(
+		endpoint.Chain(
+			middleware.TokenVerifier(r.tokenVerifiers, r.userProvider),
+			middleware.UserSaver(r.userProvider),
+			middleware.SetClusterProvider(r.clusterProviderGetter, r.seedsGetter),
+		)(applicationinstallation.DeleteApplicationInstallation(r.userInfoGetter)),
+		applicationinstallation.DecodeDeleteApplicationInstallation,
+		handler.EncodeJSON,
+		r.defaultServerOptions()...,
+	)
+}
+
+// swagger:route GET /api/v2/projects/{project_id}/clusters/{cluster_id}/applicationinstallations/{namespace}/{appinstall_name} applications getApplicationInstallation
+//
+//    Gets the given ApplicationInstallation
+//
+//
+//     Produces:
+//     - application/json
+//
+//     Responses:
+//       default: errorResponse
+//       200: ApplicationInstallation
+//       401: empty
+//       403: empty
+func (r Routing) getApplicationInstallation() http.Handler {
+	return httptransport.NewServer(
+		endpoint.Chain(
+			middleware.TokenVerifier(r.tokenVerifiers, r.userProvider),
+			middleware.UserSaver(r.userProvider),
+			middleware.SetClusterProvider(r.clusterProviderGetter, r.seedsGetter),
+		)(applicationinstallation.GetApplicationInstallation(r.userInfoGetter)),
+		applicationinstallation.DecodeGetApplicationInstallation,
+		handler.EncodeJSON,
+		r.defaultServerOptions()...,
+	)
+}
+
+// swagger:route PUT /api/v2/projects/{project_id}/clusters/{cluster_id}/applicationinstallations/{namespace}/{appinstall_name} applications updateApplicationInstallation
+//
+//    Updates the given ApplicationInstallation
+//
+//
+//     Consumes:
+//     - application/json
+//
+//     Produces:
+//     - application/json
+//
+//     Responses:
+//       default: errorResponse
+//       200: ApplicationInstallation
+//       401: empty
+//       403: empty
+func (r Routing) updateApplicationInstallation() http.Handler {
+	return httptransport.NewServer(
+		endpoint.Chain(
+			middleware.TokenVerifier(r.tokenVerifiers, r.userProvider),
+			middleware.UserSaver(r.userProvider),
+			middleware.SetClusterProvider(r.clusterProviderGetter, r.seedsGetter),
+		)(applicationinstallation.UpdateApplicationInstallation(r.userInfoGetter)),
+		applicationinstallation.DecodeUpdateApplicationInstallation,
+		handler.EncodeJSON,
+		r.defaultServerOptions()...,
+	)
+}
+
+//swagger:route GET /api/v2/seeds/{seed_name}/ipampools ipampool listIPAMPools
+//
+//    Lists IPAM pools.
+//
+//    Produces:
+//    - application/json
+//
+//    Responses:
+//      default: errorResponse
+//      200: []IPAMPool
+//      401: empty
+//      403: empty
+func (r Routing) listIPAMPools() http.Handler {
+	return httptransport.NewServer(
+		endpoint.Chain(
+			middleware.TokenVerifier(r.tokenVerifiers, r.userProvider),
+			middleware.UserSaver(r.userProvider),
+			middleware.PrivilegedIPAMPool(r.privilegedIPAMPoolProviderGetter, r.seedsGetter),
+		)(ipampool.ListIPAMPoolsEndpoint(r.userInfoGetter)),
+		ipampool.DecodeSeedReq,
+		handler.EncodeJSON,
+		r.defaultServerOptions()...,
+	)
+}
+
+//swagger:route GET /api/v2/seeds/{seed_name}/ipampools/{ipampool_name} ipampool getIPAMPool
+//
+//    Gets a specific IPAM pool.
+//
+//    Produces:
+//    - application/json
+//
+//    Responses:
+//      default: errorResponse
+//      200: IPAMPool
+//      401: empty
+//      403: empty
+func (r Routing) getIPAMPool() http.Handler {
+	return httptransport.NewServer(
+		endpoint.Chain(
+			middleware.TokenVerifier(r.tokenVerifiers, r.userProvider),
+			middleware.UserSaver(r.userProvider),
+			middleware.PrivilegedIPAMPool(r.privilegedIPAMPoolProviderGetter, r.seedsGetter),
+		)(ipampool.GetIPAMPoolEndpoint(r.userInfoGetter)),
+		ipampool.DecodeIPAMPoolReq,
+		handler.EncodeJSON,
+		r.defaultServerOptions()...,
+	)
+}
+
+//swagger:route POST /api/v2/seeds/{seed_name}/ipampools ipampool createIPAMPool
+//
+//    Creates a IPAM pool.
+//
+//    Consumes:
+//    - application/json
+//
+//    Responses:
+//      default: errorResponse
+//      201: empty
+//      401: empty
+//      403: empty
+func (r Routing) createIPAMPool() http.Handler {
+	return httptransport.NewServer(
+		endpoint.Chain(
+			middleware.TokenVerifier(r.tokenVerifiers, r.userProvider),
+			middleware.UserSaver(r.userProvider),
+			middleware.PrivilegedIPAMPool(r.privilegedIPAMPoolProviderGetter, r.seedsGetter),
+		)(ipampool.CreateIPAMPoolEndpoint(r.userInfoGetter)),
+		ipampool.DecodeCreateIPAMPoolReq,
+		handler.EncodeJSON,
+		r.defaultServerOptions()...,
+	)
+}
+
+//swagger:route PATCH /api/v2/seeds/{seed_name}/ipampools/{ipampool_name} ipampool patchIPAMPool
+//
+//    Patches a IPAM pool.
+//
+//    Consumes:
+//    - application/json
+//
+//    Responses:
+//      default: errorResponse
+//      200: empty
+//      401: empty
+//      403: empty
+func (r Routing) patchIPAMPool() http.Handler {
+	return httptransport.NewServer(
+		endpoint.Chain(
+			middleware.TokenVerifier(r.tokenVerifiers, r.userProvider),
+			middleware.UserSaver(r.userProvider),
+			middleware.PrivilegedIPAMPool(r.privilegedIPAMPoolProviderGetter, r.seedsGetter),
+		)(ipampool.PatchIPAMPoolEndpoint(r.userInfoGetter)),
+		ipampool.DecodePatchIPAMPoolReq,
+		handler.EncodeJSON,
+		r.defaultServerOptions()...,
+	)
+}
+
+//swagger:route DELETE /api/v2/seeds/{seed_name}/ipampools/{ipampool_name} ipampool deleteIPAMPool
+//
+//    Removes an existing IPAM pool.
+//
+//    Responses:
+//      default: errorResponse
+//      200: empty
+//      401: empty
+//      403: empty
+func (r Routing) deleteIPAMPool() http.Handler {
+	return httptransport.NewServer(
+		endpoint.Chain(
+			middleware.TokenVerifier(r.tokenVerifiers, r.userProvider),
+			middleware.UserSaver(r.userProvider),
 			middleware.PrivilegedIPAMPool(r.privilegedIPAMPoolProviderGetter, r.seedsGetter),
 		)(ipampool.DeleteIPAMPoolEndpoint(r.userInfoGetter)),
 		ipampool.DecodeIPAMPoolReq,
->>>>>>> 53d4529a
 		handler.EncodeJSON,
 		r.defaultServerOptions()...,
 	)
