/*
Copyright 2020 The Kubermatic Kubernetes Platform contributors.

Licensed under the Apache License, Version 2.0 (the "License");
you may not use this file except in compliance with the License.
You may obtain a copy of the License at

    http://www.apache.org/licenses/LICENSE-2.0

Unless required by applicable law or agreed to in writing, software
distributed under the License is distributed on an "AS IS" BASIS,
WITHOUT WARRANTIES OR CONDITIONS OF ANY KIND, either express or implied.
See the License for the specific language governing permissions and
limitations under the License.
*/

package v2

import (
	"net/http"

	"github.com/go-kit/kit/endpoint"
	httptransport "github.com/go-kit/kit/transport/http"
	"github.com/gorilla/mux"

	"k8c.io/kubermatic/v2/pkg/handler"
	"k8c.io/kubermatic/v2/pkg/handler/middleware"
	"k8c.io/kubermatic/v2/pkg/handler/v1/common"
	"k8c.io/kubermatic/v2/pkg/handler/v2/addon"
	"k8c.io/kubermatic/v2/pkg/handler/v2/alertmanager"
	"k8c.io/kubermatic/v2/pkg/handler/v2/cluster"
	clustertemplate "k8c.io/kubermatic/v2/pkg/handler/v2/cluster_template"
	"k8c.io/kubermatic/v2/pkg/handler/v2/constraint"
	constrainttemplate "k8c.io/kubermatic/v2/pkg/handler/v2/constraint_template"
	externalcluster "k8c.io/kubermatic/v2/pkg/handler/v2/external_cluster"
	"k8c.io/kubermatic/v2/pkg/handler/v2/gatekeeperconfig"
	kubernetesdashboard "k8c.io/kubermatic/v2/pkg/handler/v2/kubernetes-dashboard"
	"k8c.io/kubermatic/v2/pkg/handler/v2/machine"
	"k8c.io/kubermatic/v2/pkg/handler/v2/preset"
	"k8c.io/kubermatic/v2/pkg/handler/v2/provider"
	"k8c.io/kubermatic/v2/pkg/handler/v2/rulegroup"
	"k8c.io/kubermatic/v2/pkg/handler/v2/seedsettings"
)

// RegisterV2 declares all router paths for v2
func (r Routing) RegisterV2(mux *mux.Router, metrics common.ServerMetrics) {

	// Defines a set of HTTP endpoints for cluster that belong to a project.
	mux.Methods(http.MethodPost).
		Path("/projects/{project_id}/clusters").
		Handler(r.createCluster())

	mux.Methods(http.MethodGet).
		Path("/projects/{project_id}/clusters").
		Handler(r.listClusters())

	mux.Methods(http.MethodGet).
		Path("/projects/{project_id}/clusters/{cluster_id}").
		Handler(r.getCluster())

	mux.Methods(http.MethodDelete).
		Path("/projects/{project_id}/clusters/{cluster_id}").
		Handler(r.deleteCluster())

	mux.Methods(http.MethodPatch).
		Path("/projects/{project_id}/clusters/{cluster_id}").
		Handler(r.patchCluster())

	mux.Methods(http.MethodGet).
		Path("/projects/{project_id}/clusters/{cluster_id}/events").
		Handler(r.getClusterEvents())

	mux.Methods(http.MethodGet).
		Path("/projects/{project_id}/clusters/{cluster_id}/health").
		Handler(r.getClusterHealth())

	mux.Methods(http.MethodGet).
		Path("/projects/{project_id}/clusters/{cluster_id}/kubeconfig").
		Handler(r.getClusterKubeconfig())

	mux.Methods(http.MethodPut).
		Path("/projects/{project_id}/clusters/{cluster_id}/token").
		Handler(r.revokeClusterAdminToken())

	mux.Methods(http.MethodPut).
		Path("/projects/{project_id}/clusters/{cluster_id}/viewertoken").
		Handler(r.revokeClusterViewerToken())

	mux.Methods(http.MethodGet).
		Path("/projects/{project_id}/clusters/{cluster_id}/oidckubeconfig").
		Handler(r.getOidcClusterKubeconfig())

	mux.Methods(http.MethodGet).
		Path("/projects/{project_id}/clusters/{cluster_id}/metrics").
		Handler(r.getClusterMetrics())

	mux.Methods(http.MethodGet).
		Path("/projects/{project_id}/clusters/{cluster_id}/namespaces").
		Handler(r.listNamespace())

	mux.Methods(http.MethodGet).
		Path("/projects/{project_id}/clusters/{cluster_id}/upgrades").
		Handler(r.getClusterUpgrades())

	mux.Methods(http.MethodPut).
		Path("/projects/{project_id}/clusters/{cluster_id}/nodes/upgrades").
		Handler(r.upgradeClusterNodeDeployments())

	mux.Methods(http.MethodGet).
		Path("/projects/{project_id}/clusters/{cluster_id}/clusterroles").
		Handler(r.listClusterRole())

	mux.Methods(http.MethodGet).
		Path("/projects/{project_id}/clusters/{cluster_id}/clusterrolenames").
		Handler(r.listClusterRoleNames())

	mux.Methods(http.MethodGet).
		Path("/projects/{project_id}/clusters/{cluster_id}/roles").
		Handler(r.listRole())

	mux.Methods(http.MethodGet).
		Path("/projects/{project_id}/clusters/{cluster_id}/rolenames").
		Handler(r.listRoleNames())

	mux.Methods(http.MethodPost).
		Path("/projects/{project_id}/clusters/{cluster_id}/roles/{namespace}/{role_id}/bindings").
		Handler(r.bindUserToRole())

	mux.Methods(http.MethodPost).
		Path("/projects/{project_id}/clusters/{cluster_id}/clusterroles/{role_id}/clusterbindings").
		Handler(r.bindUserToClusterRole())

	mux.Methods(http.MethodDelete).
		Path("/projects/{project_id}/clusters/{cluster_id}/roles/{namespace}/{role_id}/bindings").
		Handler(r.unbindUserFromRoleBinding())

	mux.Methods(http.MethodDelete).
		Path("/projects/{project_id}/clusters/{cluster_id}/clusterroles/{role_id}/clusterbindings").
		Handler(r.unbindUserFromClusterRoleBinding())

	mux.Methods(http.MethodGet).
		Path("/projects/{project_id}/clusters/{cluster_id}/bindings").
		Handler(r.listRoleBinding())

	mux.Methods(http.MethodGet).
		Path("/projects/{project_id}/clusters/{cluster_id}/clusterbindings").
		Handler(r.listClusterRoleBinding())

	// Defines a set of HTTP endpoint for machine deployments that belong to a cluster
	mux.Methods(http.MethodPost).
		Path("/projects/{project_id}/clusters/{cluster_id}/machinedeployments").
		Handler(r.createMachineDeployment())

	mux.Methods(http.MethodDelete).
		Path("/projects/{project_id}/clusters/{cluster_id}/machinedeployments/nodes/{node_id}").
		Handler(r.deleteMachineDeploymentNode())

	mux.Methods(http.MethodGet).
		Path("/projects/{project_id}/clusters/{cluster_id}/machinedeployments").
		Handler(r.listMachineDeployments())

	mux.Methods(http.MethodGet).
		Path("/projects/{project_id}/clusters/{cluster_id}/machinedeployments/{machinedeployment_id}").
		Handler(r.getMachineDeployment())

	mux.Methods(http.MethodGet).
		Path("/projects/{project_id}/clusters/{cluster_id}/machinedeployments/{machinedeployment_id}/nodes").
		Handler(r.listMachineDeploymentNodes())

	mux.Methods(http.MethodGet).
		Path("/projects/{project_id}/clusters/{cluster_id}/nodes").
		Handler(r.listNodesForCluster())

	mux.Methods(http.MethodGet).
		Path("/projects/{project_id}/clusters/{cluster_id}/machinedeployments/{machinedeployment_id}/nodes/metrics").
		Handler(r.listMachineDeploymentMetrics())

	mux.Methods(http.MethodPatch).
		Path("/projects/{project_id}/clusters/{cluster_id}/machinedeployments/{machinedeployment_id}").
		Handler(r.patchMachineDeployment())

	mux.Methods(http.MethodGet).
		Path("/projects/{project_id}/clusters/{cluster_id}/machinedeployments/{machinedeployment_id}/nodes/events").
		Handler(r.listMachineDeploymentNodesEvents())

	mux.Methods(http.MethodDelete).
		Path("/projects/{project_id}/clusters/{cluster_id}/machinedeployments/{machinedeployment_id}").
		Handler(r.deleteMachineDeployment())

	// Defines set of HTTP endpoints for SSH Keys that belong to a cluster
	mux.Methods(http.MethodPut).
		Path("/projects/{project_id}/clusters/{cluster_id}/sshkeys/{key_id}").
		Handler(r.assignSSHKeyToCluster())

	mux.Methods(http.MethodDelete).
		Path("/projects/{project_id}/clusters/{cluster_id}/sshkeys/{key_id}").
		Handler(r.detachSSHKeyFromCluster())

	mux.Methods(http.MethodGet).
		Path("/projects/{project_id}/clusters/{cluster_id}/sshkeys").
		Handler(r.listSSHKeysAssignedToCluster())

	// Defines a set of HTTP endpoints for external cluster that belong to a project.
	mux.Methods(http.MethodPost).
		Path("/projects/{project_id}/kubernetes/clusters").
		Handler(r.createExternalCluster())

	mux.Methods(http.MethodDelete).
		Path("/projects/{project_id}/kubernetes/clusters/{cluster_id}").
		Handler(r.deleteExternalCluster())

	mux.Methods(http.MethodGet).
		Path("/projects/{project_id}/kubernetes/clusters").
		Handler(r.listExternalClusters())

	mux.Methods(http.MethodGet).
		Path("/projects/{project_id}/kubernetes/clusters/{cluster_id}").
		Handler(r.getExternalCluster())

	mux.Methods(http.MethodGet).
		Path("/projects/{project_id}/kubernetes/clusters/{cluster_id}/metrics").
		Handler(r.getExternalClusterMetrics())

	mux.Methods(http.MethodPut).
		Path("/projects/{project_id}/kubernetes/clusters/{cluster_id}").
		Handler(r.updateExternalCluster())

	mux.Methods(http.MethodGet).
		Path("/projects/{project_id}/kubernetes/clusters/{cluster_id}/nodes").
		Handler(r.listExternalClusterNodes())

	mux.Methods(http.MethodGet).
		Path("/projects/{project_id}/kubernetes/clusters/{cluster_id}/nodes/{node_id}").
		Handler(r.getExternalClusterNode())

	mux.Methods(http.MethodGet).
		Path("/projects/{project_id}/kubernetes/clusters/{cluster_id}/nodesmetrics").
		Handler(r.listExternalClusterNodesMetrics())

	mux.Methods(http.MethodGet).
		Path("/projects/{project_id}/kubernetes/clusters/{cluster_id}/events").
		Handler(r.listExternalClusterEvents())

	// Define a set of endpoints for gatekeeper constraint templates
	mux.Methods(http.MethodGet).
		Path("/constrainttemplates").
		Handler(r.listConstraintTemplates())

	mux.Methods(http.MethodGet).
		Path("/constrainttemplates/{ct_name}").
		Handler(r.getConstraintTemplate())

	mux.Methods(http.MethodPost).
		Path("/constrainttemplates").
		Handler(r.createConstraintTemplate())

	mux.Methods(http.MethodPatch).
		Path("/constrainttemplates/{ct_name}").
		Handler(r.patchConstraintTemplate())

	mux.Methods(http.MethodDelete).
		Path("/constrainttemplates/{ct_name}").
		Handler(r.deleteConstraintTemplate())

	// Define a set of endpoints for gatekeeper constraints
	mux.Methods(http.MethodGet).
		Path("/projects/{project_id}/clusters/{cluster_id}/constraints").
		Handler(r.listConstraints())

	mux.Methods(http.MethodGet).
		Path("/projects/{project_id}/clusters/{cluster_id}/constraints/{constraint_name}").
		Handler(r.getConstraint())

	mux.Methods(http.MethodDelete).
		Path("/projects/{project_id}/clusters/{cluster_id}/constraints/{constraint_name}").
		Handler(r.deleteConstraint())

	mux.Methods(http.MethodPost).
		Path("/projects/{project_id}/clusters/{cluster_id}/constraints").
		Handler(r.createConstraint())

	mux.Methods(http.MethodPatch).
		Path("/projects/{project_id}/clusters/{cluster_id}/constraints/{constraint_name}").
		Handler(r.patchConstraint())

	// Defines a set of HTTP endpoints for managing gatekeeper config
	mux.Methods(http.MethodGet).
		Path("/projects/{project_id}/clusters/{cluster_id}/gatekeeper/config").
		Handler(r.getGatekeeperConfig())

	mux.Methods(http.MethodDelete).
		Path("/projects/{project_id}/clusters/{cluster_id}/gatekeeper/config").
		Handler(r.deleteGatekeeperConfig())

	mux.Methods(http.MethodPost).
		Path("/projects/{project_id}/clusters/{cluster_id}/gatekeeper/config").
		Handler(r.createGatekeeperConfig())

	mux.Methods(http.MethodPatch).
		Path("/projects/{project_id}/clusters/{cluster_id}/gatekeeper/config").
		Handler(r.patchGatekeeperConfig())

	// Defines a set of HTTP endpoints for managing addons
	mux.Methods(http.MethodGet).
		Path("/projects/{project_id}/clusters/{cluster_id}/installableaddons").
		Handler(r.listInstallableAddons())

	mux.Methods(http.MethodPost).
		Path("/projects/{project_id}/clusters/{cluster_id}/addons").
		Handler(r.createAddon())

	mux.Methods(http.MethodGet).
		Path("/projects/{project_id}/clusters/{cluster_id}/addons").
		Handler(r.listAddons())

	mux.Methods(http.MethodGet).
		Path("/projects/{project_id}/clusters/{cluster_id}/addons/{addon_id}").
		Handler(r.getAddon())

	mux.Methods(http.MethodPatch).
		Path("/projects/{project_id}/clusters/{cluster_id}/addons/{addon_id}").
		Handler(r.patchAddon())

	mux.Methods(http.MethodDelete).
		Path("/projects/{project_id}/clusters/{cluster_id}/addons/{addon_id}").
		Handler(r.deleteAddon())

	// Defines a set of HTTP endpoints for managing alertmanager
	mux.Methods(http.MethodGet).
		Path("/projects/{project_id}/clusters/{cluster_id}/alertmanager/config").
		Handler(r.getAlertmanager())

	mux.Methods(http.MethodPut).
		Path("/projects/{project_id}/clusters/{cluster_id}/alertmanager/config").
		Handler(r.updateAlertmanager())

	mux.Methods(http.MethodDelete).
		Path("/projects/{project_id}/clusters/{cluster_id}/alertmanager/config").
		Handler(r.resetAlertmanager())

	// Defines a set of HTTP endpoints for various cloud providers
	// Note that these endpoints don't require credentials as opposed to the ones defined under /providers/*
	mux.Methods(http.MethodGet).
		Path("/projects/{project_id}/clusters/{cluster_id}/providers/aws/sizes").
		Handler(r.listAWSSizesNoCredentials())

	mux.Methods(http.MethodGet).
		Path("/projects/{project_id}/clusters/{cluster_id}/providers/aws/subnets").
		Handler(r.listAWSSubnetsNoCredentials())

	mux.Methods(http.MethodGet).
		Path("/projects/{project_id}/clusters/{cluster_id}/providers/gcp/disktypes").
		Handler(r.listGCPDiskTypesNoCredentials())

	mux.Methods(http.MethodGet).
		Path("/projects/{project_id}/clusters/{cluster_id}/providers/gcp/sizes").
		Handler(r.listGCPSizesNoCredentials())

	mux.Methods(http.MethodGet).
		Path("/projects/{project_id}/clusters/{cluster_id}/providers/gcp/zones").
		Handler(r.listGCPZonesNoCredentials())

	mux.Methods(http.MethodGet).
		Path("/projects/{project_id}/clusters/{cluster_id}/providers/gcp/networks").
		Handler(r.listGCPNetworksNoCredentials())

	mux.Methods(http.MethodGet).
		Path("/projects/{project_id}/clusters/{cluster_id}/providers/gcp/subnetworks").
		Handler(r.listGCPSubnetworksNoCredentials())

	mux.Methods(http.MethodGet).
		Path("/projects/{project_id}/clusters/{cluster_id}/providers/hetzner/sizes").
		Handler(r.listHetznerSizesNoCredentials())

	mux.Methods(http.MethodGet).
		Path("/projects/{project_id}/clusters/{cluster_id}/providers/digitalocean/sizes").
		Handler(r.listDigitaloceanSizesNoCredentials())

	mux.Methods(http.MethodGet).
		Path("/projects/{project_id}/clusters/{cluster_id}/providers/openstack/sizes").
		Handler(r.listOpenstackSizesNoCredentials())

	mux.Methods(http.MethodGet).
		Path("/projects/{project_id}/clusters/{cluster_id}/providers/openstack/tenants").
		Handler(r.listOpenstackTenantsNoCredentials())

	mux.Methods(http.MethodGet).
		Path("/projects/{project_id}/clusters/{cluster_id}/providers/openstack/networks").
		Handler(r.listOpenstackNetworksNoCredentials())

	mux.Methods(http.MethodGet).
		Path("/projects/{project_id}/clusters/{cluster_id}/providers/openstack/securitygroups").
		Handler(r.listOpenstackSecurityGroupsNoCredentials())

	mux.Methods(http.MethodGet).
		Path("/projects/{project_id}/clusters/{cluster_id}/providers/openstack/subnets").
		Handler(r.listOpenstackSubnetsNoCredentials())

	mux.Methods(http.MethodGet).
		Path("/projects/{project_id}/clusters/{cluster_id}/providers/openstack/availabilityzones").
		Handler(r.listOpenstackAvailabilityZonesNoCredentials())

	mux.Methods(http.MethodGet).
		Path("/projects/{project_id}/clusters/{cluster_id}/providers/azure/sizes").
		Handler(r.listAzureSizesNoCredentials())

	mux.Methods(http.MethodGet).
		Path("/projects/{project_id}/clusters/{cluster_id}/providers/azure/availabilityzones").
		Handler(r.listAzureAvailabilityZonesNoCredentials())

	mux.Methods(http.MethodGet).
		Path("/projects/{project_id}/clusters/{cluster_id}/providers/vsphere/networks").
		Handler(r.listVSphereNetworksNoCredentials())

	mux.Methods(http.MethodGet).
		Path("/projects/{project_id}/clusters/{cluster_id}/providers/vsphere/folders").
		Handler(r.listVSphereFoldersNoCredentials())

	mux.Methods(http.MethodGet).
		Path("/projects/{project_id}/clusters/{cluster_id}/providers/alibaba/instancetypes").
		Handler(r.listAlibabaInstanceTypesNoCredentials())

	mux.Methods(http.MethodGet).
		Path("/projects/{project_id}/clusters/{cluster_id}/providers/alibaba/zones").
		Handler(r.listAlibabaZonesNoCredentials())

	mux.Methods(http.MethodGet).
		Path("/projects/{project_id}/clusters/{cluster_id}/providers/alibaba/vswitches").
		Handler(r.listAlibabaVSwitchesNoCredentials())

	mux.Methods(http.MethodGet).
		Path("/projects/{project_id}/clusters/{cluster_id}/providers/packet/sizes").
		Handler(r.listPacketSizesNoCredentials())

	mux.Methods(http.MethodGet).
		Path("/projects/{project_id}/clusters/{cluster_id}/providers/anexia/vlans").
		Handler(r.listAnexiaVlansNoCredentials())

	mux.Methods(http.MethodGet).
		Path("/projects/{project_id}/clusters/{cluster_id}/providers/anexia/templates").
		Handler(r.listAnexiaTemplatesNoCredentials())

	// Defines a set of kubernetes-dashboard-specific endpoints
	mux.PathPrefix("/projects/{project_id}/clusters/{cluster_id}/dashboard/proxy").
		Handler(r.kubernetesDashboardProxy())

	// Defines a set of HTTP endpoint for interacting with
	// various cloud providers
	mux.Methods(http.MethodGet).
		Path("/providers/azure/securitygroups").
		Handler(r.listAzureSecurityGroups())

	mux.Methods(http.MethodGet).
		Path("/providers/azure/resourcegroups").
		Handler(r.listAzureResourceGroups())

	mux.Methods(http.MethodGet).
		Path("/providers/azure/routetables").
		Handler(r.listAzureRouteTables())

	mux.Methods(http.MethodGet).
		Path("/providers/azure/subnets").
		Handler(r.listAzureSubnets())

	mux.Methods(http.MethodGet).
		Path("/providers/azure/vnets").
		Handler(r.listAzureVnets())

	mux.Methods(http.MethodGet).
		Path("/providers/vsphere/datastores").
		Handler(r.listVSphereDatastores())

	// Define a set of endpoints for preset management
	mux.Methods(http.MethodGet).
		Path("/presets").
		Handler(r.listPresets())

	mux.Methods(http.MethodPut).
		Path("/presets/{preset_name}/status").
		Handler(r.updatePresetStatus())

	mux.Methods(http.MethodGet).
		Path("/providers/{provider_name}/presets").
		Handler(r.listProviderPresets())

	mux.Methods(http.MethodPost).
		Path("/providers/{provider_name}/presets").
		Handler(r.createPreset())

	mux.Methods(http.MethodPut).
		Path("/providers/{provider_name}/presets").
		Handler(r.updatePreset())

	mux.Methods(http.MethodGet).
		Path("/seeds/{seed_name}/settings").
		Handler(r.getSeedSettings())

	// Define a set of endpoints for cluster templates management
	mux.Methods(http.MethodPost).
		Path("/projects/{project_id}/clustertemplates").
		Handler(r.createClusterTemplate())
	mux.Methods(http.MethodGet).
		Path("/projects/{project_id}/clustertemplates").
		Handler(r.listClusterTemplates())
	mux.Methods(http.MethodGet).
		Path("/projects/{project_id}/clustertemplates/{template_id}").
		Handler(r.getClusterTemplate())

	// Defines a set of HTTP endpoints for managing rule groups
	mux.Methods(http.MethodGet).
		Path("/projects/{project_id}/clusters/{cluster_id}/rulegroups/{rulegroup_id}").
		Handler(r.getRuleGroup())

	mux.Methods(http.MethodGet).
		Path("/projects/{project_id}/clusters/{cluster_id}/rulegroups").
		Handler(r.listRuleGroups())

	mux.Methods(http.MethodPost).
		Path("/projects/{project_id}/clusters/{cluster_id}/rulegroups").
		Handler(r.createRuleGroup())

	mux.Methods(http.MethodPut).
		Path("/projects/{project_id}/clusters/{cluster_id}/rulegroups/{rulegroup_id}").
		Handler(r.updateRuleGroup())

	mux.Methods(http.MethodDelete).
		Path("/projects/{project_id}/clusters/{cluster_id}/rulegroups/{rulegroup_id}").
		Handler(r.deleteRuleGroup())

}

// swagger:route POST /api/v2/projects/{project_id}/clusters project createClusterV2
//
//     Creates a cluster for the given project.
//
//     Consumes:
//     - application/json
//
//     Produces:
//     - application/json
//
//     Responses:
//       default: errorResponse
//       201: Cluster
//       401: empty
//       403: empty
func (r Routing) createCluster() http.Handler {
	return httptransport.NewServer(
		endpoint.Chain(
			middleware.TokenVerifier(r.tokenVerifiers, r.userProvider),
			middleware.UserSaver(r.userProvider),
			middleware.SetClusterProvider(r.clusterProviderGetter, r.seedsGetter),
			middleware.SetPrivilegedClusterProvider(r.clusterProviderGetter, r.seedsGetter),
		)(cluster.CreateEndpoint(r.projectProvider, r.privilegedProjectProvider, r.seedsGetter,
			r.presetsProvider, r.exposeStrategy, r.userInfoGetter, r.settingsProvider, r.updateManager, r.caBundle)),
		cluster.DecodeCreateReq,
		handler.SetStatusCreatedHeader(handler.EncodeJSON),
		r.defaultServerOptions()...,
	)
}

// swagger:route GET /api/v2/projects/{project_id}/clusters project listClustersV2
//
//     Lists clusters for the specified project.
//
//     Produces:
//     - application/json
//
//     Responses:
//       default: errorResponse
//       200: ClusterList
//       401: empty
//       403: empty
func (r Routing) listClusters() http.Handler {
	return httptransport.NewServer(
		endpoint.Chain(
			middleware.TokenVerifier(r.tokenVerifiers, r.userProvider),
			middleware.UserSaver(r.userProvider),
		)(cluster.ListEndpoint(r.projectProvider, r.privilegedProjectProvider, r.seedsGetter, r.clusterProviderGetter, r.userInfoGetter)),
		common.DecodeGetProject,
		handler.EncodeJSON,
		r.defaultServerOptions()...,
	)
}

// swagger:route GET /api/v2/projects/{project_id}/clusters/{cluster_id} project getClusterV2
//
//     Gets the cluster with the given name
//
//     Produces:
//     - application/json
//
//     Responses:
//       default: errorResponse
//       200: Cluster
//       401: empty
//       403: empty
func (r Routing) getCluster() http.Handler {
	return httptransport.NewServer(
		endpoint.Chain(
			middleware.TokenVerifier(r.tokenVerifiers, r.userProvider),
			middleware.UserSaver(r.userProvider),
			middleware.SetClusterProvider(r.clusterProviderGetter, r.seedsGetter),
			middleware.SetPrivilegedClusterProvider(r.clusterProviderGetter, r.seedsGetter),
		)(cluster.GetEndpoint(r.projectProvider, r.privilegedProjectProvider, r.userInfoGetter)),
		cluster.DecodeGetClusterReq,
		handler.EncodeJSON,
		r.defaultServerOptions()...,
	)
}

// Delete the cluster
// swagger:route DELETE /api/v2/projects/{project_id}/clusters/{cluster_id} project deleteClusterV2
//
//     Deletes the specified cluster
//
//     Produces:
//     - application/json
//
//     Responses:
//       default: errorResponse
//       200: empty
//       401: empty
//       403: empty
func (r Routing) deleteCluster() http.Handler {
	return httptransport.NewServer(
		endpoint.Chain(
			middleware.TokenVerifier(r.tokenVerifiers, r.userProvider),
			middleware.UserSaver(r.userProvider),
			middleware.SetClusterProvider(r.clusterProviderGetter, r.seedsGetter),
			middleware.SetPrivilegedClusterProvider(r.clusterProviderGetter, r.seedsGetter),
		)(cluster.DeleteEndpoint(r.sshKeyProvider, r.privilegedSSHKeyProvider, r.projectProvider, r.privilegedProjectProvider, r.userInfoGetter)),
		cluster.DecodeDeleteReq,
		handler.EncodeJSON,
		r.defaultServerOptions()...,
	)
}

// swagger:route PATCH /api/v2/projects/{project_id}/clusters/{cluster_id} project patchClusterV2
//
//     Patches the given cluster using JSON Merge Patch method (https://tools.ietf.org/html/rfc7396).
//
//     Produces:
//     - application/json
//
//     Responses:
//       default: errorResponse
//       200: Cluster
//       401: empty
//       403: empty
func (r Routing) patchCluster() http.Handler {
	return httptransport.NewServer(
		endpoint.Chain(
			middleware.TokenVerifier(r.tokenVerifiers, r.userProvider),
			middleware.UserSaver(r.userProvider),
			middleware.SetClusterProvider(r.clusterProviderGetter, r.seedsGetter),
			middleware.SetPrivilegedClusterProvider(r.clusterProviderGetter, r.seedsGetter),
		)(cluster.PatchEndpoint(r.projectProvider, r.privilegedProjectProvider, r.seedsGetter, r.userInfoGetter, r.caBundle)),
		cluster.DecodePatchReq,
		handler.EncodeJSON,
		r.defaultServerOptions()...,
	)
}

// getClusterEvents returns events related to the cluster.
// swagger:route GET /api/v2/projects/{project_id}/clusters/{cluster_id}/events project getClusterEventsV2
//
//     Gets the events related to the specified cluster.
//
//     Produces:
//     - application/yaml
//
//     Responses:
//       default: errorResponse
//       200: []Event
//       401: empty
//       403: empty
func (r Routing) getClusterEvents() http.Handler {
	return httptransport.NewServer(
		endpoint.Chain(
			middleware.TokenVerifier(r.tokenVerifiers, r.userProvider),
			middleware.UserSaver(r.userProvider),
			middleware.SetClusterProvider(r.clusterProviderGetter, r.seedsGetter),
			middleware.SetPrivilegedClusterProvider(r.clusterProviderGetter, r.seedsGetter),
		)(cluster.GetClusterEventsEndpoint(r.projectProvider, r.privilegedProjectProvider, r.userInfoGetter)),
		cluster.DecodeGetClusterEvents,
		handler.EncodeJSON,
		r.defaultServerOptions()...,
	)
}

// swagger:route GET /api/v2/projects/{project_id}/clusters/{cluster_id}/health project getClusterHealthV2
//
//     Returns the cluster's component health status
//
//     Produces:
//     - application/json
//
//     Responses:
//       default: errorResponse
//       200: ClusterHealth
//       401: empty
//       403: empty
func (r Routing) getClusterHealth() http.Handler {
	return httptransport.NewServer(
		endpoint.Chain(
			middleware.TokenVerifier(r.tokenVerifiers, r.userProvider),
			middleware.UserSaver(r.userProvider),
			middleware.SetClusterProvider(r.clusterProviderGetter, r.seedsGetter),
			middleware.SetPrivilegedClusterProvider(r.clusterProviderGetter, r.seedsGetter),
		)(cluster.HealthEndpoint(r.projectProvider, r.privilegedProjectProvider, r.userInfoGetter)),
		cluster.DecodeGetClusterReq,
		handler.EncodeJSON,
		r.defaultServerOptions()...,
	)
}

// getClusterKubeconfig returns the kubeconfig for the cluster.
// swagger:route GET /api/v2/projects/{project_id}/clusters/{cluster_id}/kubeconfig project getClusterKubeconfigV2
//
//     Gets the kubeconfig for the specified cluster.
//
//     Produces:
//     - application/octet-stream
//
//     Responses:
//       default: errorResponse
//       200: Kubeconfig
//       401: empty
//       403: empty
func (r Routing) getClusterKubeconfig() http.Handler {
	return httptransport.NewServer(
		endpoint.Chain(
			middleware.TokenVerifier(r.tokenVerifiers, r.userProvider),
			middleware.UserSaver(r.userProvider),
			middleware.SetClusterProvider(r.clusterProviderGetter, r.seedsGetter),
			middleware.SetPrivilegedClusterProvider(r.clusterProviderGetter, r.seedsGetter),
		)(cluster.GetAdminKubeconfigEndpoint(r.projectProvider, r.privilegedProjectProvider, r.userInfoGetter)),
		cluster.DecodeGetClusterReq,
		cluster.EncodeKubeconfig,
		r.defaultServerOptions()...,
	)
}

// getOidcClusterKubeconfig returns the oidc kubeconfig for the cluster.
// swagger:route GET /api/v2/projects/{project_id}/clusters/{cluster_id}/oidckubeconfig project getOidcClusterKubeconfigV2
//
//     Gets the kubeconfig for the specified cluster with oidc authentication.
//
//     Produces:
//     - application/octet-stream
//
//     Responses:
//       default: errorResponse
//       200: Kubeconfig
//       401: empty
//       403: empty
func (r Routing) getOidcClusterKubeconfig() http.Handler {
	return httptransport.NewServer(
		endpoint.Chain(
			middleware.TokenVerifier(r.tokenVerifiers, r.userProvider),
			middleware.UserSaver(r.userProvider),
			middleware.SetClusterProvider(r.clusterProviderGetter, r.seedsGetter),
			middleware.SetPrivilegedClusterProvider(r.clusterProviderGetter, r.seedsGetter),
		)(cluster.GetOidcKubeconfigEndpoint(r.projectProvider, r.privilegedProjectProvider, r.userInfoGetter)),
		cluster.DecodeGetClusterReq,
		cluster.EncodeKubeconfig,
		r.defaultServerOptions()...,
	)
}

// swagger:route GET /api/v2/projects/{project_id}/clusters/{cluster_id}/metrics project getClusterMetricsV2
//
//    Gets cluster metrics
//
//     Produces:
//     - application/json
//
//     Responses:
//       default: errorResponse
//       200: ClusterMetrics
//       401: empty
//       403: empty
func (r Routing) getClusterMetrics() http.Handler {
	return httptransport.NewServer(
		endpoint.Chain(
			middleware.TokenVerifier(r.tokenVerifiers, r.userProvider),
			middleware.UserSaver(r.userProvider),
			middleware.SetClusterProvider(r.clusterProviderGetter, r.seedsGetter),
			middleware.SetPrivilegedClusterProvider(r.clusterProviderGetter, r.seedsGetter),
		)(cluster.GetMetricsEndpoint(r.projectProvider, r.privilegedProjectProvider, r.userInfoGetter)),
		cluster.DecodeGetClusterReq,
		handler.EncodeJSON,
		r.defaultServerOptions()...,
	)
}

// swagger:route GET /api/v2/projects/{project_id}/clusters/{cluster_id}/namespaces project listNamespaceV2
//
//     Lists all namespaces in the cluster
//
//     Produces:
//     - application/json
//
//     Responses:
//       default: errorResponse
//       200: []Namespace
//       401: empty
//       403: empty
func (r Routing) listNamespace() http.Handler {
	return httptransport.NewServer(
		endpoint.Chain(
			middleware.TokenVerifier(r.tokenVerifiers, r.userProvider),
			middleware.UserSaver(r.userProvider),
			middleware.SetClusterProvider(r.clusterProviderGetter, r.seedsGetter),
			middleware.SetPrivilegedClusterProvider(r.clusterProviderGetter, r.seedsGetter),
		)(cluster.ListNamespaceEndpoint(r.projectProvider, r.privilegedProjectProvider, r.userInfoGetter)),
		cluster.DecodeGetClusterReq,
		handler.EncodeJSON,
		r.defaultServerOptions()...,
	)
}

// swagger:route GET /api/v2/projects/{project_id}/clusters/{cluster_id}/upgrades project getClusterUpgradesV2
//
//    Gets possible cluster upgrades
//
//     Produces:
//     - application/json
//
//     Responses:
//       default: errorResponse
//       200: []MasterVersion
//       401: empty
//       403: empty
func (r Routing) getClusterUpgrades() http.Handler {
	return httptransport.NewServer(
		endpoint.Chain(
			middleware.TokenVerifier(r.tokenVerifiers, r.userProvider),
			middleware.UserSaver(r.userProvider),
			middleware.SetClusterProvider(r.clusterProviderGetter, r.seedsGetter),
			middleware.SetPrivilegedClusterProvider(r.clusterProviderGetter, r.seedsGetter),
		)(cluster.GetUpgradesEndpoint(r.updateManager, r.projectProvider, r.privilegedProjectProvider, r.userInfoGetter)),
		cluster.DecodeGetClusterReq,
		handler.EncodeJSON,
		r.defaultServerOptions()...,
	)
}

// swagger:route PUT /api/v2/projects/{project_id}/clusters/{cluster_id}/nodes/upgrades project upgradeClusterNodeDeploymentsV2
//
//    Upgrades node deployments in a cluster
//
//     Produces:
//     - application/json
//
//     Responses:
//       default: errorResponse
//       200: empty
//       401: empty
//       403: empty
func (r Routing) upgradeClusterNodeDeployments() http.Handler {
	return httptransport.NewServer(
		endpoint.Chain(
			middleware.TokenVerifier(r.tokenVerifiers, r.userProvider),
			middleware.UserSaver(r.userProvider),
			middleware.SetClusterProvider(r.clusterProviderGetter, r.seedsGetter),
			middleware.SetPrivilegedClusterProvider(r.clusterProviderGetter, r.seedsGetter),
		)(cluster.UpgradeNodeDeploymentsEndpoint(r.projectProvider, r.privilegedProjectProvider, r.userInfoGetter)),
		cluster.DecodeUpgradeNodeDeploymentsReq,
		handler.EncodeJSON,
		r.defaultServerOptions()...,
	)
}

// swagger:route PUT /api/v2/projects/{project_id}/clusters/{cluster_id}/sshkeys/{key_id} project assignSSHKeyToClusterV2
//
//     Assigns an existing ssh key to the given cluster
//
//     Consumes:
//     - application/json
//
//     Produces:
//     - application/json
//
//     Responses:
//       default: errorResponse
//       201: SSHKey
//       401: empty
//       403: empty
func (r Routing) assignSSHKeyToCluster() http.Handler {
	return httptransport.NewServer(
		endpoint.Chain(
			middleware.TokenVerifier(r.tokenVerifiers, r.userProvider),
			middleware.UserSaver(r.userProvider),
			middleware.SetClusterProvider(r.clusterProviderGetter, r.seedsGetter),
			middleware.SetPrivilegedClusterProvider(r.clusterProviderGetter, r.seedsGetter),
		)(cluster.AssignSSHKeyEndpoint(r.sshKeyProvider, r.privilegedSSHKeyProvider, r.projectProvider, r.privilegedProjectProvider, r.userInfoGetter)),
		cluster.DecodeAssignSSHKeyReq,
		handler.SetStatusCreatedHeader(handler.EncodeJSON),
		r.defaultServerOptions()...,
	)
}

// swagger:route DELETE /api/projects/{project_id}/clusters/{cluster_id}/sshkeys/{key_id} project detachSSHKeyFromClusterV2
//
//     Unassignes an ssh key from the given cluster
//
//     Consumes:
//     - application/json
//
//     Produces:
//     - application/json
//
//     Responses:
//       default: errorResponse
//       200: empty
//       401: empty
//       403: empty
func (r Routing) detachSSHKeyFromCluster() http.Handler {
	return httptransport.NewServer(
		endpoint.Chain(
			middleware.TokenVerifier(r.tokenVerifiers, r.userProvider),
			middleware.UserSaver(r.userProvider),
			middleware.SetClusterProvider(r.clusterProviderGetter, r.seedsGetter),
			middleware.SetPrivilegedClusterProvider(r.clusterProviderGetter, r.seedsGetter),
		)(cluster.DetachSSHKeyEndpoint(r.sshKeyProvider, r.privilegedSSHKeyProvider, r.projectProvider, r.privilegedProjectProvider, r.userInfoGetter)),
		cluster.DecodeAssignSSHKeyReq,
		handler.EncodeJSON,
		r.defaultServerOptions()...,
	)
}

// swagger:route GET /api/v2/projects/{project_id}/clusters/{cluster_id}/sshkeys project listSSHKeysAssignedToClusterV2
//
//     Lists ssh keys that are assigned to the cluster
//     The returned collection is sorted by creation timestamp.
//
//     Consumes:
//     - application/json
//
//     Produces:
//     - application/json
//
//     Responses:
//       default: errorResponse
//       200: []SSHKey
//       401: empty
//       403: empty
func (r Routing) listSSHKeysAssignedToCluster() http.Handler {
	return httptransport.NewServer(
		endpoint.Chain(
			middleware.TokenVerifier(r.tokenVerifiers, r.userProvider),
			middleware.UserSaver(r.userProvider),
			middleware.SetClusterProvider(r.clusterProviderGetter, r.seedsGetter),
			middleware.SetPrivilegedClusterProvider(r.clusterProviderGetter, r.seedsGetter),
		)(cluster.ListSSHKeysEndpoint(r.sshKeyProvider, r.projectProvider, r.privilegedProjectProvider, r.userInfoGetter)),
		cluster.DecodeListSSHKeysReq,
		handler.EncodeJSON,
		r.defaultServerOptions()...,
	)
}

// swagger:route POST /api/v2/projects/{project_id}/kubernetes/clusters project createExternalCluster
//
//     Creates an external cluster for the given project.
//
//     Consumes:
//     - application/json
//
//     Produces:
//     - application/json
//
//     Responses:
//       default: errorResponse
//       201: Cluster
//       401: empty
//       403: empty
func (r Routing) createExternalCluster() http.Handler {
	return httptransport.NewServer(
		endpoint.Chain(
			middleware.TokenVerifier(r.tokenVerifiers, r.userProvider),
			middleware.UserSaver(r.userProvider),
		)(externalcluster.CreateEndpoint(r.userInfoGetter, r.projectProvider, r.privilegedProjectProvider, r.externalClusterProvider, r.privilegedExternalClusterProvider, r.settingsProvider)),
		externalcluster.DecodeCreateReq,
		handler.SetStatusCreatedHeader(handler.EncodeJSON),
		r.defaultServerOptions()...,
	)
}

// Delete the external cluster
// swagger:route DELETE /api/v2/projects/{project_id}/kubernetes/clusters/{cluster_id} project deleteExternalCluster
//
//     Deletes the specified external cluster
//
//     Produces:
//     - application/json
//
//     Responses:
//       default: errorResponse
//       200: empty
//       401: empty
//       403: empty
func (r Routing) deleteExternalCluster() http.Handler {
	return httptransport.NewServer(
		endpoint.Chain(
			middleware.TokenVerifier(r.tokenVerifiers, r.userProvider),
			middleware.UserSaver(r.userProvider),
		)(externalcluster.DeleteEndpoint(r.userInfoGetter, r.projectProvider, r.privilegedProjectProvider, r.externalClusterProvider, r.privilegedExternalClusterProvider, r.settingsProvider)),
		externalcluster.DecodeDeleteReq,
		handler.EncodeJSON,
		r.defaultServerOptions()...,
	)
}

// swagger:route GET /api/v2/projects/{project_id}/kubernetes/clusters project listExternalClusters
//
//     Lists external clusters for the specified project.
//
//     Produces:
//     - application/json
//
//     Responses:
//       default: errorResponse
//       200: ClusterList
//       401: empty
//       403: empty
func (r Routing) listExternalClusters() http.Handler {
	return httptransport.NewServer(
		endpoint.Chain(
			middleware.TokenVerifier(r.tokenVerifiers, r.userProvider),
			middleware.UserSaver(r.userProvider),
		)(externalcluster.ListEndpoint(r.userInfoGetter, r.projectProvider, r.privilegedProjectProvider, r.externalClusterProvider, r.settingsProvider)),
		externalcluster.DecodeListReq,
		handler.EncodeJSON,
		r.defaultServerOptions()...,
	)
}

// swagger:route GET /api/v2/projects/{project_id}/kubernetes/clusters/{cluster_id} project getExternalCluster
//
//     Gets an external cluster for the given project.
//
//
//     Produces:
//     - application/json
//
//     Responses:
//       default: errorResponse
//       200: Cluster
//       401: empty
//       403: empty
func (r Routing) getExternalCluster() http.Handler {
	return httptransport.NewServer(
		endpoint.Chain(
			middleware.TokenVerifier(r.tokenVerifiers, r.userProvider),
			middleware.UserSaver(r.userProvider),
		)(externalcluster.GetEndpoint(r.userInfoGetter, r.projectProvider, r.privilegedProjectProvider, r.externalClusterProvider, r.privilegedExternalClusterProvider, r.settingsProvider)),
		externalcluster.DecodeGetReq,
		handler.EncodeJSON,
		r.defaultServerOptions()...,
	)
}

// swagger:route PUT /api/v2/projects/{project_id}/kubernetes/clusters/{cluster_id} project updateExternalCluster
//
//     Updates an external cluster for the given project.
//
//
//     Produces:
//     - application/json
//
//     Responses:
//       default: errorResponse
//       200: Cluster
//       401: empty
//       403: empty
func (r Routing) updateExternalCluster() http.Handler {
	return httptransport.NewServer(
		endpoint.Chain(
			middleware.TokenVerifier(r.tokenVerifiers, r.userProvider),
			middleware.UserSaver(r.userProvider),
		)(externalcluster.UpdateEndpoint(r.userInfoGetter, r.projectProvider, r.privilegedProjectProvider, r.externalClusterProvider, r.privilegedExternalClusterProvider, r.settingsProvider)),
		externalcluster.DecodeUpdateReq,
		handler.EncodeJSON,
		r.defaultServerOptions()...,
	)
}

// swagger:route GET /api/v2/projects/{project_id}/kubernetes/clusters/{cluster_id}/nodes project listExternalClusterNodes
//
//     Gets an external cluster nodes.
//
//
//     Produces:
//     - application/json
//
//     Responses:
//       default: errorResponse
//       200: []Node
//       401: empty
//       403: empty
func (r Routing) listExternalClusterNodes() http.Handler {
	return httptransport.NewServer(
		endpoint.Chain(
			middleware.TokenVerifier(r.tokenVerifiers, r.userProvider),
			middleware.UserSaver(r.userProvider),
		)(externalcluster.ListNodesEndpoint(r.userInfoGetter, r.projectProvider, r.privilegedProjectProvider, r.externalClusterProvider, r.privilegedExternalClusterProvider, r.settingsProvider)),
		externalcluster.DecodeListNodesReq,
		handler.EncodeJSON,
		r.defaultServerOptions()...,
	)
}

// swagger:route GET /api/v2/projects/{project_id}/kubernetes/clusters/{cluster_id}/nodes/{node_id} project getExternalClusterNode
//
//     Gets an external cluster node.
//
//
//     Produces:
//     - application/json
//
//     Responses:
//       default: errorResponse
//       200: Node
//       401: empty
//       403: empty
func (r Routing) getExternalClusterNode() http.Handler {
	return httptransport.NewServer(
		endpoint.Chain(
			middleware.TokenVerifier(r.tokenVerifiers, r.userProvider),
			middleware.UserSaver(r.userProvider),
		)(externalcluster.GetNodeEndpoint(r.userInfoGetter, r.projectProvider, r.privilegedProjectProvider, r.externalClusterProvider, r.privilegedExternalClusterProvider, r.settingsProvider)),
		externalcluster.DecodeGetNodeReq,
		handler.EncodeJSON,
		r.defaultServerOptions()...,
	)
}

// swagger:route GET /api/v2/projects/{project_id}/kubernetes/clusters/{cluster_id}/metrics project getExternalClusterMetrics
//
//     Gets cluster metrics
//
//
//     Produces:
//     - application/json
//
//     Responses:
//       default: errorResponse
//       200: ClusterMetrics
//       401: empty
//       403: empty
func (r Routing) getExternalClusterMetrics() http.Handler {
	return httptransport.NewServer(
		endpoint.Chain(
			middleware.TokenVerifier(r.tokenVerifiers, r.userProvider),
			middleware.UserSaver(r.userProvider),
		)(externalcluster.GetMetricsEndpoint(r.userInfoGetter, r.projectProvider, r.privilegedProjectProvider, r.externalClusterProvider, r.privilegedExternalClusterProvider, r.settingsProvider)),
		externalcluster.DecodeGetReq,
		handler.EncodeJSON,
		r.defaultServerOptions()...,
	)
}

// swagger:route GET /api/v2/projects/{project_id}/kubernetes/clusters/{cluster_id}/nodesmetrics project listExternalClusterNodesMetrics
//
//     Gets an external cluster nodes metrics.
//
//
//     Produces:
//     - application/json
//
//     Responses:
//       default: errorResponse
//       200: []NodeMetric
//       401: empty
//       403: empty
func (r Routing) listExternalClusterNodesMetrics() http.Handler {
	return httptransport.NewServer(
		endpoint.Chain(
			middleware.TokenVerifier(r.tokenVerifiers, r.userProvider),
			middleware.UserSaver(r.userProvider),
		)(externalcluster.ListNodesMetricsEndpoint(r.userInfoGetter, r.projectProvider, r.privilegedProjectProvider, r.externalClusterProvider, r.privilegedExternalClusterProvider, r.settingsProvider)),
		externalcluster.DecodeListNodesReq,
		handler.EncodeJSON,
		r.defaultServerOptions()...,
	)
}

// swagger:route GET /api/v2/projects/{project_id}/kubernetes/clusters/{cluster_id}/events project listExternalClusterEvents
//
//     Gets an external cluster events.
//
//
//     Produces:
//     - application/json
//
//     Responses:
//       default: errorResponse
//       200: []Event
//       401: empty
//       403: empty
func (r Routing) listExternalClusterEvents() http.Handler {
	return httptransport.NewServer(
		endpoint.Chain(
			middleware.TokenVerifier(r.tokenVerifiers, r.userProvider),
			middleware.UserSaver(r.userProvider),
		)(externalcluster.ListEventsEndpoint(r.userInfoGetter, r.projectProvider, r.privilegedProjectProvider, r.externalClusterProvider, r.privilegedExternalClusterProvider, r.settingsProvider)),
		externalcluster.DecodeListEventsReq,
		handler.EncodeJSON,
		r.defaultServerOptions()...,
	)
}

// swagger:route GET /api/v2/constrainttemplates constrainttemplates listConstraintTemplates
//
//     List constraint templates.
//
//
//     Produces:
//     - application/json
//
//     Responses:
//       default: errorResponse
//       200: []ConstraintTemplate
//       401: empty
//       403: empty
func (r Routing) listConstraintTemplates() http.Handler {
	return httptransport.NewServer(
		endpoint.Chain(
			middleware.TokenVerifier(r.tokenVerifiers, r.userProvider),
			middleware.UserSaver(r.userProvider),
		)(constrainttemplate.ListEndpoint(r.constraintTemplateProvider)),
		common.DecodeEmptyReq,
		handler.EncodeJSON,
		r.defaultServerOptions()...,
	)
}

// swagger:route GET /api/v2/constrainttemplates/{ct_name} constrainttemplates getConstraintTemplate
//
//     Get constraint templates specified by name
//
//
//     Produces:
//     - application/json
//
//     Responses:
//       default: errorResponse
//       200: ConstraintTemplate
//       401: empty
//       403: empty
func (r Routing) getConstraintTemplate() http.Handler {
	return httptransport.NewServer(
		endpoint.Chain(
			middleware.TokenVerifier(r.tokenVerifiers, r.userProvider),
			middleware.UserSaver(r.userProvider),
		)(constrainttemplate.GetEndpoint(r.constraintTemplateProvider)),
		constrainttemplate.DecodeConstraintTemplateRequest,
		handler.EncodeJSON,
		r.defaultServerOptions()...,
	)
}

// swagger:route POST /api/v2/constrainttemplates constrainttemplates createConstraintTemplate
//
//     Create constraint template
//
//     Consumes:
//     - application/json
//
//     Produces:
//     - application/json
//
//     Responses:
//       default: errorResponse
//       200: ConstraintTemplate
//       401: empty
//       403: empty
func (r Routing) createConstraintTemplate() http.Handler {
	return httptransport.NewServer(
		endpoint.Chain(
			middleware.TokenVerifier(r.tokenVerifiers, r.userProvider),
			middleware.UserSaver(r.userProvider),
		)(constrainttemplate.CreateEndpoint(r.userInfoGetter, r.constraintTemplateProvider)),
		constrainttemplate.DecodeCreateConstraintTemplateRequest,
		handler.EncodeJSON,
		r.defaultServerOptions()...,
	)
}

// swagger:route PATCH /api/v2/constrainttemplates/{ct_name} constrainttemplates patchConstraintTemplate
//
//     Patch a specified constraint template
//
//     Consumes:
//     - application/json
//
//     Produces:
//     - application/json
//
//     Responses:
//       default: errorResponse
//       200: ConstraintTemplate
//       401: empty
//       403: empty
func (r Routing) patchConstraintTemplate() http.Handler {
	return httptransport.NewServer(
		endpoint.Chain(
			middleware.TokenVerifier(r.tokenVerifiers, r.userProvider),
			middleware.UserSaver(r.userProvider),
		)(constrainttemplate.PatchEndpoint(r.userInfoGetter, r.constraintTemplateProvider)),
		constrainttemplate.DecodePatchConstraintTemplateReq,
		handler.EncodeJSON,
		r.defaultServerOptions()...,
	)
}

// swagger:route DELETE /api/v2/constrainttemplates/{ct_name} constrainttemplates deleteConstraintTemplate
//
//     Deletes the specified cluster
//
//     Produces:
//     - application/json
//
//     Responses:
//       default: errorResponse
//       200: empty
//       401: empty
//       403: empty
func (r Routing) deleteConstraintTemplate() http.Handler {
	return httptransport.NewServer(
		endpoint.Chain(
			middleware.TokenVerifier(r.tokenVerifiers, r.userProvider),
			middleware.UserSaver(r.userProvider),
		)(constrainttemplate.DeleteEndpoint(r.userInfoGetter, r.constraintTemplateProvider)),
		constrainttemplate.DecodeConstraintTemplateRequest,
		handler.EncodeJSON,
		r.defaultServerOptions()...,
	)
}

// swagger:route GET /api/v2/projects/{project_id}/clusters/{cluster_id}/constraints project listConstraints
//
//     Lists constraints for the specified cluster.
//
//     Produces:
//     - application/json
//
//     Responses:
//       default: errorResponse
//       200: []Constraint
//       401: empty
//       403: empty
func (r Routing) listConstraints() http.Handler {
	return httptransport.NewServer(
		endpoint.Chain(
			middleware.TokenVerifier(r.tokenVerifiers, r.userProvider),
			middleware.UserSaver(r.userProvider),
			middleware.SetClusterProvider(r.clusterProviderGetter, r.seedsGetter),
			middleware.SetPrivilegedClusterProvider(r.clusterProviderGetter, r.seedsGetter),
			middleware.Constraints(r.clusterProviderGetter, r.constraintProviderGetter, r.seedsGetter),
		)(constraint.ListEndpoint(r.userInfoGetter, r.projectProvider, r.privilegedProjectProvider)),
		constraint.DecodeListConstraintsReq,
		handler.EncodeJSON,
		r.defaultServerOptions()...,
	)
}

// swagger:route GET /api/v2/projects/{project_id}/clusters/{cluster_id}/constraints/{constraint_name} project getConstraint
//
//     Gets an specified constraint for the given cluster.
//
//
//     Produces:
//     - application/json
//
//     Responses:
//       default: errorResponse
//       200: Constraint
//       401: empty
//       403: empty
func (r Routing) getConstraint() http.Handler {
	return httptransport.NewServer(
		endpoint.Chain(
			middleware.TokenVerifier(r.tokenVerifiers, r.userProvider),
			middleware.UserSaver(r.userProvider),
			middleware.SetClusterProvider(r.clusterProviderGetter, r.seedsGetter),
			middleware.SetPrivilegedClusterProvider(r.clusterProviderGetter, r.seedsGetter),
			middleware.Constraints(r.clusterProviderGetter, r.constraintProviderGetter, r.seedsGetter),
		)(constraint.GetEndpoint(r.userInfoGetter, r.projectProvider, r.privilegedProjectProvider)),
		constraint.DecodeConstraintReq,
		handler.EncodeJSON,
		r.defaultServerOptions()...,
	)
}

// swagger:route DELETE /api/v2/projects/{project_id}/clusters/{cluster_id}/constraints/{constraint_name} project deleteConstraint
//
//     Deletes a specified constraint for the given cluster.
//
//
//     Produces:
//     - application/json
//
//     Responses:
//       default: errorResponse
//       200: empty
//       401: empty
//       403: empty
func (r Routing) deleteConstraint() http.Handler {
	return httptransport.NewServer(
		endpoint.Chain(
			middleware.TokenVerifier(r.tokenVerifiers, r.userProvider),
			middleware.UserSaver(r.userProvider),
			middleware.SetClusterProvider(r.clusterProviderGetter, r.seedsGetter),
			middleware.SetPrivilegedClusterProvider(r.clusterProviderGetter, r.seedsGetter),
			middleware.Constraints(r.clusterProviderGetter, r.constraintProviderGetter, r.seedsGetter),
			middleware.PrivilegedConstraints(r.clusterProviderGetter, r.constraintProviderGetter, r.seedsGetter),
		)(constraint.DeleteEndpoint(r.userInfoGetter, r.projectProvider, r.privilegedProjectProvider)),
		constraint.DecodeConstraintReq,
		handler.EncodeJSON,
		r.defaultServerOptions()...,
	)
}

// swagger:route POST /api/v2/projects/{project_id}/clusters/{cluster_id}/constraints project createConstraint
//
//     Creates a given constraint for the specified cluster.
//
//
//     Produces:
//     - application/json
//
//     Responses:
//       default: errorResponse
//       200: Constraint
//       401: empty
//       403: empty
func (r Routing) createConstraint() http.Handler {
	return httptransport.NewServer(
		endpoint.Chain(
			middleware.TokenVerifier(r.tokenVerifiers, r.userProvider),
			middleware.UserSaver(r.userProvider),
			middleware.SetClusterProvider(r.clusterProviderGetter, r.seedsGetter),
			middleware.SetPrivilegedClusterProvider(r.clusterProviderGetter, r.seedsGetter),
			middleware.Constraints(r.clusterProviderGetter, r.constraintProviderGetter, r.seedsGetter),
			middleware.PrivilegedConstraints(r.clusterProviderGetter, r.constraintProviderGetter, r.seedsGetter),
		)(constraint.CreateEndpoint(r.userInfoGetter, r.projectProvider, r.privilegedProjectProvider, r.constraintTemplateProvider)),
		constraint.DecodeCreateConstraintReq,
		handler.EncodeJSON,
		r.defaultServerOptions()...,
	)
}

// swagger:route PATCH /api/v2/projects/{project_id}/clusters/{cluster_id}/constraints/{constraint_name} project patchConstraint
//
//     Patches a given constraint for the specified cluster.
//
//
//     Produces:
//     - application/json
//
//     Responses:
//       default: errorResponse
//       200: Constraint
//       401: empty
//       403: empty
func (r Routing) patchConstraint() http.Handler {
	return httptransport.NewServer(
		endpoint.Chain(
			middleware.TokenVerifier(r.tokenVerifiers, r.userProvider),
			middleware.UserSaver(r.userProvider),
			middleware.SetClusterProvider(r.clusterProviderGetter, r.seedsGetter),
			middleware.SetPrivilegedClusterProvider(r.clusterProviderGetter, r.seedsGetter),
			middleware.Constraints(r.clusterProviderGetter, r.constraintProviderGetter, r.seedsGetter),
			middleware.PrivilegedConstraints(r.clusterProviderGetter, r.constraintProviderGetter, r.seedsGetter),
		)(constraint.PatchEndpoint(r.userInfoGetter, r.projectProvider, r.privilegedProjectProvider, r.constraintTemplateProvider)),
		constraint.DecodePatchConstraintReq,
		handler.EncodeJSON,
		r.defaultServerOptions()...,
	)
}

// swagger:route GET /api/v2/projects/{project_id}/clusters/{cluster_id}/gatekeeper/config project getGatekeeperConfig
//
//     Gets the gatekeeper sync config for the specified cluster.
//
//
//     Produces:
//     - application/json
//
//     Responses:
//       default: errorResponse
//       200: GatekeeperConfig
//       401: empty
//       403: empty
func (r Routing) getGatekeeperConfig() http.Handler {
	return httptransport.NewServer(
		endpoint.Chain(
			middleware.TokenVerifier(r.tokenVerifiers, r.userProvider),
			middleware.UserSaver(r.userProvider),
			middleware.SetClusterProvider(r.clusterProviderGetter, r.seedsGetter),
			middleware.SetPrivilegedClusterProvider(r.clusterProviderGetter, r.seedsGetter),
		)(gatekeeperconfig.GetEndpoint(r.userInfoGetter, r.projectProvider, r.privilegedProjectProvider)),
		gatekeeperconfig.DecodeGatkeeperConfigReq,
		handler.EncodeJSON,
		r.defaultServerOptions()...,
	)
}

// swagger:route DELETE /api/v2/projects/{project_id}/clusters/{cluster_id}/gatekeeper/config project deleteGatekeeperConfig
//
//     Deletes the gatekeeper sync config for the specified cluster.
//
//
//     Produces:
//     - application/json
//
//     Responses:
//       default: errorResponse
//       200: empty
//       401: empty
//       403: empty
func (r Routing) deleteGatekeeperConfig() http.Handler {
	return httptransport.NewServer(
		endpoint.Chain(
			middleware.TokenVerifier(r.tokenVerifiers, r.userProvider),
			middleware.UserSaver(r.userProvider),
			middleware.SetClusterProvider(r.clusterProviderGetter, r.seedsGetter),
			middleware.SetPrivilegedClusterProvider(r.clusterProviderGetter, r.seedsGetter),
		)(gatekeeperconfig.DeleteEndpoint(r.userInfoGetter, r.projectProvider, r.privilegedProjectProvider)),
		gatekeeperconfig.DecodeGatkeeperConfigReq,
		handler.EncodeJSON,
		r.defaultServerOptions()...,
	)
}

// swagger:route POST /api/v2/projects/{project_id}/clusters/{cluster_id}/gatekeeper/config project createGatekeeperConfig
//
//     Creates a gatekeeper config for the given cluster
//
//     Consumes:
//     - application/json
//
//     Produces:
//     - application/json
//
//     Responses:
//       default: errorResponse
//       201: GatekeeperConfig
//       401: empty
//       403: empty
func (r Routing) createGatekeeperConfig() http.Handler {
	return httptransport.NewServer(
		endpoint.Chain(
			middleware.TokenVerifier(r.tokenVerifiers, r.userProvider),
			middleware.UserSaver(r.userProvider),
			middleware.SetClusterProvider(r.clusterProviderGetter, r.seedsGetter),
			middleware.SetPrivilegedClusterProvider(r.clusterProviderGetter, r.seedsGetter),
		)(gatekeeperconfig.CreateEndpoint(r.userInfoGetter, r.projectProvider, r.privilegedProjectProvider)),
		gatekeeperconfig.DecodeCreateGatkeeperConfigReq,
		handler.EncodeJSON,
		r.defaultServerOptions()...,
	)
}

// swagger:route PATCH /api/v2/projects/{project_id}/clusters/{cluster_id}/gatekeeper/config project patchGatekeeperConfig
//
//     Patches the gatekeeper config for the specified cluster.
//
//
//     Produces:
//     - application/json
//
//     Responses:
//       default: errorResponse
//       200: GatekeeperConfig
//       401: empty
//       403: empty
func (r Routing) patchGatekeeperConfig() http.Handler {
	return httptransport.NewServer(
		endpoint.Chain(
			middleware.TokenVerifier(r.tokenVerifiers, r.userProvider),
			middleware.UserSaver(r.userProvider),
			middleware.SetClusterProvider(r.clusterProviderGetter, r.seedsGetter),
			middleware.SetPrivilegedClusterProvider(r.clusterProviderGetter, r.seedsGetter),
		)(gatekeeperconfig.PatchEndpoint(r.userInfoGetter, r.projectProvider, r.privilegedProjectProvider)),
		gatekeeperconfig.DecodePatchGatekeeperConfigReq,
		handler.EncodeJSON,
		r.defaultServerOptions()...,
	)
}

// swagger:route POST /api/v2/projects/{project_id}/clusters/{cluster_id}/machinedeployments project createMachineDeployment
//
//     Creates a machine deployment that will belong to the given cluster
//
//     Consumes:
//     - application/json
//
//     Produces:
//     - application/json
//
//     Responses:
//       default: errorResponse
//       201: NodeDeployment
//       401: empty
//       403: empty
func (r Routing) createMachineDeployment() http.Handler {
	return httptransport.NewServer(
		endpoint.Chain(
			middleware.TokenVerifier(r.tokenVerifiers, r.userProvider),
			middleware.UserSaver(r.userProvider),
			middleware.SetClusterProvider(r.clusterProviderGetter, r.seedsGetter),
			middleware.SetPrivilegedClusterProvider(r.clusterProviderGetter, r.seedsGetter),
		)(machine.CreateMachineDeployment(r.sshKeyProvider, r.projectProvider, r.privilegedProjectProvider, r.seedsGetter, r.userInfoGetter)),
		machine.DecodeCreateMachineDeployment,
		handler.SetStatusCreatedHeader(handler.EncodeJSON),
		r.defaultServerOptions()...,
	)
}

// swagger:route DELETE /api/v2/projects/{project_id}/clusters/{cluster_id}/machinedeployments/nodes/{node_id} project deleteMachineDeploymentNode
//
//    Deletes the given node that belongs to the machine deployment.
//
//
//     Produces:
//     - application/json
//
//     Responses:
//       default: errorResponse
//       200: empty
//       401: empty
//       403: empty
func (r Routing) deleteMachineDeploymentNode() http.Handler {
	return httptransport.NewServer(
		endpoint.Chain(
			middleware.TokenVerifier(r.tokenVerifiers, r.userProvider),
			middleware.UserSaver(r.userProvider),
			middleware.SetClusterProvider(r.clusterProviderGetter, r.seedsGetter),
			middleware.SetPrivilegedClusterProvider(r.clusterProviderGetter, r.seedsGetter),
		)(machine.DeleteMachineDeploymentNode(r.projectProvider, r.privilegedProjectProvider, r.userInfoGetter)),
		machine.DecodeDeleteMachineDeploymentNode,
		handler.EncodeJSON,
		r.defaultServerOptions()...,
	)
}

// swagger:route GET /api/v2/projects/{project_id}/clusters/{cluster_id}/machinedeployments project listMachineDeployments
//
//     Lists machine deployments that belong to the given cluster
//
//     Produces:
//     - application/json
//
//     Responses:
//       default: errorResponse
//       200: []NodeDeployment
//       401: empty
//       403: empty
func (r Routing) listMachineDeployments() http.Handler {
	return httptransport.NewServer(
		endpoint.Chain(
			middleware.TokenVerifier(r.tokenVerifiers, r.userProvider),
			middleware.UserSaver(r.userProvider),
			middleware.SetClusterProvider(r.clusterProviderGetter, r.seedsGetter),
			middleware.SetPrivilegedClusterProvider(r.clusterProviderGetter, r.seedsGetter),
		)(machine.ListMachineDeployments(r.projectProvider, r.privilegedProjectProvider, r.userInfoGetter)),
		machine.DecodeListMachineDeployments,
		handler.EncodeJSON,
		r.defaultServerOptions()...,
	)
}

// swagger:route GET /api/v2/projects/{project_id}/clusters/{cluster_id}/machinedeployments/{machinedeployment_id} project getMachineDeployment
//
//     Gets a machine deployment that is assigned to the given cluster.
//
//     Produces:
//     - application/json
//
//     Responses:
//       default: errorResponse
//       200: NodeDeployment
//       401: empty
//       403: empty
func (r Routing) getMachineDeployment() http.Handler {
	return httptransport.NewServer(
		endpoint.Chain(
			middleware.TokenVerifier(r.tokenVerifiers, r.userProvider),
			middleware.UserSaver(r.userProvider),
			middleware.SetClusterProvider(r.clusterProviderGetter, r.seedsGetter),
			middleware.SetPrivilegedClusterProvider(r.clusterProviderGetter, r.seedsGetter),
		)(machine.GetMachineDeployment(r.projectProvider, r.privilegedProjectProvider, r.userInfoGetter)),
		machine.DecodeGetMachineDeployment,
		handler.EncodeJSON,
		r.defaultServerOptions()...,
	)
}

// swagger:route GET /api/v2/projects/{project_id}/clusters/{cluster_id}/machinedeployments/{machinedeployment_id}/nodes project listMachineDeploymentNodes
//
//     Lists nodes that belong to the given machine deployment.
//
//     Produces:
//     - application/json
//
//     Responses:
//       default: errorResponse
//       200: []Node
//       401: empty
//       403: empty
func (r Routing) listMachineDeploymentNodes() http.Handler {
	return httptransport.NewServer(
		endpoint.Chain(
			middleware.TokenVerifier(r.tokenVerifiers, r.userProvider),
			middleware.UserSaver(r.userProvider),
			middleware.SetClusterProvider(r.clusterProviderGetter, r.seedsGetter),
			middleware.SetPrivilegedClusterProvider(r.clusterProviderGetter, r.seedsGetter),
		)(machine.ListMachineDeploymentNodes(r.projectProvider, r.privilegedProjectProvider, r.userInfoGetter)),
		machine.DecodeListMachineDeploymentNodes,
		handler.EncodeJSON,
		r.defaultServerOptions()...,
	)
}

// swagger:route GET /api/v2/projects/{project_id}/clusters/{cluster_id}/nodes project listNodesForCluster
//
//
//     This endpoint is used for kubeadm cluster.
//
//     Produces:
//     - application/json
//
//     Responses:
//       default: errorResponse
//       200: []Node
//       401: empty
//       403: empty
func (r Routing) listNodesForCluster() http.Handler {
	return httptransport.NewServer(
		endpoint.Chain(
			middleware.TokenVerifier(r.tokenVerifiers, r.userProvider),
			middleware.UserSaver(r.userProvider),
			middleware.SetClusterProvider(r.clusterProviderGetter, r.seedsGetter),
			middleware.SetPrivilegedClusterProvider(r.clusterProviderGetter, r.seedsGetter),
		)(machine.ListNodesForCluster(r.projectProvider, r.privilegedProjectProvider, r.userInfoGetter)),
		machine.DecodeListNodesForCluster,
		handler.EncodeJSON,
		r.defaultServerOptions()...,
	)
}

// swagger:route GET /api/v2/projects/{project_id}/clusters/{cluster_id}/machinedeployments/{machinedeployment_id}/nodes/metrics metric listMachineDeploymentMetrics
//
//     Lists metrics that belong to the given machine deployment.
//
//     Produces:
//     - application/json
//
//     Responses:
//       default: errorResponse
//       200: []NodeMetric
//       401: empty
//       403: empty
func (r Routing) listMachineDeploymentMetrics() http.Handler {
	return httptransport.NewServer(
		endpoint.Chain(
			middleware.TokenVerifier(r.tokenVerifiers, r.userProvider),
			middleware.UserSaver(r.userProvider),
			middleware.SetClusterProvider(r.clusterProviderGetter, r.seedsGetter),
			middleware.SetPrivilegedClusterProvider(r.clusterProviderGetter, r.seedsGetter),
		)(machine.ListMachineDeploymentMetrics(r.projectProvider, r.privilegedProjectProvider, r.userInfoGetter)),
		machine.DecodeListMachineDeploymentMetrics,
		handler.EncodeJSON,
		r.defaultServerOptions()...,
	)
}

// swagger:route PATCH /api/v2/projects/{project_id}/clusters/{cluster_id}/machinedeployments/{machinedeployment_id} project patchMachineDeployment
//
//     Patches a machine deployment that is assigned to the given cluster. Please note that at the moment only
//	   node deployment's spec can be updated by a patch, no other fields can be changed using this endpoint.
//
//     Consumes:
//     - application/json
//
//     Produces:
//     - application/json
//
//     Responses:
//       default: errorResponse
//       200: NodeDeployment
//       401: empty
//       403: empty
func (r Routing) patchMachineDeployment() http.Handler {
	return httptransport.NewServer(
		endpoint.Chain(
			middleware.TokenVerifier(r.tokenVerifiers, r.userProvider),
			middleware.UserSaver(r.userProvider),
			middleware.SetClusterProvider(r.clusterProviderGetter, r.seedsGetter),
			middleware.SetPrivilegedClusterProvider(r.clusterProviderGetter, r.seedsGetter),
		)(machine.PatchMachineDeployment(r.sshKeyProvider, r.projectProvider, r.privilegedProjectProvider, r.seedsGetter, r.userInfoGetter)),
		machine.DecodePatchMachineDeployment,
		handler.EncodeJSON,
		r.defaultServerOptions()...,
	)
}

// swagger:route GET /api/v2/projects/{project_id}/clusters/{cluster_id}/machinedeployments/{machinedeployment_id}/nodes/events project listMachineDeploymentNodesEvents
//
//     Lists machine deployment events. If query parameter `type` is set to `warning` then only warning events are retrieved.
//     If the value is 'normal' then normal events are returned. If the query parameter is missing method returns all events.
//
//     Produces:
//     - application/json
//
//     Responses:
//       default: errorResponse
//       200: []Event
//       401: empty
//       403: empty
func (r Routing) listMachineDeploymentNodesEvents() http.Handler {
	return httptransport.NewServer(
		endpoint.Chain(
			middleware.TokenVerifier(r.tokenVerifiers, r.userProvider),
			middleware.UserSaver(r.userProvider),
			middleware.SetClusterProvider(r.clusterProviderGetter, r.seedsGetter),
			middleware.SetPrivilegedClusterProvider(r.clusterProviderGetter, r.seedsGetter),
		)(machine.ListMachineDeploymentNodesEvents(r.projectProvider, r.privilegedProjectProvider, r.userInfoGetter)),
		machine.DecodeListNodeDeploymentNodesEvents,
		handler.EncodeJSON,
		r.defaultServerOptions()...,
	)
}

// swagger:route DELETE /api/v2/projects/{project_id}/clusters/{cluster_id}/machinedeployments/{machinedeployment_id} project deleteMachineDeployment
//
//    Deletes the given machine deployment that belongs to the cluster.
//
//     Produces:
//     - application/json
//
//     Responses:
//       default: errorResponse
//       200: empty
//       401: empty
//       403: empty
func (r Routing) deleteMachineDeployment() http.Handler {
	return httptransport.NewServer(
		endpoint.Chain(
			middleware.TokenVerifier(r.tokenVerifiers, r.userProvider),
			middleware.UserSaver(r.userProvider),
			middleware.SetClusterProvider(r.clusterProviderGetter, r.seedsGetter),
			middleware.SetPrivilegedClusterProvider(r.clusterProviderGetter, r.seedsGetter),
		)(machine.DeleteMachineDeployment(r.projectProvider, r.privilegedProjectProvider, r.userInfoGetter)),
		machine.DecodeDeleteMachineDeployment,
		handler.EncodeJSON,
		r.defaultServerOptions()...,
	)
}

// swagger:route GET /api/v2/projects/{project_id}/clusters/{cluster_id}/clusterroles project listClusterRoleV2
//
//     Lists all ClusterRoles
//
//     Produces:
//     - application/json
//
//     Responses:
//       default: errorResponse
//       200: []ClusterRole
//       401: empty
//       403: empty
func (r Routing) listClusterRole() http.Handler {
	return httptransport.NewServer(
		endpoint.Chain(
			middleware.TokenVerifier(r.tokenVerifiers, r.userProvider),
			middleware.UserSaver(r.userProvider),
			middleware.SetClusterProvider(r.clusterProviderGetter, r.seedsGetter),
		)(cluster.ListClusterRoleEndpoint(r.userInfoGetter)),
		cluster.DecodeListClusterRoleReq,
		handler.EncodeJSON,
		r.defaultServerOptions()...,
	)
}

// swagger:route GET /api/v2/projects/{project_id}/clusters/{cluster_id}/clusterrolenames project listClusterRoleNamesV2
//
//     Lists all ClusterRoles
//
//     Produces:
//     - application/json
//
//     Responses:
//       default: errorResponse
//       200: []ClusterRoleName
//       401: empty
//       403: empty
func (r Routing) listClusterRoleNames() http.Handler {
	return httptransport.NewServer(
		endpoint.Chain(
			middleware.TokenVerifier(r.tokenVerifiers, r.userProvider),
			middleware.UserSaver(r.userProvider),
			middleware.SetClusterProvider(r.clusterProviderGetter, r.seedsGetter),
		)(cluster.ListClusterRoleNamesEndpoint(r.userInfoGetter)),
		cluster.DecodeListClusterRoleReq,
		handler.EncodeJSON,
		r.defaultServerOptions()...,
	)
}

// swagger:route GET /api/v2/projects/{project_id}/clusters/{cluster_id}/roles project listRoleV2
//
//     Lists all Roles
//
//     Produces:
//     - application/json
//
//     Responses:
//       default: errorResponse
//       200: []Role
//       401: empty
//       403: empty
func (r Routing) listRole() http.Handler {
	return httptransport.NewServer(
		endpoint.Chain(
			middleware.TokenVerifier(r.tokenVerifiers, r.userProvider),
			middleware.UserSaver(r.userProvider),
			middleware.SetClusterProvider(r.clusterProviderGetter, r.seedsGetter),
		)(cluster.ListRoleEndpoint(r.userInfoGetter)),
		cluster.DecodeListClusterRoleReq,
		handler.EncodeJSON,
		r.defaultServerOptions()...,
	)
}

// swagger:route GET /api/v2/projects/{project_id}/clusters/{cluster_id}/rolenames project listRoleNamesV2
//
//     Lists all Role names with namespaces
//
//     Produces:
//     - application/json
//
//     Responses:
//       default: errorResponse
//       200: []RoleName
//       401: empty
//       403: empty
func (r Routing) listRoleNames() http.Handler {
	return httptransport.NewServer(
		endpoint.Chain(
			middleware.TokenVerifier(r.tokenVerifiers, r.userProvider),
			middleware.UserSaver(r.userProvider),
			middleware.SetClusterProvider(r.clusterProviderGetter, r.seedsGetter),
		)(cluster.ListRoleNamesEndpoint(r.userInfoGetter)),
		cluster.DecodeListClusterRoleReq,
		handler.EncodeJSON,
		r.defaultServerOptions()...,
	)
}

// swagger:route POST /api/v2/projects/{project_id}/clusters/{cluster_id}/roles/{namespace}/{role_id}/bindings project bindUserToRoleV2
//
//    Binds user to the role
//
//     Consumes:
//     - application/json
//
//     Produces:
//     - application/json
//
//     Responses:
//       default: errorResponse
//       200: RoleBinding
//       401: empty
//       403: empty
func (r Routing) bindUserToRole() http.Handler {
	return httptransport.NewServer(
		endpoint.Chain(
			middleware.TokenVerifier(r.tokenVerifiers, r.userProvider),
			middleware.UserSaver(r.userProvider),
			middleware.SetClusterProvider(r.clusterProviderGetter, r.seedsGetter),
			middleware.SetPrivilegedClusterProvider(r.clusterProviderGetter, r.seedsGetter),
		)(cluster.BindUserToRoleEndpoint(r.projectProvider, r.privilegedProjectProvider, r.userInfoGetter)),
		cluster.DecodeRoleUserReq,
		handler.EncodeJSON,
		r.defaultServerOptions()...,
	)
}

// swagger:route POST /api/v2/projects/{project_id}/clusters/{cluster_id}/clusterroles/{role_id}/clusterbindings project bindUserToClusterRoleV2
//
//    Binds user to cluster role
//
//     Consumes:
//     - application/json
//
//     Produces:
//     - application/json
//
//     Responses:
//       default: errorResponse
//       200: ClusterRoleBinding
//       401: empty
//       403: empty
func (r Routing) bindUserToClusterRole() http.Handler {
	return httptransport.NewServer(
		endpoint.Chain(
			middleware.TokenVerifier(r.tokenVerifiers, r.userProvider),
			middleware.UserSaver(r.userProvider),
			middleware.SetClusterProvider(r.clusterProviderGetter, r.seedsGetter),
			middleware.SetPrivilegedClusterProvider(r.clusterProviderGetter, r.seedsGetter),
		)(cluster.BindUserToClusterRoleEndpoint(r.projectProvider, r.privilegedProjectProvider, r.userInfoGetter)),
		cluster.DecodeClusterRoleUserReq,
		handler.EncodeJSON,
		r.defaultServerOptions()...,
	)
}

// swagger:route DELETE /api/v2/projects/{project_id}/clusters/{cluster_id}/roles/{namespace}/{role_id}/bindings project unbindUserFromRoleBindingV2
//
//    Unbinds user from the role binding
//
//     Consumes:
//     - application/json
//
//     Produces:
//     - application/json
//
//     Responses:
//       default: errorResponse
//       200: RoleBinding
//       401: empty
//       403: empty
func (r Routing) unbindUserFromRoleBinding() http.Handler {
	return httptransport.NewServer(
		endpoint.Chain(
			middleware.TokenVerifier(r.tokenVerifiers, r.userProvider),
			middleware.UserSaver(r.userProvider),
			middleware.SetClusterProvider(r.clusterProviderGetter, r.seedsGetter),
			middleware.SetPrivilegedClusterProvider(r.clusterProviderGetter, r.seedsGetter),
		)(cluster.UnbindUserFromRoleBindingEndpoint(r.projectProvider, r.privilegedProjectProvider, r.userInfoGetter)),
		cluster.DecodeRoleUserReq,
		handler.EncodeJSON,
		r.defaultServerOptions()...,
	)
}

// swagger:route DELETE /api/v2/projects/{project_id}/clusters/{cluster_id}/clusterroles/{role_id}/clusterbindings project unbindUserFromClusterRoleBindingV2
//
//    Unbinds user from cluster role binding
//
//     Consumes:
//     - application/json
//
//     Produces:
//     - application/json
//
//     Responses:
//       default: errorResponse
//       200: ClusterRoleBinding
//       401: empty
//       403: empty
func (r Routing) unbindUserFromClusterRoleBinding() http.Handler {
	return httptransport.NewServer(
		endpoint.Chain(
			middleware.TokenVerifier(r.tokenVerifiers, r.userProvider),
			middleware.UserSaver(r.userProvider),
			middleware.SetClusterProvider(r.clusterProviderGetter, r.seedsGetter),
			middleware.SetPrivilegedClusterProvider(r.clusterProviderGetter, r.seedsGetter),
		)(cluster.UnbindUserFromClusterRoleBindingEndpoint(r.projectProvider, r.privilegedProjectProvider, r.userInfoGetter)),
		cluster.DecodeClusterRoleUserReq,
		handler.EncodeJSON,
		r.defaultServerOptions()...,
	)
}

// swagger:route GET /api/v2/projects/{project_id}/clusters/{cluster_id}/clusterbindings project listClusterRoleBindingV2
//
//    List cluster role binding
//
//
//     Produces:
//     - application/json
//
//     Responses:
//       default: errorResponse
//       200: []ClusterRoleBinding
//       401: empty
//       403: empty
func (r Routing) listClusterRoleBinding() http.Handler {
	return httptransport.NewServer(
		endpoint.Chain(
			middleware.TokenVerifier(r.tokenVerifiers, r.userProvider),
			middleware.UserSaver(r.userProvider),
			middleware.SetClusterProvider(r.clusterProviderGetter, r.seedsGetter),
			middleware.SetPrivilegedClusterProvider(r.clusterProviderGetter, r.seedsGetter),
		)(cluster.ListClusterRoleBindingEndpoint(r.projectProvider, r.privilegedProjectProvider, r.userInfoGetter)),
		cluster.DecodeListBindingReq,
		handler.EncodeJSON,
		r.defaultServerOptions()...,
	)
}

// swagger:route GET /api/v2/projects/{project_id}/clusters/{cluster_id}/bindings project listRoleBindingV2
//
//    List role binding
//
//
//     Produces:
//     - application/json
//
//     Responses:
//       default: errorResponse
//       200: []RoleBinding
//       401: empty
//       403: empty
func (r Routing) listRoleBinding() http.Handler {
	return httptransport.NewServer(
		endpoint.Chain(
			middleware.TokenVerifier(r.tokenVerifiers, r.userProvider),
			middleware.UserSaver(r.userProvider),
			middleware.SetClusterProvider(r.clusterProviderGetter, r.seedsGetter),
			middleware.SetPrivilegedClusterProvider(r.clusterProviderGetter, r.seedsGetter),
		)(cluster.ListRoleBindingEndpoint(r.projectProvider, r.privilegedProjectProvider, r.userInfoGetter)),
		cluster.DecodeListBindingReq,
		handler.EncodeJSON,
		r.defaultServerOptions()...,
	)
}

// swagger:route GET /api/v2/projects/{project_id}/clusters/{cluster_id}/installableaddons addon listInstallableAddonsV2
//
//     Lists names of addons that can be installed inside the user cluster
//
//     Produces:
//     - application/json
//
//     Responses:
//       default: errorResponse
//       200: AccessibleAddons
//       401: empty
//       403: empty
func (r Routing) listInstallableAddons() http.Handler {
	return httptransport.NewServer(
		endpoint.Chain(
			middleware.TokenVerifier(r.tokenVerifiers, r.userProvider),
			middleware.UserSaver(r.userProvider),
			middleware.SetClusterProvider(r.clusterProviderGetter, r.seedsGetter),
			middleware.SetPrivilegedClusterProvider(r.clusterProviderGetter, r.seedsGetter),
			middleware.Addons(r.clusterProviderGetter, r.addonProviderGetter, r.seedsGetter),
			middleware.PrivilegedAddons(r.clusterProviderGetter, r.addonProviderGetter, r.seedsGetter),
		)(addon.ListInstallableAddonEndpoint(r.projectProvider, r.privilegedProjectProvider, r.userInfoGetter, r.accessibleAddons)),
		addon.DecodeListAddons,
		handler.EncodeJSON,
		r.defaultServerOptions()...,
	)
}

// swagger:route POST /api/v2/projects/{project_id}/clusters/{cluster_id}/addons addon createAddonV2
//
//     Creates an addon that will belong to the given cluster
//
//     Consumes:
//     - application/json
//
//     Produces:
//     - application/json
//
//     Responses:
//       default: errorResponse
//       201: Addon
//       401: empty
//       403: empty
func (r Routing) createAddon() http.Handler {
	return httptransport.NewServer(
		endpoint.Chain(
			middleware.TokenVerifier(r.tokenVerifiers, r.userProvider),
			middleware.UserSaver(r.userProvider),
			middleware.SetClusterProvider(r.clusterProviderGetter, r.seedsGetter),
			middleware.SetPrivilegedClusterProvider(r.clusterProviderGetter, r.seedsGetter),
			middleware.Addons(r.clusterProviderGetter, r.addonProviderGetter, r.seedsGetter),
			middleware.PrivilegedAddons(r.clusterProviderGetter, r.addonProviderGetter, r.seedsGetter),
		)(addon.CreateAddonEndpoint(r.projectProvider, r.privilegedProjectProvider, r.userInfoGetter)),
		addon.DecodeCreateAddon,
		handler.SetStatusCreatedHeader(handler.EncodeJSON),
		r.defaultServerOptions()...,
	)
}

// swagger:route GET /api/v2/projects/{project_id}/clusters/{cluster_id}/addons addon listAddonsV2
//
//     Lists addons that belong to the given cluster
//
//     Produces:
//     - application/json
//
//     Responses:
//       default: errorResponse
//       200: []Addon
//       401: empty
//       403: empty
func (r Routing) listAddons() http.Handler {
	return httptransport.NewServer(
		endpoint.Chain(
			middleware.TokenVerifier(r.tokenVerifiers, r.userProvider),
			middleware.UserSaver(r.userProvider),
			middleware.SetClusterProvider(r.clusterProviderGetter, r.seedsGetter),
			middleware.SetPrivilegedClusterProvider(r.clusterProviderGetter, r.seedsGetter),
			middleware.Addons(r.clusterProviderGetter, r.addonProviderGetter, r.seedsGetter),
			middleware.PrivilegedAddons(r.clusterProviderGetter, r.addonProviderGetter, r.seedsGetter),
		)(addon.ListAddonEndpoint(r.projectProvider, r.privilegedProjectProvider, r.userInfoGetter)),
		addon.DecodeListAddons,
		handler.EncodeJSON,
		r.defaultServerOptions()...,
	)
}

// swagger:route GET /api/v2/projects/{project_id}/clusters/{cluster_id}/addons/{addon_id} addon getAddonV2
//
//     Gets an addon that is assigned to the given cluster.
//
//     Produces:
//     - application/json
//
//     Responses:
//       default: errorResponse
//       200: Addon
//       401: empty
//       403: empty
func (r Routing) getAddon() http.Handler {
	return httptransport.NewServer(
		endpoint.Chain(
			middleware.TokenVerifier(r.tokenVerifiers, r.userProvider),
			middleware.UserSaver(r.userProvider),
			middleware.SetClusterProvider(r.clusterProviderGetter, r.seedsGetter),
			middleware.SetPrivilegedClusterProvider(r.clusterProviderGetter, r.seedsGetter),
			middleware.Addons(r.clusterProviderGetter, r.addonProviderGetter, r.seedsGetter),
			middleware.PrivilegedAddons(r.clusterProviderGetter, r.addonProviderGetter, r.seedsGetter),
		)(addon.GetAddonEndpoint(r.projectProvider, r.privilegedProjectProvider, r.userInfoGetter)),
		addon.DecodeGetAddon,
		handler.EncodeJSON,
		r.defaultServerOptions()...,
	)
}

// swagger:route PATCH /api/v2/projects/{project_id}/clusters/{cluster_id}/addons/{addon_id} addon patchAddonV2
//
//     Patches an addon that is assigned to the given cluster.
//
//     Consumes:
//     - application/json
//
//     Produces:
//     - application/json
//
//     Responses:
//       default: errorResponse
//       200: Addon
//       401: empty
//       403: empty
func (r Routing) patchAddon() http.Handler {
	return httptransport.NewServer(
		endpoint.Chain(
			middleware.TokenVerifier(r.tokenVerifiers, r.userProvider),
			middleware.UserSaver(r.userProvider),
			middleware.SetClusterProvider(r.clusterProviderGetter, r.seedsGetter),
			middleware.SetPrivilegedClusterProvider(r.clusterProviderGetter, r.seedsGetter),
			middleware.Addons(r.clusterProviderGetter, r.addonProviderGetter, r.seedsGetter),
			middleware.PrivilegedAddons(r.clusterProviderGetter, r.addonProviderGetter, r.seedsGetter),
		)(addon.PatchAddonEndpoint(r.projectProvider, r.privilegedProjectProvider, r.userInfoGetter)),
		addon.DecodePatchAddon,
		handler.EncodeJSON,
		r.defaultServerOptions()...,
	)
}

// swagger:route DELETE /api/v2/projects/{project_id}/clusters/{cluster_id}/addons/{addon_id} addon deleteAddonV2
//
//    Deletes the given addon that belongs to the cluster.
//
//     Produces:
//     - application/json
//
//     Responses:
//       default: errorResponse
//       200: empty
//       401: empty
//       403: empty
func (r Routing) deleteAddon() http.Handler {
	return httptransport.NewServer(
		endpoint.Chain(
			middleware.TokenVerifier(r.tokenVerifiers, r.userProvider),
			middleware.UserSaver(r.userProvider),
			middleware.SetClusterProvider(r.clusterProviderGetter, r.seedsGetter),
			middleware.SetPrivilegedClusterProvider(r.clusterProviderGetter, r.seedsGetter),
			middleware.Addons(r.clusterProviderGetter, r.addonProviderGetter, r.seedsGetter),
			middleware.PrivilegedAddons(r.clusterProviderGetter, r.addonProviderGetter, r.seedsGetter),
		)(addon.DeleteAddonEndpoint(r.projectProvider, r.privilegedProjectProvider, r.userInfoGetter)),
		addon.DecodeGetAddon,
		handler.EncodeJSON,
		r.defaultServerOptions()...,
	)
}

// swagger:route GET /api/v2/projects/{project_id}/clusters/{cluster_id}/providers/aws/sizes aws listAWSSizesNoCredentialsV2
//
// Lists available AWS sizes
//
//     Produces:
//     - application/json
//
//     Responses:
//       default: errorResponse
//       200: AWSSizeList
func (r Routing) listAWSSizesNoCredentials() http.Handler {
	return httptransport.NewServer(
		endpoint.Chain(
			middleware.TokenVerifier(r.tokenVerifiers, r.userProvider),
			middleware.UserSaver(r.userProvider),
			middleware.SetClusterProvider(r.clusterProviderGetter, r.seedsGetter),
			middleware.SetPrivilegedClusterProvider(r.clusterProviderGetter, r.seedsGetter),
		)(provider.AWSSizeNoCredentialsEndpoint(r.projectProvider, r.privilegedProjectProvider, r.seedsGetter, r.settingsProvider, r.userInfoGetter)),
		provider.DecodeAWSSizeNoCredentialsReq,
		handler.EncodeJSON,
		r.defaultServerOptions()...,
	)
}

// swagger:route GET /api/v2/projects/{project_id}/clusters/{cluster_id}/providers/aws/subnets aws listAWSSubnetsNoCredentialsV2
//
// Lists available AWS subnets
//
//     Produces:
//     - application/json
//
//     Responses:
//       default: errorResponse
//       200: AWSSubnetList
func (r Routing) listAWSSubnetsNoCredentials() http.Handler {
	return httptransport.NewServer(
		endpoint.Chain(
			middleware.TokenVerifier(r.tokenVerifiers, r.userProvider),
			middleware.UserSaver(r.userProvider),
			middleware.SetClusterProvider(r.clusterProviderGetter, r.seedsGetter),
			middleware.SetPrivilegedClusterProvider(r.clusterProviderGetter, r.seedsGetter),
		)(provider.AWSSubnetNoCredentialsEndpoint(r.projectProvider, r.privilegedProjectProvider, r.seedsGetter, r.userInfoGetter)),
		cluster.DecodeGetClusterReq,
		handler.EncodeJSON,
		r.defaultServerOptions()...,
	)
}

// swagger:route GET /api/v2/projects/{project_id}/clusters/{cluster_id}/providers/gcp/sizes gcp listGCPSizesNoCredentialsV2
//
// Lists machine sizes from GCP
//
//     Produces:
//     - application/json
//
//     Responses:
//       default: errorResponse
//       200: GCPMachineSizeList
func (r Routing) listGCPSizesNoCredentials() http.Handler {
	return httptransport.NewServer(
		endpoint.Chain(
			middleware.TokenVerifier(r.tokenVerifiers, r.userProvider),
			middleware.UserSaver(r.userProvider),
			middleware.SetClusterProvider(r.clusterProviderGetter, r.seedsGetter),
			middleware.SetPrivilegedClusterProvider(r.clusterProviderGetter, r.seedsGetter),
		)(provider.GCPSizeWithClusterCredentialsEndpoint(r.projectProvider, r.privilegedProjectProvider, r.userInfoGetter, r.settingsProvider)),
		provider.DecodeGCPTypesNoCredentialReq,
		handler.EncodeJSON,
		r.defaultServerOptions()...,
	)
}

// swagger:route GET /api/v2/projects/{project_id}/clusters/{cluster_id}/providers/gcp/disktypes gcp listGCPDiskTypesNoCredentialsV2
//
// Lists disk types from GCP
//
//     Produces:
//     - application/json
//
//     Responses:
//       default: errorResponse
//       200: GCPDiskTypeList
func (r Routing) listGCPDiskTypesNoCredentials() http.Handler {
	return httptransport.NewServer(
		endpoint.Chain(
			middleware.TokenVerifier(r.tokenVerifiers, r.userProvider),
			middleware.UserSaver(r.userProvider),
			middleware.SetClusterProvider(r.clusterProviderGetter, r.seedsGetter),
			middleware.SetPrivilegedClusterProvider(r.clusterProviderGetter, r.seedsGetter),
		)(provider.GCPDiskTypesWithClusterCredentialsEndpoint(r.projectProvider, r.privilegedProjectProvider, r.userInfoGetter)),
		provider.DecodeGCPTypesNoCredentialReq,
		handler.EncodeJSON,
		r.defaultServerOptions()...,
	)
}

// swagger:route GET /api/v2/projects/{project_id}/clusters/{cluster_id}/providers/gcp/zones gcp listGCPZonesNoCredentialsV2
//
// Lists available GCP zones
//
//     Produces:
//     - application/json
//
//     Responses:
//       default: errorResponse
//       200: GCPZoneList
func (r Routing) listGCPZonesNoCredentials() http.Handler {
	return httptransport.NewServer(
		endpoint.Chain(
			middleware.TokenVerifier(r.tokenVerifiers, r.userProvider),
			middleware.UserSaver(r.userProvider),
			middleware.SetClusterProvider(r.clusterProviderGetter, r.seedsGetter),
			middleware.SetPrivilegedClusterProvider(r.clusterProviderGetter, r.seedsGetter),
		)(provider.GCPZoneWithClusterCredentialsEndpoint(r.projectProvider, r.privilegedProjectProvider, r.seedsGetter, r.userInfoGetter)),
		cluster.DecodeGetClusterReq,
		handler.EncodeJSON,
		r.defaultServerOptions()...,
	)
}

// swagger:route GET /api/v2/projects/{project_id}/clusters/{cluster_id}/providers/gcp/networks gcp listGCPNetworksNoCredentialsV2
//
// Lists available GCP networks
//
//     Produces:
//     - application/json
//
//     Responses:
//       default: errorResponse
//       200: GCPNetworkList
func (r Routing) listGCPNetworksNoCredentials() http.Handler {
	return httptransport.NewServer(
		endpoint.Chain(
			middleware.TokenVerifier(r.tokenVerifiers, r.userProvider),
			middleware.UserSaver(r.userProvider),
			middleware.SetClusterProvider(r.clusterProviderGetter, r.seedsGetter),
			middleware.SetPrivilegedClusterProvider(r.clusterProviderGetter, r.seedsGetter),
		)(provider.GCPNetworkWithClusterCredentialsEndpoint(r.projectProvider, r.privilegedProjectProvider, r.userInfoGetter)),
		cluster.DecodeGetClusterReq,
		handler.EncodeJSON,
		r.defaultServerOptions()...,
	)
}

// swagger:route GET /api/v2/projects/{project_id}/clusters/{cluster_id}/providers/gcp/subnetworks gcp listGCPSubnetworksNoCredentialsV2
//
// Lists available GCP subnetworks
//
//     Produces:
//     - application/json
//
//     Responses:
//       default: errorResponse
//       200: GCPSubnetworkList
func (r Routing) listGCPSubnetworksNoCredentials() http.Handler {
	return httptransport.NewServer(
		endpoint.Chain(
			middleware.TokenVerifier(r.tokenVerifiers, r.userProvider),
			middleware.UserSaver(r.userProvider),
			middleware.SetClusterProvider(r.clusterProviderGetter, r.seedsGetter),
			middleware.SetPrivilegedClusterProvider(r.clusterProviderGetter, r.seedsGetter),
		)(provider.GCPSubnetworkWithClusterCredentialsEndpoint(r.projectProvider, r.privilegedProjectProvider, r.seedsGetter, r.userInfoGetter)),
		provider.DecodeGCPSubnetworksNoCredentialReq,
		handler.EncodeJSON,
		r.defaultServerOptions()...,
	)
}

// swagger:route PUT /api/v2/projects/{project_id}/clusters/{cluster_id}/token project revokeClusterAdminTokenV2
//
//     Revokes the current admin token
//
//     Produces:
//     - application/json
//
//     Responses:
//       default: errorResponse
//       200: empty
//       401: empty
//       403: empty
func (r Routing) revokeClusterAdminToken() http.Handler {
	return httptransport.NewServer(
		endpoint.Chain(
			middleware.TokenVerifier(r.tokenVerifiers, r.userProvider),
			middleware.UserSaver(r.userProvider),
			middleware.SetClusterProvider(r.clusterProviderGetter, r.seedsGetter),
			middleware.SetPrivilegedClusterProvider(r.clusterProviderGetter, r.seedsGetter),
		)(cluster.RevokeAdminTokenEndpoint(r.projectProvider, r.privilegedProjectProvider, r.userInfoGetter)),
		cluster.DecodeAdminTokenReq,
		handler.EncodeJSON,
		r.defaultServerOptions()...,
	)
}

// swagger:route PUT /api/v2/projects/{project_id}/clusters/{cluster_id}/viewertoken project revokeClusterViewerTokenV2
//
//     Revokes the current viewer token
//
//     Produces:
//     - application/json
//
//     Responses:
//       default: errorResponse
//       200: empty
//       401: empty
//       403: empty
func (r Routing) revokeClusterViewerToken() http.Handler {
	return httptransport.NewServer(
		endpoint.Chain(
			middleware.TokenVerifier(r.tokenVerifiers, r.userProvider),
			middleware.UserSaver(r.userProvider),
			middleware.SetClusterProvider(r.clusterProviderGetter, r.seedsGetter),
			middleware.SetPrivilegedClusterProvider(r.clusterProviderGetter, r.seedsGetter),
		)(cluster.RevokeViewerTokenEndpoint(r.projectProvider, r.privilegedProjectProvider, r.userInfoGetter)),
		cluster.DecodeAdminTokenReq,
		handler.EncodeJSON,
		r.defaultServerOptions()...,
	)
}

// swagger:route GET /api/v2/projects/{project_id}/clusters/{cluster_id}/providers/hetzner/sizes hetzner listHetznerSizesNoCredentialsV2
//
// Lists sizes from hetzner
//
//     Produces:
//     - application/json
//
//     Responses:
//       default: errorResponse
//       200: HetznerSizeList
func (r Routing) listHetznerSizesNoCredentials() http.Handler {
	return httptransport.NewServer(
		endpoint.Chain(
			middleware.TokenVerifier(r.tokenVerifiers, r.userProvider),
			middleware.UserSaver(r.userProvider),
			middleware.SetClusterProvider(r.clusterProviderGetter, r.seedsGetter),
			middleware.SetPrivilegedClusterProvider(r.clusterProviderGetter, r.seedsGetter),
		)(provider.HetznerSizeWithClusterCredentialsEndpoint(r.projectProvider, r.privilegedProjectProvider, r.userInfoGetter, r.settingsProvider)),
		cluster.DecodeGetClusterReq,
		handler.EncodeJSON,
		r.defaultServerOptions()...,
	)
}

// swagger:route GET /api/v2/projects/{project_id}/clusters/{cluster_id}/providers/digitalocean/sizes digitalocean listDigitaloceanSizesNoCredentialsV2
//
// Lists sizes from digitalocean
//
//     Produces:
//     - application/json
//
//     Responses:
//       default: errorResponse
//       200: DigitaloceanSizeList
func (r Routing) listDigitaloceanSizesNoCredentials() http.Handler {
	return httptransport.NewServer(
		endpoint.Chain(
			middleware.TokenVerifier(r.tokenVerifiers, r.userProvider),
			middleware.UserSaver(r.userProvider),
			middleware.SetClusterProvider(r.clusterProviderGetter, r.seedsGetter),
			middleware.SetPrivilegedClusterProvider(r.clusterProviderGetter, r.seedsGetter),
		)(provider.DigitaloceanSizeWithClusterCredentialsEndpoint(r.projectProvider, r.privilegedProjectProvider, r.userInfoGetter, r.settingsProvider)),
		cluster.DecodeGetClusterReq,
		handler.EncodeJSON,
		r.defaultServerOptions()...,
	)
}

// swagger:route GET /api/v2/projects/{project_id}/clusters/{cluster_id}/providers/openstack/sizes openstack listOpenstackSizesNoCredentialsV2
//
// Lists sizes from openstack
//
//     Produces:
//     - application/json
//
//     Responses:
//       default: errorResponse
//       200: []OpenstackSize
func (r Routing) listOpenstackSizesNoCredentials() http.Handler {
	return httptransport.NewServer(
		endpoint.Chain(
			middleware.TokenVerifier(r.tokenVerifiers, r.userProvider),
			middleware.UserSaver(r.userProvider),
			middleware.SetClusterProvider(r.clusterProviderGetter, r.seedsGetter),
			middleware.SetPrivilegedClusterProvider(r.clusterProviderGetter, r.seedsGetter),
		)(provider.OpenstackSizeWithClusterCredentialsEndpoint(r.projectProvider, r.privilegedProjectProvider,
			r.seedsGetter, r.userInfoGetter, r.settingsProvider, r.caBundle)),
		provider.DecodeOpenstackNoCredentialsReq,
		handler.EncodeJSON,
		r.defaultServerOptions()...,
	)
}

// swagger:route GET /api/v2/projects/{project_id}/clusters/{cluster_id}/providers/openstack/tenants openstack listOpenstackTenantsNoCredentialsV2
//
// Lists tenants from openstack
//
//     Produces:
//     - application/json
//
//     Responses:
//       default: errorResponse
//       200: []OpenstackTenant
func (r Routing) listOpenstackTenantsNoCredentials() http.Handler {
	return httptransport.NewServer(
		endpoint.Chain(
			middleware.TokenVerifier(r.tokenVerifiers, r.userProvider),
			middleware.UserSaver(r.userProvider),
			middleware.SetClusterProvider(r.clusterProviderGetter, r.seedsGetter),
			middleware.SetPrivilegedClusterProvider(r.clusterProviderGetter, r.seedsGetter),
		)(provider.OpenstackTenantWithClusterCredentialsEndpoint(r.projectProvider, r.privilegedProjectProvider, r.seedsGetter,
			r.userInfoGetter, r.caBundle)),
		provider.DecodeOpenstackNoCredentialsReq,
		handler.EncodeJSON,
		r.defaultServerOptions()...,
	)
}

// swagger:route GET /api/v2/projects/{project_id}/clusters/{cluster_id}/providers/openstack/networks openstack listOpenstackNetworksNoCredentialsV2
//
// Lists networks from openstack
//
//     Produces:
//     - application/json
//
//     Responses:
//       default: errorResponse
//       200: []OpenstackNetwork
func (r Routing) listOpenstackNetworksNoCredentials() http.Handler {
	return httptransport.NewServer(
		endpoint.Chain(
			middleware.TokenVerifier(r.tokenVerifiers, r.userProvider),
			middleware.UserSaver(r.userProvider),
			middleware.SetClusterProvider(r.clusterProviderGetter, r.seedsGetter),
			middleware.SetPrivilegedClusterProvider(r.clusterProviderGetter, r.seedsGetter),
		)(provider.OpenstackNetworkWithClusterCredentialsEndpoint(r.projectProvider, r.privilegedProjectProvider, r.seedsGetter,
			r.userInfoGetter, r.caBundle)),
		provider.DecodeOpenstackNoCredentialsReq,
		handler.EncodeJSON,
		r.defaultServerOptions()...,
	)
}

// swagger:route GET /api/v2/projects/{project_id}/clusters/{cluster_id}/providers/openstack/securitygroups openstack listOpenstackSecurityGroupsNoCredentialsV2
//
// Lists security groups from openstack
//
//     Produces:
//     - application/json
//
//     Responses:
//       default: errorResponse
//       200: []OpenstackSecurityGroup
func (r Routing) listOpenstackSecurityGroupsNoCredentials() http.Handler {
	return httptransport.NewServer(
		endpoint.Chain(
			middleware.TokenVerifier(r.tokenVerifiers, r.userProvider),
			middleware.UserSaver(r.userProvider),
			middleware.SetClusterProvider(r.clusterProviderGetter, r.seedsGetter),
			middleware.SetPrivilegedClusterProvider(r.clusterProviderGetter, r.seedsGetter),
		)(provider.OpenstackSecurityGroupWithClusterCredentialsEndpoint(r.projectProvider, r.privilegedProjectProvider,
			r.seedsGetter, r.userInfoGetter, r.caBundle)),
		provider.DecodeOpenstackNoCredentialsReq,
		handler.EncodeJSON,
		r.defaultServerOptions()...,
	)
}

// swagger:route GET /api/v2/projects/{project_id}/clusters/{cluster_id}/providers/openstack/subnets openstack listOpenstackSubnetsNoCredentialsV2
//
// Lists subnets from openstack
//
//     Produces:
//     - application/json
//
//     Responses:
//       default: errorResponse
//       200: []OpenstackSubnet
func (r Routing) listOpenstackSubnetsNoCredentials() http.Handler {
	return httptransport.NewServer(
		endpoint.Chain(
			middleware.TokenVerifier(r.tokenVerifiers, r.userProvider),
			middleware.UserSaver(r.userProvider),
			middleware.SetClusterProvider(r.clusterProviderGetter, r.seedsGetter),
			middleware.SetPrivilegedClusterProvider(r.clusterProviderGetter, r.seedsGetter),
		)(provider.OpenstackSubnetsWithClusterCredentialsEndpoint(r.projectProvider, r.privilegedProjectProvider, r.seedsGetter,
			r.userInfoGetter, r.caBundle)),
		provider.DecodeOpenstackSubnetNoCredentialsReq,
		handler.EncodeJSON,
		r.defaultServerOptions()...,
	)
}

// swagger:route GET /api/v2/projects/{project_id}/clusters/{cluster_id}/providers/openstack/availabilityzones openstack listOpenstackAvailabilityZonesNoCredentialsV2
//
// Lists availability zones from openstack
//
//     Produces:
//     - application/json
//
//     Responses:
//       default: errorResponse
//       200: []OpenstackAvailabilityZone
func (r Routing) listOpenstackAvailabilityZonesNoCredentials() http.Handler {
	return httptransport.NewServer(
		endpoint.Chain(
			middleware.TokenVerifier(r.tokenVerifiers, r.userProvider),
			middleware.UserSaver(r.userProvider),
			middleware.SetClusterProvider(r.clusterProviderGetter, r.seedsGetter),
			middleware.SetPrivilegedClusterProvider(r.clusterProviderGetter, r.seedsGetter),
		)(provider.OpenstackAvailabilityZoneWithClusterCredentialsEndpoint(r.projectProvider, r.privilegedProjectProvider, r.seedsGetter,
			r.userInfoGetter, r.caBundle)),
		provider.DecodeOpenstackNoCredentialsReq,
		handler.EncodeJSON,
		r.defaultServerOptions()...,
	)
}

// swagger:route GET /api/v2/projects/{project_id}/clusters/{cluster_id}/providers/azure/sizes azure listAzureSizesNoCredentialsV2
//
// Lists available VM sizes in an Azure region
//
//     Produces:
//     - application/json
//
//     Responses:
//       default: errorResponse
//       200: AzureSizeList
func (r Routing) listAzureSizesNoCredentials() http.Handler {
	return httptransport.NewServer(
		endpoint.Chain(
			middleware.TokenVerifier(r.tokenVerifiers, r.userProvider),
			middleware.UserSaver(r.userProvider),
			middleware.SetClusterProvider(r.clusterProviderGetter, r.seedsGetter),
			middleware.SetPrivilegedClusterProvider(r.clusterProviderGetter, r.seedsGetter),
		)(provider.AzureSizeWithClusterCredentialsEndpoint(r.projectProvider, r.privilegedProjectProvider, r.seedsGetter, r.userInfoGetter, r.settingsProvider)),
		provider.DecodeAzureSizesNoCredentialsReq,
		handler.EncodeJSON,
		r.defaultServerOptions()...,
	)
}

// swagger:route GET /api/v2/projects/{project_id}/clusters/{cluster_id}/providers/azure/availabilityzones azure listAzureAvailabilityZonesNoCredentialsV2
//
// Lists available VM availability zones in an Azure region
//
//     Produces:
//     - application/json
//
//     Responses:
//       default: errorResponse
//       200: AzureAvailabilityZonesList
func (r Routing) listAzureAvailabilityZonesNoCredentials() http.Handler {
	return httptransport.NewServer(
		endpoint.Chain(
			middleware.TokenVerifier(r.tokenVerifiers, r.userProvider),
			middleware.UserSaver(r.userProvider),
			middleware.SetClusterProvider(r.clusterProviderGetter, r.seedsGetter),
			middleware.SetPrivilegedClusterProvider(r.clusterProviderGetter, r.seedsGetter),
		)(provider.AzureAvailabilityZonesWithClusterCredentialsEndpoint(r.projectProvider, r.privilegedProjectProvider, r.seedsGetter, r.userInfoGetter)),
		provider.DecodeAzureAvailabilityZonesNoCredentialsReq,
		handler.EncodeJSON,
		r.defaultServerOptions()...,
	)
}

// swagger:route GET /api/v2/projects/{project_id}/clusters/{cluster_id}/providers/vsphere/networks vsphere listVSphereNetworksNoCredentialsV2
//
// Lists networks from vsphere datacenter
//
//     Produces:
//     - application/json
//
//     Responses:
//       default: errorResponse
//       200: []VSphereNetwork
func (r Routing) listVSphereNetworksNoCredentials() http.Handler {
	return httptransport.NewServer(
		endpoint.Chain(
			middleware.TokenVerifier(r.tokenVerifiers, r.userProvider),
			middleware.UserSaver(r.userProvider),
			middleware.SetClusterProvider(r.clusterProviderGetter, r.seedsGetter),
			middleware.SetPrivilegedClusterProvider(r.clusterProviderGetter, r.seedsGetter),
		)(provider.VsphereNetworksWithClusterCredentialsEndpoint(r.projectProvider, r.privilegedProjectProvider, r.seedsGetter, r.userInfoGetter, r.caBundle)),
		provider.DecodeVSphereNoCredentialsReq,
		handler.EncodeJSON,
		r.defaultServerOptions()...,
	)
}

// swagger:route GET /api/v2/projects/{project_id}/clusters/{cluster_id}/providers/vsphere/folders vsphere listVSphereFoldersNoCredentialsV2
//
// Lists folders from vsphere datacenter
//
//     Produces:
//     - application/json
//
//     Responses:
//       default: errorResponse
//       200: []VSphereFolder
func (r Routing) listVSphereFoldersNoCredentials() http.Handler {
	return httptransport.NewServer(
		endpoint.Chain(
			middleware.TokenVerifier(r.tokenVerifiers, r.userProvider),
			middleware.UserSaver(r.userProvider),
			middleware.SetClusterProvider(r.clusterProviderGetter, r.seedsGetter),
			middleware.SetPrivilegedClusterProvider(r.clusterProviderGetter, r.seedsGetter),
		)(provider.VsphereFoldersWithClusterCredentialsEndpoint(r.projectProvider, r.privilegedProjectProvider, r.seedsGetter, r.userInfoGetter, r.caBundle)),
		provider.DecodeVSphereNoCredentialsReq,
		handler.EncodeJSON,
		r.defaultServerOptions()...,
	)
}

// swagger:route GET /api/v2/projects/{project_id}/clusters/{cluster_id}/providers/alibaba/instancetypes alibaba listAlibabaInstanceTypesNoCredentialsV2
//
// Lists available Alibaba Instance Types
//
//     Produces:
//     - application/json
//
//     Responses:
//       default: errorResponse
//       200: AlibabaInstanceTypeList
func (r Routing) listAlibabaInstanceTypesNoCredentials() http.Handler {
	return httptransport.NewServer(
		endpoint.Chain(
			middleware.TokenVerifier(r.tokenVerifiers, r.userProvider),
			middleware.UserSaver(r.userProvider),
			middleware.SetClusterProvider(r.clusterProviderGetter, r.seedsGetter),
			middleware.SetPrivilegedClusterProvider(r.clusterProviderGetter, r.seedsGetter),
		)(provider.AlibabaInstanceTypesWithClusterCredentialsEndpoint(r.projectProvider, r.privilegedProjectProvider, r.seedsGetter, r.userInfoGetter, r.settingsProvider)),
		provider.DecodeAlibabaNoCredentialReq,
		handler.EncodeJSON,
		r.defaultServerOptions()...,
	)
}

// swagger:route GET /api/v2/projects/{project_id}/clusters/{cluster_id}/providers/alibaba/zones alibaba listAlibabaZonesNoCredentialsV2
//
// Lists available Alibaba Instance Types
//
//     Produces:
//     - application/json
//
//     Responses:
//       default: errorResponse
//       200: AlibabaZoneList
func (r Routing) listAlibabaZonesNoCredentials() http.Handler {
	return httptransport.NewServer(
		endpoint.Chain(
			middleware.TokenVerifier(r.tokenVerifiers, r.userProvider),
			middleware.UserSaver(r.userProvider),
			middleware.SetClusterProvider(r.clusterProviderGetter, r.seedsGetter),
			middleware.SetPrivilegedClusterProvider(r.clusterProviderGetter, r.seedsGetter),
		)(provider.AlibabaZonesWithClusterCredentialsEndpoint(r.projectProvider, r.privilegedProjectProvider, r.seedsGetter, r.userInfoGetter)),
		provider.DecodeAlibabaNoCredentialReq,
		handler.EncodeJSON,
		r.defaultServerOptions()...,
	)
}

// swagger:route GET /api/v2/projects/{project_id}/clusters/{cluster_id}/providers/alibaba/vswitches alibaba listAlibabaVSwitchesNoCredentialsV2
//
// Lists available Alibaba vSwitches
//
//     Produces:
//     - application/json
//
//     Responses:
//       default: errorResponse
//       200: AlibabaVSwitchList
func (r Routing) listAlibabaVSwitchesNoCredentials() http.Handler {
	return httptransport.NewServer(
		endpoint.Chain(
			middleware.TokenVerifier(r.tokenVerifiers, r.userProvider),
			middleware.UserSaver(r.userProvider),
			middleware.SetClusterProvider(r.clusterProviderGetter, r.seedsGetter),
			middleware.SetPrivilegedClusterProvider(r.clusterProviderGetter, r.seedsGetter),
		)(provider.AlibabaVswitchesWithClusterCredentialsEndpoint(r.projectProvider, r.privilegedProjectProvider, r.seedsGetter, r.userInfoGetter)),
		provider.DecodeAlibabaNoCredentialReq,
		handler.EncodeJSON,
		r.defaultServerOptions()...,
	)
}

// swagger:route GET /api/v2/projects/{project_id}/clusters/{cluster_id}/providers/packet/sizes packet listPacketSizesNoCredentialsV2
//
// Lists sizes from packet
//
//     Produces:
//     - application/json
//
//     Responses:
//       default: errorResponse
//       200: []PacketSizeList
func (r Routing) listPacketSizesNoCredentials() http.Handler {
	return httptransport.NewServer(
		endpoint.Chain(
			middleware.TokenVerifier(r.tokenVerifiers, r.userProvider),
			middleware.UserSaver(r.userProvider),
			middleware.SetClusterProvider(r.clusterProviderGetter, r.seedsGetter),
			middleware.SetPrivilegedClusterProvider(r.clusterProviderGetter, r.seedsGetter),
		)(provider.PacketSizesWithClusterCredentialsEndpoint(r.projectProvider, r.privilegedProjectProvider, r.userInfoGetter, r.settingsProvider)),
		provider.DecodePacketSizesNoCredentialsReq,
		handler.EncodeJSON,
		r.defaultServerOptions()...,
	)
}

// swagger:route GET /api/v2/projects/{project_id}/clusters/{cluster_id}/providers/anexia/vlans anexia listAnexiaVlansNoCredentialsV2
//
// Lists vlans from Anexia
//
//     Produces:
//     - application/json
//
//     Responses:
//       default: errorResponse
//       200: AnexiaVlanList
func (r Routing) listAnexiaVlansNoCredentials() http.Handler {
	return httptransport.NewServer(
		endpoint.Chain(
			middleware.TokenVerifier(r.tokenVerifiers, r.userProvider),
			middleware.UserSaver(r.userProvider),
			middleware.SetClusterProvider(r.clusterProviderGetter, r.seedsGetter),
			middleware.SetPrivilegedClusterProvider(r.clusterProviderGetter, r.seedsGetter),
		)(provider.AnexiaVlansWithClusterCredentialsEndpoint(r.projectProvider, r.privilegedProjectProvider, r.userInfoGetter)),
		provider.DecodeAnexiaNoCredentialReq,
		handler.EncodeJSON,
		r.defaultServerOptions()...,
	)
}

// swagger:route GET /api/v2/projects/{project_id}/clusters/{cluster_id}/providers/anexia/templates anexia listAnexiaTemplatesNoCredentialsV2
//
// Lists templates from Anexia
//
//     Produces:
//     - application/json
//
//     Responses:
//       default: errorResponse
//       200: AnexiaTemplateList
func (r Routing) listAnexiaTemplatesNoCredentials() http.Handler {
	return httptransport.NewServer(
		endpoint.Chain(
			middleware.TokenVerifier(r.tokenVerifiers, r.userProvider),
			middleware.UserSaver(r.userProvider),
			middleware.SetClusterProvider(r.clusterProviderGetter, r.seedsGetter),
			middleware.SetPrivilegedClusterProvider(r.clusterProviderGetter, r.seedsGetter),
		)(provider.AnexiaTemplatesWithClusterCredentialsEndpoint(r.projectProvider, r.privilegedProjectProvider, r.userInfoGetter, r.seedsGetter)),
		provider.DecodeAnexiaNoCredentialReq,
		handler.EncodeJSON,
		r.defaultServerOptions()...,
	)
}

// swagger:route GET /api/v2/projects/{project_id}/clusters/{cluster_id}/dashboard/proxy
//
//    Proxies the Kubernetes Dashboard. Requires a valid bearer token. The token can be obtained
//    using the /api/v1/projects/{project_id}/clusters/{cluster_id}/dashboard/login
//    endpoint.
//
//     Responses:
//       default: empty
func (r Routing) kubernetesDashboardProxy() http.Handler {
	return kubernetesdashboard.ProxyEndpoint(
		r.log,
		middleware.TokenExtractor(r.tokenExtractors),
		r.projectProvider,
		r.privilegedProjectProvider,
		r.userInfoGetter,
		r.settingsProvider,
		endpoint.Chain(
			middleware.TokenVerifier(r.tokenVerifiers, r.userProvider),
			middleware.UserSaver(r.userProvider),
			// TODO: Instead of using an admin client to talk to the seed, we should provide a seed
			// client that allows access to the cluster namespace only
			middleware.SetPrivilegedClusterProvider(r.clusterProviderGetter, r.seedsGetter),
		),
	)
}

// swagger:route GET /api/v2/providers/azure/securitygroups azure listAzureSecurityGroups
//
// Lists available VM security groups
//
//     Produces:
//     - application/json
//
//     Responses:
//       default: errorResponse
//       200: AzureSecurityGroupsList
func (r Routing) listAzureSecurityGroups() http.Handler {
	return httptransport.NewServer(
		endpoint.Chain(
			middleware.TokenVerifier(r.tokenVerifiers, r.userProvider),
			middleware.UserSaver(r.userProvider),
		)(provider.AzureSecurityGroupsEndpoint(r.presetsProvider, r.userInfoGetter)),
		provider.DecodeAzureSecurityGroupsReq,
		handler.EncodeJSON,
		r.defaultServerOptions()...,
	)
}

// swagger:route GET /api/v2/providers/azure/resourcegroups azure listAzureResourceGroups
//
// Lists available VM resource groups
//
//     Produces:
//     - application/json
//
//     Responses:
//       default: errorResponse
//       200: AzureResourceGroupsList
func (r Routing) listAzureResourceGroups() http.Handler {
	return httptransport.NewServer(
		endpoint.Chain(
			middleware.TokenVerifier(r.tokenVerifiers, r.userProvider),
			middleware.UserSaver(r.userProvider),
		)(provider.AzureResourceGroupsEndpoint(r.presetsProvider, r.userInfoGetter)),
		provider.DecodeAzureResourceGroupsReq,
		handler.EncodeJSON,
		r.defaultServerOptions()...,
	)
}

// swagger:route GET /api/v2/providers/azure/routetables azure listAzureRouteTables
//
// Lists available VM route tables
//
//     Produces:
//     - application/json
//
//     Responses:
//       default: errorResponse
//       200: AzureRouteTablesList
func (r Routing) listAzureRouteTables() http.Handler {
	return httptransport.NewServer(
		endpoint.Chain(
			middleware.TokenVerifier(r.tokenVerifiers, r.userProvider),
			middleware.UserSaver(r.userProvider),
		)(provider.AzureRouteTablesEndpoint(r.presetsProvider, r.userInfoGetter)),
		provider.DecodeAzureRouteTablesReq,
		handler.EncodeJSON,
		r.defaultServerOptions()...,
	)
}

// swagger:route GET /api/v2/providers/azure/vnets azure listAzureVnets
//
// Lists available VM virtual networks
//
//     Produces:
//     - application/json
//
//     Responses:
//       default: errorResponse
//       200: AzureVirtualNetworksList
func (r Routing) listAzureVnets() http.Handler {
	return httptransport.NewServer(
		endpoint.Chain(
			middleware.TokenVerifier(r.tokenVerifiers, r.userProvider),
			middleware.UserSaver(r.userProvider),
		)(provider.AzureVirtualNetworksEndpoint(r.presetsProvider, r.userInfoGetter)),
		provider.DecodeAzureVirtualNetworksReq,
		handler.EncodeJSON,
		r.defaultServerOptions()...,
	)
}

// swagger:route GET /api/v2/providers/vsphere/datastores vsphere listVSphereDatastores
//
// Lists datastores from vsphere datacenter
//
//     Produces:
//     - application/json
//
//     Responses:
//       default: errorResponse
//       200: []VSphereDatastoreList
func (r Routing) listVSphereDatastores() http.Handler {
	return httptransport.NewServer(
		endpoint.Chain(
			middleware.TokenVerifier(r.tokenVerifiers, r.userProvider),
			middleware.UserSaver(r.userProvider),
		)(provider.VsphereDatastoreEndpoint(r.seedsGetter, r.presetsProvider, r.userInfoGetter, r.caBundle)),
		provider.DecodeVSphereDatastoresReq,
		handler.EncodeJSON,
		r.defaultServerOptions()...,
	)
}

// swagger:route GET /api/v2/providers/azure/subnets azure listAzureSubnets
//
// Lists available VM subnets
//
//     Produces:
//     - application/json
//
//     Responses:
//       default: errorResponse
//       200: AzureSubnetsList
func (r Routing) listAzureSubnets() http.Handler {
	return httptransport.NewServer(
		endpoint.Chain(
			middleware.TokenVerifier(r.tokenVerifiers, r.userProvider),
			middleware.UserSaver(r.userProvider),
		)(provider.AzureSubnetsEndpoint(r.presetsProvider, r.userInfoGetter)),
		provider.DecodeAzureSubnetsReq,
		handler.EncodeJSON,
		r.defaultServerOptions()...,
	)
}

// swagger:route GET /api/v2/presets preset listPresets
//
//     Lists presets
//
//
//     Produces:
//     - application/json
//
//     Responses:
//       default: errorResponse
//       200: PresetList
//       401: empty
//       403: empty
func (r Routing) listPresets() http.Handler {
	return httptransport.NewServer(
		endpoint.Chain(
			middleware.TokenVerifier(r.tokenVerifiers, r.userProvider),
			middleware.UserSaver(r.userProvider),
		)(preset.ListPresets(r.presetsProvider, r.userInfoGetter)),
		preset.DecodeListPresets,
		handler.EncodeJSON,
		r.defaultServerOptions()...,
	)
}

// swagger:route PUT /api/v2/presets/{preset_name}/status preset updatePresetStatus
//
//     Updates the status of a preset. It can enable or disable it, so that it won't be listed by the list endpoints.
//
//
//     Consumes:
//	   - application/json
//
//     Produces:
//     - application/json
//
//     Responses:
//       default: errorResponse
//       200: empty
//       401: empty
//       403: empty
func (r Routing) updatePresetStatus() http.Handler {
	return httptransport.NewServer(
		endpoint.Chain(
			middleware.TokenVerifier(r.tokenVerifiers, r.userProvider),
			middleware.UserSaver(r.userProvider),
		)(preset.UpdatePresetStatus(r.presetsProvider, r.userInfoGetter)),
		preset.DecodeUpdatePresetStatus,
		handler.EncodeJSON,
		r.defaultServerOptions()...,
	)
}

// swagger:route GET /api/v2/providers/{provider_name}/presets preset listProviderPresets
//
//     Lists presets for the provider
//
//
//     Produces:
//     - application/json
//
//     Responses:
//       default: errorResponse
//       200: PresetList
//       401: empty
//       403: empty
func (r Routing) listProviderPresets() http.Handler {
	return httptransport.NewServer(
		endpoint.Chain(
			middleware.TokenVerifier(r.tokenVerifiers, r.userProvider),
			middleware.UserSaver(r.userProvider),
		)(preset.ListProviderPresets(r.presetsProvider, r.userInfoGetter)),
		preset.DecodeListProviderPresets,
		handler.EncodeJSON,
		r.defaultServerOptions()...,
	)
}

// swagger:route POST /api/v2/providers/{provider_name}/presets preset createPreset
//
//     Creates the preset
//
//     Consumes:
//	   - application/json
//
//     Produces:
//     - application/json
//
//     Responses:
//       default: errorResponse
//       200: Preset
//       401: empty
//       403: empty
func (r Routing) createPreset() http.Handler {
	return httptransport.NewServer(
		endpoint.Chain(
			middleware.TokenVerifier(r.tokenVerifiers, r.userProvider),
			middleware.UserSaver(r.userProvider),
		)(preset.CreatePreset(r.presetsProvider, r.userInfoGetter)),
		preset.DecodeCreatePreset,
		handler.SetStatusCreatedHeader(handler.EncodeJSON),
		r.defaultServerOptions()...,
	)
}

// swagger:route PUT /api/v2/providers/{provider_name}/presets preset updatePreset
//
//	   Updates provider preset
//
//     Consumes:
//	   - application/json
//
//     Produces:
//     - application/json
//
//     Responses:
//       default: errorResponse
//       200: Preset
//       401: empty
//       403: empty
func (r Routing) updatePreset() http.Handler {
	return httptransport.NewServer(
		endpoint.Chain(
			middleware.TokenVerifier(r.tokenVerifiers, r.userProvider),
			middleware.UserSaver(r.userProvider),
		)(preset.UpdatePreset(r.presetsProvider, r.userInfoGetter)),
		preset.DecodeUpdatePreset,
		handler.EncodeJSON,
		r.defaultServerOptions()...,
	)
}

// swagger:route GET /api/v2/projects/{project_id}/clusters/{cluster_id}/alertmanager/config project getAlertmanager
//
//     Gets the alertmanager configuration for the specified cluster.
//
//
//     Produces:
//     - application/json
//
//     Responses:
//       default: errorResponse
//       200: Alertmanager
//       401: empty
//       403: empty
func (r Routing) getAlertmanager() http.Handler {
	return httptransport.NewServer(
		endpoint.Chain(
			middleware.TokenVerifier(r.tokenVerifiers, r.userProvider),
			middleware.UserSaver(r.userProvider),
			middleware.SetClusterProvider(r.clusterProviderGetter, r.seedsGetter),
			middleware.SetPrivilegedClusterProvider(r.clusterProviderGetter, r.seedsGetter),
			middleware.Alertmanagers(r.clusterProviderGetter, r.alertmanagerProviderGetter, r.seedsGetter),
			middleware.PrivilegedAlertmanagers(r.clusterProviderGetter, r.alertmanagerProviderGetter, r.seedsGetter),
		)(alertmanager.GetEndpoint(r.userInfoGetter, r.projectProvider, r.privilegedProjectProvider)),
		alertmanager.DecodeGetAlertmanagerReq,
		handler.EncodeJSON,
		r.defaultServerOptions()...,
	)
}

// swagger:route PUT /api/v2/projects/{project_id}/clusters/{cluster_id}/alertmanager/config project updateAlertmanager
//
//     Updates an alertmanager configuration for the given cluster
//
//     Consumes:
//     - application/json
//
//     Produces:
//     - application/json
//
//     Responses:
//       default: errorResponse
//       200: Alertmanager
//       401: empty
//       403: empty
func (r Routing) updateAlertmanager() http.Handler {
	return httptransport.NewServer(
		endpoint.Chain(
			middleware.TokenVerifier(r.tokenVerifiers, r.userProvider),
			middleware.UserSaver(r.userProvider),
			middleware.SetClusterProvider(r.clusterProviderGetter, r.seedsGetter),
			middleware.SetPrivilegedClusterProvider(r.clusterProviderGetter, r.seedsGetter),
			middleware.Alertmanagers(r.clusterProviderGetter, r.alertmanagerProviderGetter, r.seedsGetter),
			middleware.PrivilegedAlertmanagers(r.clusterProviderGetter, r.alertmanagerProviderGetter, r.seedsGetter),
		)(alertmanager.UpdateEndpoint(r.userInfoGetter, r.projectProvider, r.privilegedProjectProvider)),
		alertmanager.DecodeUpdateAlertmanagerReq,
		handler.EncodeJSON,
		r.defaultServerOptions()...,
	)
}

// swagger:route DELETE /api/v2/projects/{project_id}/clusters/{cluster_id}/alertmanager/config project resetAlertmanager
//
//     Resets the alertmanager configuration to default for the specified cluster.
//
//
//     Produces:
//     - application/json
//
//     Responses:
//       default: errorResponse
//       200: empty
//       401: empty
//       403: empty
func (r Routing) resetAlertmanager() http.Handler {
	return httptransport.NewServer(
		endpoint.Chain(
			middleware.TokenVerifier(r.tokenVerifiers, r.userProvider),
			middleware.UserSaver(r.userProvider),
			middleware.SetClusterProvider(r.clusterProviderGetter, r.seedsGetter),
			middleware.SetPrivilegedClusterProvider(r.clusterProviderGetter, r.seedsGetter),
			middleware.Alertmanagers(r.clusterProviderGetter, r.alertmanagerProviderGetter, r.seedsGetter),
			middleware.PrivilegedAlertmanagers(r.clusterProviderGetter, r.alertmanagerProviderGetter, r.seedsGetter),
		)(alertmanager.ResetEndpoint(r.userInfoGetter, r.projectProvider, r.privilegedProjectProvider)),
		alertmanager.DecodeResetAlertmanagerReq,
		handler.EncodeJSON,
		r.defaultServerOptions()...,
	)
}

// swagger:route GET /api/v2/seeds/{seed_name}/settings seed getSeedSettings
//
//     Gets the seed settings.
//
//     Produces:
//     - application/json
//
//     Responses:
//       default: errorResponse
//       200: SeedSettings
//       401: empty
//       403: empty
func (r Routing) getSeedSettings() http.Handler {
	return httptransport.NewServer(
		endpoint.Chain(
			middleware.TokenVerifier(r.tokenVerifiers, r.userProvider),
			middleware.UserSaver(r.userProvider),
		)(seedsettings.GetSeedSettingsEndpoint(r.seedsGetter)),
		seedsettings.DecodeGetSeedSettingsReq,
		handler.EncodeJSON,
		r.defaultServerOptions()...,
	)
}

// swagger:route POST /api/v2/projects/{project_id}/clustertemplates project createClusterTemplate
//
//     Creates a cluster templates for the given project.
//
//     Consumes:
//     - application/json
//
//     Produces:
//     - application/json
//
//     Responses:
//       default: errorResponse
//       201: ClusterTemplate
//       401: empty
//       403: empty
func (r Routing) createClusterTemplate() http.Handler {
	return httptransport.NewServer(
		endpoint.Chain(
			middleware.TokenVerifier(r.tokenVerifiers, r.userProvider),
			middleware.UserSaver(r.userProvider),
		)(clustertemplate.CreateEndpoint(r.projectProvider, r.privilegedProjectProvider, r.userInfoGetter, r.clusterTemplateProvider, r.settingsProvider, r.updateManager)),
		clustertemplate.DecodeCreateReq,
		handler.SetStatusCreatedHeader(handler.EncodeJSON),
		r.defaultServerOptions()...,
	)
}

<<<<<<< HEAD
// swagger:route GET /api/v2/projects/{project_id}/clusters/{cluster_id}/rulegroups/{rulegroup_id} rulegroup getRuleGroup
//
//     Gets a specified rule group for the given cluster.
//
//     Produces:
//     - application/json
//
//     Responses:
//       default: errorResponse
//       200: RuleGroup
//       401: empty
//       403: empty
func (r Routing) getRuleGroup() http.Handler {
	return httptransport.NewServer(
		endpoint.Chain(
			middleware.TokenVerifier(r.tokenVerifiers, r.userProvider),
			middleware.UserSaver(r.userProvider),
			middleware.SetClusterProvider(r.clusterProviderGetter, r.seedsGetter),
			middleware.SetPrivilegedClusterProvider(r.clusterProviderGetter, r.seedsGetter),
			middleware.RuleGroups(r.clusterProviderGetter, r.ruleGroupProviderGetter, r.seedsGetter),
			middleware.PrivilegedRuleGroups(r.clusterProviderGetter, r.ruleGroupProviderGetter, r.seedsGetter),
		)(rulegroup.GetEndpoint(r.userInfoGetter, r.projectProvider, r.privilegedProjectProvider)),
		rulegroup.DecodeGetReq,
		handler.EncodeJSON,
		r.defaultServerOptions()...,
	)
}

// swagger:route GET /api/v2/projects/{project_id}/clusters/{cluster_id}/rulegroups rulegroup listRuleGroups
//
//     Lists rule groups that belong to the given cluster
//
//     Produces:
//     - application/json
//
//     Responses:
//       default: errorResponse
//       200: []RuleGroup
//       401: empty
//       403: empty
func (r Routing) listRuleGroups() http.Handler {
	return httptransport.NewServer(
		endpoint.Chain(
			middleware.TokenVerifier(r.tokenVerifiers, r.userProvider),
			middleware.UserSaver(r.userProvider),
			middleware.SetClusterProvider(r.clusterProviderGetter, r.seedsGetter),
			middleware.SetPrivilegedClusterProvider(r.clusterProviderGetter, r.seedsGetter),
			middleware.RuleGroups(r.clusterProviderGetter, r.ruleGroupProviderGetter, r.seedsGetter),
			middleware.PrivilegedRuleGroups(r.clusterProviderGetter, r.ruleGroupProviderGetter, r.seedsGetter),
		)(rulegroup.ListEndpoint(r.userInfoGetter, r.projectProvider, r.privilegedProjectProvider)),
		rulegroup.DecodeListReq,
		handler.EncodeJSON,
		r.defaultServerOptions()...,
	)
}

// swagger:route POST /api/v2/projects/{project_id}/clusters/{cluster_id}/rulegroups rulegroup createRuleGroup
//
//     Creates a rule group that will belong to the given cluster
=======
// swagger:route GET /api/v2/projects/{project_id}/clustertemplates project listClusterTemplates
//
//     List cluster templates for the given project.
>>>>>>> 5c2a298d
//
//     Consumes:
//     - application/json
//
//     Produces:
//     - application/json
//
//     Responses:
//       default: errorResponse
<<<<<<< HEAD
//       201: RuleGroup
//       401: empty
//       403: empty
func (r Routing) createRuleGroup() http.Handler {
=======
//       200: ClusterTemplateList
//       401: empty
//       403: empty
func (r Routing) listClusterTemplates() http.Handler {
>>>>>>> 5c2a298d
	return httptransport.NewServer(
		endpoint.Chain(
			middleware.TokenVerifier(r.tokenVerifiers, r.userProvider),
			middleware.UserSaver(r.userProvider),
<<<<<<< HEAD
			middleware.SetClusterProvider(r.clusterProviderGetter, r.seedsGetter),
			middleware.SetPrivilegedClusterProvider(r.clusterProviderGetter, r.seedsGetter),
			middleware.RuleGroups(r.clusterProviderGetter, r.ruleGroupProviderGetter, r.seedsGetter),
			middleware.PrivilegedRuleGroups(r.clusterProviderGetter, r.ruleGroupProviderGetter, r.seedsGetter),
		)(rulegroup.CreateEndpoint(r.userInfoGetter, r.projectProvider, r.privilegedProjectProvider)),
		rulegroup.DecodeCreateReq,
		handler.SetStatusCreatedHeader(handler.EncodeJSON),
=======
		)(clustertemplate.ListEndpoint(r.projectProvider, r.privilegedProjectProvider, r.userInfoGetter, r.clusterTemplateProvider)),
		clustertemplate.DecodeListReq,
		handler.EncodeJSON,
>>>>>>> 5c2a298d
		r.defaultServerOptions()...,
	)
}

<<<<<<< HEAD
// swagger:route PUT /api/v2/projects/{project_id}/clusters/{cluster_id}/rulegroups/{rulegroup_id} rulegroup updateRuleGroup
//
//     Updates the specified rule group for the given cluster.
=======
// swagger:route GET /api/v2/projects/{project_id}/clustertemplates/{template_id} project getClusterTemplate
//
//     Get cluster template.
>>>>>>> 5c2a298d
//
//     Consumes:
//     - application/json
//
//     Produces:
//     - application/json
//
//     Responses:
//       default: errorResponse
<<<<<<< HEAD
//       200: RuleGroup
//       401: empty
//       403: empty
func (r Routing) updateRuleGroup() http.Handler {
	return httptransport.NewServer(
		endpoint.Chain(
			middleware.TokenVerifier(r.tokenVerifiers, r.userProvider),
			middleware.UserSaver(r.userProvider),
			middleware.SetClusterProvider(r.clusterProviderGetter, r.seedsGetter),
			middleware.SetPrivilegedClusterProvider(r.clusterProviderGetter, r.seedsGetter),
			middleware.RuleGroups(r.clusterProviderGetter, r.ruleGroupProviderGetter, r.seedsGetter),
			middleware.PrivilegedRuleGroups(r.clusterProviderGetter, r.ruleGroupProviderGetter, r.seedsGetter),
		)(rulegroup.UpdateEndpoint(r.userInfoGetter, r.projectProvider, r.privilegedProjectProvider)),
		rulegroup.DecodeUpdateReq,
		handler.EncodeJSON,
		r.defaultServerOptions()...,
	)
}

// swagger:route DELETE /api/v2/projects/{project_id}/clusters/{cluster_id}/rulegroups/{rulegroup_id} rulegroup deleteRuleGroup
//
//    Deletes the given rule group that belongs to the cluster.
//
//     Produces:
//     - application/json
//
//     Responses:
//       default: errorResponse
//       200: empty
//       401: empty
//       403: empty
func (r Routing) deleteRuleGroup() http.Handler {
=======
//       200: ClusterTemplate
//       401: empty
//       403: empty
func (r Routing) getClusterTemplate() http.Handler {
>>>>>>> 5c2a298d
	return httptransport.NewServer(
		endpoint.Chain(
			middleware.TokenVerifier(r.tokenVerifiers, r.userProvider),
			middleware.UserSaver(r.userProvider),
<<<<<<< HEAD
			middleware.SetClusterProvider(r.clusterProviderGetter, r.seedsGetter),
			middleware.SetPrivilegedClusterProvider(r.clusterProviderGetter, r.seedsGetter),
			middleware.RuleGroups(r.clusterProviderGetter, r.ruleGroupProviderGetter, r.seedsGetter),
			middleware.PrivilegedRuleGroups(r.clusterProviderGetter, r.ruleGroupProviderGetter, r.seedsGetter),
		)(rulegroup.DeleteEndpoint(r.userInfoGetter, r.projectProvider, r.privilegedProjectProvider)),
		rulegroup.DecodeDeleteReq,
=======
		)(clustertemplate.GetEndpoint(r.projectProvider, r.privilegedProjectProvider, r.userInfoGetter, r.clusterTemplateProvider)),
		clustertemplate.DecodeGetReq,
>>>>>>> 5c2a298d
		handler.EncodeJSON,
		r.defaultServerOptions()...,
	)
}<|MERGE_RESOLUTION|>--- conflicted
+++ resolved
@@ -3394,7 +3394,60 @@
 	)
 }
 
-<<<<<<< HEAD
+// swagger:route GET /api/v2/projects/{project_id}/clustertemplates project listClusterTemplates
+//
+//     List cluster templates for the given project.
+//
+//     Consumes:
+//     - application/json
+//
+//     Produces:
+//     - application/json
+//
+//     Responses:
+//       default: errorResponse
+//       200: ClusterTemplateList
+//       401: empty
+//       403: empty
+func (r Routing) listClusterTemplates() http.Handler {
+	return httptransport.NewServer(
+		endpoint.Chain(
+			middleware.TokenVerifier(r.tokenVerifiers, r.userProvider),
+			middleware.UserSaver(r.userProvider),
+		)(clustertemplate.ListEndpoint(r.projectProvider, r.privilegedProjectProvider, r.userInfoGetter, r.clusterTemplateProvider)),
+		clustertemplate.DecodeListReq,
+		handler.EncodeJSON,
+		r.defaultServerOptions()...,
+	)
+}
+
+// swagger:route GET /api/v2/projects/{project_id}/clustertemplates/{template_id} project getClusterTemplate
+//
+//     Get cluster template.
+//
+//     Consumes:
+//     - application/json
+//
+//     Produces:
+//     - application/json
+//
+//     Responses:
+//       default: errorResponse
+//       200: ClusterTemplate
+//       401: empty
+//       403: empty
+func (r Routing) getClusterTemplate() http.Handler {
+	return httptransport.NewServer(
+		endpoint.Chain(
+			middleware.TokenVerifier(r.tokenVerifiers, r.userProvider),
+			middleware.UserSaver(r.userProvider),
+		)(clustertemplate.GetEndpoint(r.projectProvider, r.privilegedProjectProvider, r.userInfoGetter, r.clusterTemplateProvider)),
+		clustertemplate.DecodeGetReq,
+		handler.EncodeJSON,
+		r.defaultServerOptions()...,
+	)
+}
+
 // swagger:route GET /api/v2/projects/{project_id}/clusters/{cluster_id}/rulegroups/{rulegroup_id} rulegroup getRuleGroup
 //
 //     Gets a specified rule group for the given cluster.
@@ -3454,11 +3507,6 @@
 // swagger:route POST /api/v2/projects/{project_id}/clusters/{cluster_id}/rulegroups rulegroup createRuleGroup
 //
 //     Creates a rule group that will belong to the given cluster
-=======
-// swagger:route GET /api/v2/projects/{project_id}/clustertemplates project listClusterTemplates
-//
-//     List cluster templates for the given project.
->>>>>>> 5c2a298d
 //
 //     Consumes:
 //     - application/json
@@ -3468,22 +3516,14 @@
 //
 //     Responses:
 //       default: errorResponse
-<<<<<<< HEAD
 //       201: RuleGroup
 //       401: empty
 //       403: empty
 func (r Routing) createRuleGroup() http.Handler {
-=======
-//       200: ClusterTemplateList
-//       401: empty
-//       403: empty
-func (r Routing) listClusterTemplates() http.Handler {
->>>>>>> 5c2a298d
-	return httptransport.NewServer(
-		endpoint.Chain(
-			middleware.TokenVerifier(r.tokenVerifiers, r.userProvider),
-			middleware.UserSaver(r.userProvider),
-<<<<<<< HEAD
+	return httptransport.NewServer(
+		endpoint.Chain(
+			middleware.TokenVerifier(r.tokenVerifiers, r.userProvider),
+			middleware.UserSaver(r.userProvider),
 			middleware.SetClusterProvider(r.clusterProviderGetter, r.seedsGetter),
 			middleware.SetPrivilegedClusterProvider(r.clusterProviderGetter, r.seedsGetter),
 			middleware.RuleGroups(r.clusterProviderGetter, r.ruleGroupProviderGetter, r.seedsGetter),
@@ -3491,24 +3531,13 @@
 		)(rulegroup.CreateEndpoint(r.userInfoGetter, r.projectProvider, r.privilegedProjectProvider)),
 		rulegroup.DecodeCreateReq,
 		handler.SetStatusCreatedHeader(handler.EncodeJSON),
-=======
-		)(clustertemplate.ListEndpoint(r.projectProvider, r.privilegedProjectProvider, r.userInfoGetter, r.clusterTemplateProvider)),
-		clustertemplate.DecodeListReq,
-		handler.EncodeJSON,
->>>>>>> 5c2a298d
-		r.defaultServerOptions()...,
-	)
-}
-
-<<<<<<< HEAD
+		r.defaultServerOptions()...,
+	)
+}
+
 // swagger:route PUT /api/v2/projects/{project_id}/clusters/{cluster_id}/rulegroups/{rulegroup_id} rulegroup updateRuleGroup
 //
 //     Updates the specified rule group for the given cluster.
-=======
-// swagger:route GET /api/v2/projects/{project_id}/clustertemplates/{template_id} project getClusterTemplate
-//
-//     Get cluster template.
->>>>>>> 5c2a298d
 //
 //     Consumes:
 //     - application/json
@@ -3518,7 +3547,6 @@
 //
 //     Responses:
 //       default: errorResponse
-<<<<<<< HEAD
 //       200: RuleGroup
 //       401: empty
 //       403: empty
@@ -3551,27 +3579,16 @@
 //       401: empty
 //       403: empty
 func (r Routing) deleteRuleGroup() http.Handler {
-=======
-//       200: ClusterTemplate
-//       401: empty
-//       403: empty
-func (r Routing) getClusterTemplate() http.Handler {
->>>>>>> 5c2a298d
-	return httptransport.NewServer(
-		endpoint.Chain(
-			middleware.TokenVerifier(r.tokenVerifiers, r.userProvider),
-			middleware.UserSaver(r.userProvider),
-<<<<<<< HEAD
+	return httptransport.NewServer(
+		endpoint.Chain(
+			middleware.TokenVerifier(r.tokenVerifiers, r.userProvider),
+			middleware.UserSaver(r.userProvider),
 			middleware.SetClusterProvider(r.clusterProviderGetter, r.seedsGetter),
 			middleware.SetPrivilegedClusterProvider(r.clusterProviderGetter, r.seedsGetter),
 			middleware.RuleGroups(r.clusterProviderGetter, r.ruleGroupProviderGetter, r.seedsGetter),
 			middleware.PrivilegedRuleGroups(r.clusterProviderGetter, r.ruleGroupProviderGetter, r.seedsGetter),
 		)(rulegroup.DeleteEndpoint(r.userInfoGetter, r.projectProvider, r.privilegedProjectProvider)),
 		rulegroup.DecodeDeleteReq,
-=======
-		)(clustertemplate.GetEndpoint(r.projectProvider, r.privilegedProjectProvider, r.userInfoGetter, r.clusterTemplateProvider)),
-		clustertemplate.DecodeGetReq,
->>>>>>> 5c2a298d
 		handler.EncodeJSON,
 		r.defaultServerOptions()...,
 	)
