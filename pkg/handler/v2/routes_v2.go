/*
Copyright 2020 The Kubermatic Kubernetes Platform contributors.

Licensed under the Apache License, Version 2.0 (the "License");
you may not use this file except in compliance with the License.
You may obtain a copy of the License at

    http://www.apache.org/licenses/LICENSE-2.0

Unless required by applicable law or agreed to in writing, software
distributed under the License is distributed on an "AS IS" BASIS,
WITHOUT WARRANTIES OR CONDITIONS OF ANY KIND, either express or implied.
See the License for the specific language governing permissions and
limitations under the License.
*/

package v2

import (
	"net/http"

	"github.com/go-kit/kit/endpoint"
	httptransport "github.com/go-kit/kit/transport/http"
	"github.com/gorilla/mux"

	"k8c.io/kubermatic/v2/pkg/handler"
	"k8c.io/kubermatic/v2/pkg/handler/middleware"
	"k8c.io/kubermatic/v2/pkg/handler/v1/common"
	"k8c.io/kubermatic/v2/pkg/handler/v2/addon"
	"k8c.io/kubermatic/v2/pkg/handler/v2/alertmanager"
	"k8c.io/kubermatic/v2/pkg/handler/v2/cluster"
	clustertemplate "k8c.io/kubermatic/v2/pkg/handler/v2/cluster_template"
	"k8c.io/kubermatic/v2/pkg/handler/v2/constraint"
	constrainttemplate "k8c.io/kubermatic/v2/pkg/handler/v2/constraint_template"
	externalcluster "k8c.io/kubermatic/v2/pkg/handler/v2/external_cluster"
	"k8c.io/kubermatic/v2/pkg/handler/v2/gatekeeperconfig"
	kubernetesdashboard "k8c.io/kubermatic/v2/pkg/handler/v2/kubernetes-dashboard"
	"k8c.io/kubermatic/v2/pkg/handler/v2/machine"
	"k8c.io/kubermatic/v2/pkg/handler/v2/preset"
	"k8c.io/kubermatic/v2/pkg/handler/v2/provider"
	"k8c.io/kubermatic/v2/pkg/handler/v2/rulegroup"
	"k8c.io/kubermatic/v2/pkg/handler/v2/seedsettings"
)

// RegisterV2 declares all router paths for v2
func (r Routing) RegisterV2(mux *mux.Router, metrics common.ServerMetrics) {

	// Defines a set of HTTP endpoints for cluster that belong to a project.
	mux.Methods(http.MethodPost).
		Path("/projects/{project_id}/clusters").
		Handler(r.createCluster())

	mux.Methods(http.MethodGet).
		Path("/projects/{project_id}/clusters").
		Handler(r.listClusters())

	mux.Methods(http.MethodGet).
		Path("/projects/{project_id}/clusters/{cluster_id}").
		Handler(r.getCluster())

	mux.Methods(http.MethodDelete).
		Path("/projects/{project_id}/clusters/{cluster_id}").
		Handler(r.deleteCluster())

	mux.Methods(http.MethodPatch).
		Path("/projects/{project_id}/clusters/{cluster_id}").
		Handler(r.patchCluster())

	mux.Methods(http.MethodGet).
		Path("/projects/{project_id}/clusters/{cluster_id}/events").
		Handler(r.getClusterEvents())

	mux.Methods(http.MethodGet).
		Path("/projects/{project_id}/clusters/{cluster_id}/health").
		Handler(r.getClusterHealth())

	mux.Methods(http.MethodGet).
		Path("/projects/{project_id}/clusters/{cluster_id}/kubeconfig").
		Handler(r.getClusterKubeconfig())

	mux.Methods(http.MethodPut).
		Path("/projects/{project_id}/clusters/{cluster_id}/token").
		Handler(r.revokeClusterAdminToken())

	mux.Methods(http.MethodPut).
		Path("/projects/{project_id}/clusters/{cluster_id}/viewertoken").
		Handler(r.revokeClusterViewerToken())

	mux.Methods(http.MethodGet).
		Path("/projects/{project_id}/clusters/{cluster_id}/oidckubeconfig").
		Handler(r.getOidcClusterKubeconfig())

	mux.Methods(http.MethodGet).
		Path("/projects/{project_id}/clusters/{cluster_id}/metrics").
		Handler(r.getClusterMetrics())

	mux.Methods(http.MethodGet).
		Path("/projects/{project_id}/clusters/{cluster_id}/namespaces").
		Handler(r.listNamespace())

	mux.Methods(http.MethodGet).
		Path("/projects/{project_id}/clusters/{cluster_id}/upgrades").
		Handler(r.getClusterUpgrades())

	mux.Methods(http.MethodPut).
		Path("/projects/{project_id}/clusters/{cluster_id}/nodes/upgrades").
		Handler(r.upgradeClusterNodeDeployments())

	mux.Methods(http.MethodGet).
		Path("/projects/{project_id}/clusters/{cluster_id}/clusterroles").
		Handler(r.listClusterRole())

	mux.Methods(http.MethodGet).
		Path("/projects/{project_id}/clusters/{cluster_id}/clusterrolenames").
		Handler(r.listClusterRoleNames())

	mux.Methods(http.MethodGet).
		Path("/projects/{project_id}/clusters/{cluster_id}/roles").
		Handler(r.listRole())

	mux.Methods(http.MethodGet).
		Path("/projects/{project_id}/clusters/{cluster_id}/rolenames").
		Handler(r.listRoleNames())

	mux.Methods(http.MethodPost).
		Path("/projects/{project_id}/clusters/{cluster_id}/roles/{namespace}/{role_id}/bindings").
		Handler(r.bindUserToRole())

	mux.Methods(http.MethodPost).
		Path("/projects/{project_id}/clusters/{cluster_id}/clusterroles/{role_id}/clusterbindings").
		Handler(r.bindUserToClusterRole())

	mux.Methods(http.MethodDelete).
		Path("/projects/{project_id}/clusters/{cluster_id}/roles/{namespace}/{role_id}/bindings").
		Handler(r.unbindUserFromRoleBinding())

	mux.Methods(http.MethodDelete).
		Path("/projects/{project_id}/clusters/{cluster_id}/clusterroles/{role_id}/clusterbindings").
		Handler(r.unbindUserFromClusterRoleBinding())

	mux.Methods(http.MethodGet).
		Path("/projects/{project_id}/clusters/{cluster_id}/bindings").
		Handler(r.listRoleBinding())

	mux.Methods(http.MethodGet).
		Path("/projects/{project_id}/clusters/{cluster_id}/clusterbindings").
		Handler(r.listClusterRoleBinding())

	// Defines a set of HTTP endpoint for machine deployments that belong to a cluster
	mux.Methods(http.MethodPost).
		Path("/projects/{project_id}/clusters/{cluster_id}/machinedeployments").
		Handler(r.createMachineDeployment())

	mux.Methods(http.MethodDelete).
		Path("/projects/{project_id}/clusters/{cluster_id}/machinedeployments/nodes/{node_id}").
		Handler(r.deleteMachineDeploymentNode())

	mux.Methods(http.MethodGet).
		Path("/projects/{project_id}/clusters/{cluster_id}/machinedeployments").
		Handler(r.listMachineDeployments())

	mux.Methods(http.MethodGet).
		Path("/projects/{project_id}/clusters/{cluster_id}/machinedeployments/{machinedeployment_id}").
		Handler(r.getMachineDeployment())

	mux.Methods(http.MethodGet).
		Path("/projects/{project_id}/clusters/{cluster_id}/machinedeployments/{machinedeployment_id}/nodes").
		Handler(r.listMachineDeploymentNodes())

	mux.Methods(http.MethodGet).
		Path("/projects/{project_id}/clusters/{cluster_id}/nodes").
		Handler(r.listNodesForCluster())

	mux.Methods(http.MethodGet).
		Path("/projects/{project_id}/clusters/{cluster_id}/machinedeployments/{machinedeployment_id}/nodes/metrics").
		Handler(r.listMachineDeploymentMetrics())

	mux.Methods(http.MethodPatch).
		Path("/projects/{project_id}/clusters/{cluster_id}/machinedeployments/{machinedeployment_id}").
		Handler(r.patchMachineDeployment())

	mux.Methods(http.MethodGet).
		Path("/projects/{project_id}/clusters/{cluster_id}/machinedeployments/{machinedeployment_id}/nodes/events").
		Handler(r.listMachineDeploymentNodesEvents())

	mux.Methods(http.MethodDelete).
		Path("/projects/{project_id}/clusters/{cluster_id}/machinedeployments/{machinedeployment_id}").
		Handler(r.deleteMachineDeployment())

	// Defines set of HTTP endpoints for SSH Keys that belong to a cluster
	mux.Methods(http.MethodPut).
		Path("/projects/{project_id}/clusters/{cluster_id}/sshkeys/{key_id}").
		Handler(r.assignSSHKeyToCluster())

	mux.Methods(http.MethodDelete).
		Path("/projects/{project_id}/clusters/{cluster_id}/sshkeys/{key_id}").
		Handler(r.detachSSHKeyFromCluster())

	mux.Methods(http.MethodGet).
		Path("/projects/{project_id}/clusters/{cluster_id}/sshkeys").
		Handler(r.listSSHKeysAssignedToCluster())

	// Defines a set of HTTP endpoints for external cluster that belong to a project.
	mux.Methods(http.MethodPost).
		Path("/projects/{project_id}/kubernetes/clusters").
		Handler(r.createExternalCluster())

	mux.Methods(http.MethodDelete).
		Path("/projects/{project_id}/kubernetes/clusters/{cluster_id}").
		Handler(r.deleteExternalCluster())

	mux.Methods(http.MethodGet).
		Path("/projects/{project_id}/kubernetes/clusters").
		Handler(r.listExternalClusters())

	mux.Methods(http.MethodGet).
		Path("/projects/{project_id}/kubernetes/clusters/{cluster_id}").
		Handler(r.getExternalCluster())

	mux.Methods(http.MethodGet).
		Path("/projects/{project_id}/kubernetes/clusters/{cluster_id}/metrics").
		Handler(r.getExternalClusterMetrics())

	mux.Methods(http.MethodPut).
		Path("/projects/{project_id}/kubernetes/clusters/{cluster_id}").
		Handler(r.updateExternalCluster())

	mux.Methods(http.MethodGet).
		Path("/projects/{project_id}/kubernetes/clusters/{cluster_id}/nodes").
		Handler(r.listExternalClusterNodes())

	mux.Methods(http.MethodGet).
		Path("/projects/{project_id}/kubernetes/clusters/{cluster_id}/nodes/{node_id}").
		Handler(r.getExternalClusterNode())

	mux.Methods(http.MethodGet).
		Path("/projects/{project_id}/kubernetes/clusters/{cluster_id}/nodesmetrics").
		Handler(r.listExternalClusterNodesMetrics())

	mux.Methods(http.MethodGet).
		Path("/projects/{project_id}/kubernetes/clusters/{cluster_id}/events").
		Handler(r.listExternalClusterEvents())

	// Define a set of endpoints for gatekeeper constraint templates
	mux.Methods(http.MethodGet).
		Path("/constrainttemplates").
		Handler(r.listConstraintTemplates())

	mux.Methods(http.MethodGet).
		Path("/constrainttemplates/{ct_name}").
		Handler(r.getConstraintTemplate())

	mux.Methods(http.MethodPost).
		Path("/constrainttemplates").
		Handler(r.createConstraintTemplate())

	mux.Methods(http.MethodPatch).
		Path("/constrainttemplates/{ct_name}").
		Handler(r.patchConstraintTemplate())

	mux.Methods(http.MethodDelete).
		Path("/constrainttemplates/{ct_name}").
		Handler(r.deleteConstraintTemplate())

	// Define a set of endpoints for gatekeeper constraints
	mux.Methods(http.MethodGet).
		Path("/projects/{project_id}/clusters/{cluster_id}/constraints").
		Handler(r.listConstraints())

	mux.Methods(http.MethodGet).
		Path("/projects/{project_id}/clusters/{cluster_id}/constraints/{constraint_name}").
		Handler(r.getConstraint())

	mux.Methods(http.MethodDelete).
		Path("/projects/{project_id}/clusters/{cluster_id}/constraints/{constraint_name}").
		Handler(r.deleteConstraint())

	mux.Methods(http.MethodPost).
		Path("/projects/{project_id}/clusters/{cluster_id}/constraints").
		Handler(r.createConstraint())

	mux.Methods(http.MethodPatch).
		Path("/projects/{project_id}/clusters/{cluster_id}/constraints/{constraint_name}").
		Handler(r.patchConstraint())

	// Defines a set of HTTP endpoints for managing gatekeeper config
	mux.Methods(http.MethodGet).
		Path("/projects/{project_id}/clusters/{cluster_id}/gatekeeper/config").
		Handler(r.getGatekeeperConfig())

	mux.Methods(http.MethodDelete).
		Path("/projects/{project_id}/clusters/{cluster_id}/gatekeeper/config").
		Handler(r.deleteGatekeeperConfig())

	mux.Methods(http.MethodPost).
		Path("/projects/{project_id}/clusters/{cluster_id}/gatekeeper/config").
		Handler(r.createGatekeeperConfig())

	mux.Methods(http.MethodPatch).
		Path("/projects/{project_id}/clusters/{cluster_id}/gatekeeper/config").
		Handler(r.patchGatekeeperConfig())

	// Defines a set of HTTP endpoints for managing addons
	mux.Methods(http.MethodGet).
		Path("/projects/{project_id}/clusters/{cluster_id}/installableaddons").
		Handler(r.listInstallableAddons())

	mux.Methods(http.MethodPost).
		Path("/projects/{project_id}/clusters/{cluster_id}/addons").
		Handler(r.createAddon())

	mux.Methods(http.MethodGet).
		Path("/projects/{project_id}/clusters/{cluster_id}/addons").
		Handler(r.listAddons())

	mux.Methods(http.MethodGet).
		Path("/projects/{project_id}/clusters/{cluster_id}/addons/{addon_id}").
		Handler(r.getAddon())

	mux.Methods(http.MethodPatch).
		Path("/projects/{project_id}/clusters/{cluster_id}/addons/{addon_id}").
		Handler(r.patchAddon())

	mux.Methods(http.MethodDelete).
		Path("/projects/{project_id}/clusters/{cluster_id}/addons/{addon_id}").
		Handler(r.deleteAddon())

	// Defines a set of HTTP endpoints for managing alertmanager
	mux.Methods(http.MethodGet).
		Path("/projects/{project_id}/clusters/{cluster_id}/alertmanager/config").
		Handler(r.getAlertmanager())

	mux.Methods(http.MethodPut).
		Path("/projects/{project_id}/clusters/{cluster_id}/alertmanager/config").
		Handler(r.updateAlertmanager())

	mux.Methods(http.MethodDelete).
		Path("/projects/{project_id}/clusters/{cluster_id}/alertmanager/config").
		Handler(r.resetAlertmanager())

	// Defines a set of HTTP endpoints for various cloud providers
	// Note that these endpoints don't require credentials as opposed to the ones defined under /providers/*
	mux.Methods(http.MethodGet).
		Path("/projects/{project_id}/clusters/{cluster_id}/providers/aws/sizes").
		Handler(r.listAWSSizesNoCredentials())

	mux.Methods(http.MethodGet).
		Path("/projects/{project_id}/clusters/{cluster_id}/providers/aws/subnets").
		Handler(r.listAWSSubnetsNoCredentials())

	mux.Methods(http.MethodGet).
		Path("/projects/{project_id}/clusters/{cluster_id}/providers/gcp/disktypes").
		Handler(r.listGCPDiskTypesNoCredentials())

	mux.Methods(http.MethodGet).
		Path("/projects/{project_id}/clusters/{cluster_id}/providers/gcp/sizes").
		Handler(r.listGCPSizesNoCredentials())

	mux.Methods(http.MethodGet).
		Path("/projects/{project_id}/clusters/{cluster_id}/providers/gcp/zones").
		Handler(r.listGCPZonesNoCredentials())

	mux.Methods(http.MethodGet).
		Path("/projects/{project_id}/clusters/{cluster_id}/providers/gcp/networks").
		Handler(r.listGCPNetworksNoCredentials())

	mux.Methods(http.MethodGet).
		Path("/projects/{project_id}/clusters/{cluster_id}/providers/gcp/subnetworks").
		Handler(r.listGCPSubnetworksNoCredentials())

	mux.Methods(http.MethodGet).
		Path("/projects/{project_id}/clusters/{cluster_id}/providers/hetzner/sizes").
		Handler(r.listHetznerSizesNoCredentials())

	mux.Methods(http.MethodGet).
		Path("/projects/{project_id}/clusters/{cluster_id}/providers/digitalocean/sizes").
		Handler(r.listDigitaloceanSizesNoCredentials())

	mux.Methods(http.MethodGet).
		Path("/projects/{project_id}/clusters/{cluster_id}/providers/openstack/sizes").
		Handler(r.listOpenstackSizesNoCredentials())

	mux.Methods(http.MethodGet).
		Path("/projects/{project_id}/clusters/{cluster_id}/providers/openstack/tenants").
		Handler(r.listOpenstackTenantsNoCredentials())

	mux.Methods(http.MethodGet).
		Path("/projects/{project_id}/clusters/{cluster_id}/providers/openstack/networks").
		Handler(r.listOpenstackNetworksNoCredentials())

	mux.Methods(http.MethodGet).
		Path("/projects/{project_id}/clusters/{cluster_id}/providers/openstack/securitygroups").
		Handler(r.listOpenstackSecurityGroupsNoCredentials())

	mux.Methods(http.MethodGet).
		Path("/projects/{project_id}/clusters/{cluster_id}/providers/openstack/subnets").
		Handler(r.listOpenstackSubnetsNoCredentials())

	mux.Methods(http.MethodGet).
		Path("/projects/{project_id}/clusters/{cluster_id}/providers/openstack/availabilityzones").
		Handler(r.listOpenstackAvailabilityZonesNoCredentials())

	mux.Methods(http.MethodGet).
		Path("/projects/{project_id}/clusters/{cluster_id}/providers/azure/sizes").
		Handler(r.listAzureSizesNoCredentials())

	mux.Methods(http.MethodGet).
		Path("/projects/{project_id}/clusters/{cluster_id}/providers/azure/availabilityzones").
		Handler(r.listAzureAvailabilityZonesNoCredentials())

	mux.Methods(http.MethodGet).
		Path("/projects/{project_id}/clusters/{cluster_id}/providers/vsphere/networks").
		Handler(r.listVSphereNetworksNoCredentials())

	mux.Methods(http.MethodGet).
		Path("/projects/{project_id}/clusters/{cluster_id}/providers/vsphere/folders").
		Handler(r.listVSphereFoldersNoCredentials())

	mux.Methods(http.MethodGet).
		Path("/projects/{project_id}/clusters/{cluster_id}/providers/alibaba/instancetypes").
		Handler(r.listAlibabaInstanceTypesNoCredentials())

	mux.Methods(http.MethodGet).
		Path("/projects/{project_id}/clusters/{cluster_id}/providers/alibaba/zones").
		Handler(r.listAlibabaZonesNoCredentials())

	mux.Methods(http.MethodGet).
		Path("/projects/{project_id}/clusters/{cluster_id}/providers/alibaba/vswitches").
		Handler(r.listAlibabaVSwitchesNoCredentials())

	mux.Methods(http.MethodGet).
		Path("/projects/{project_id}/clusters/{cluster_id}/providers/packet/sizes").
		Handler(r.listPacketSizesNoCredentials())

	mux.Methods(http.MethodGet).
		Path("/projects/{project_id}/clusters/{cluster_id}/providers/anexia/vlans").
		Handler(r.listAnexiaVlansNoCredentials())

	mux.Methods(http.MethodGet).
		Path("/projects/{project_id}/clusters/{cluster_id}/providers/anexia/templates").
		Handler(r.listAnexiaTemplatesNoCredentials())

	// Defines a set of kubernetes-dashboard-specific endpoints
	mux.PathPrefix("/projects/{project_id}/clusters/{cluster_id}/dashboard/proxy").
		Handler(r.kubernetesDashboardProxy())

	// Defines a set of HTTP endpoint for interacting with
	// various cloud providers
	mux.Methods(http.MethodGet).
		Path("/providers/azure/securitygroups").
		Handler(r.listAzureSecurityGroups())

	mux.Methods(http.MethodGet).
		Path("/providers/azure/resourcegroups").
		Handler(r.listAzureResourceGroups())

	mux.Methods(http.MethodGet).
		Path("/providers/azure/routetables").
		Handler(r.listAzureRouteTables())

	mux.Methods(http.MethodGet).
		Path("/providers/azure/subnets").
		Handler(r.listAzureSubnets())

	mux.Methods(http.MethodGet).
		Path("/providers/azure/vnets").
		Handler(r.listAzureVnets())

	mux.Methods(http.MethodGet).
		Path("/providers/vsphere/datastores").
		Handler(r.listVSphereDatastores())

	// Define a set of endpoints for preset management
	mux.Methods(http.MethodGet).
		Path("/presets").
		Handler(r.listPresets())

	mux.Methods(http.MethodPut).
		Path("/presets/{preset_name}/status").
		Handler(r.updatePresetStatus())

	mux.Methods(http.MethodGet).
		Path("/providers/{provider_name}/presets").
		Handler(r.listProviderPresets())

	mux.Methods(http.MethodPost).
		Path("/providers/{provider_name}/presets").
		Handler(r.createPreset())

	mux.Methods(http.MethodPut).
		Path("/providers/{provider_name}/presets").
		Handler(r.updatePreset())

	mux.Methods(http.MethodGet).
		Path("/seeds/{seed_name}/settings").
		Handler(r.getSeedSettings())

<<<<<<< HEAD
	// Defines a set of HTTP endpoints for managing rule groups
	mux.Methods(http.MethodGet).
		Path("/projects/{project_id}/clusters/{cluster_id}/rule_groups/{rule_group_name}").
		Handler(r.getRuleGroup())

	mux.Methods(http.MethodGet).
		Path("/projects/{project_id}/clusters/{cluster_id}/rule_groups").
		Handler(r.listRuleGroups())

	mux.Methods(http.MethodPost).
		Path("/projects/{project_id}/clusters/{cluster_id}/rule_groups").
		Handler(r.createRuleGroup())

	mux.Methods(http.MethodPut).
		Path("/projects/{project_id}/clusters/{cluster_id}/rule_groups/{rule_group_name}").
		Handler(r.updateRuleGroup())

	mux.Methods(http.MethodDelete).
		Path("/projects/{project_id}/clusters/{cluster_id}/rule_groups/{rule_group_name}").
		Handler(r.deleteRuleGroup())
=======
	// Define a set of endpoints for cluster templates management
	mux.Methods(http.MethodPost).
		Path("/projects/{project_id}/clustertemplates").
		Handler(r.createClusterTemplate())
>>>>>>> 477ded9f

}

// swagger:route POST /api/v2/projects/{project_id}/clusters project createClusterV2
//
//     Creates a cluster for the given project.
//
//     Consumes:
//     - application/json
//
//     Produces:
//     - application/json
//
//     Responses:
//       default: errorResponse
//       201: Cluster
//       401: empty
//       403: empty
func (r Routing) createCluster() http.Handler {
	return httptransport.NewServer(
		endpoint.Chain(
			middleware.TokenVerifier(r.tokenVerifiers, r.userProvider),
			middleware.UserSaver(r.userProvider),
			middleware.SetClusterProvider(r.clusterProviderGetter, r.seedsGetter),
			middleware.SetPrivilegedClusterProvider(r.clusterProviderGetter, r.seedsGetter),
		)(cluster.CreateEndpoint(r.projectProvider, r.privilegedProjectProvider, r.seedsGetter,
			r.presetsProvider, r.exposeStrategy, r.userInfoGetter, r.settingsProvider, r.updateManager, r.caBundle)),
		cluster.DecodeCreateReq,
		handler.SetStatusCreatedHeader(handler.EncodeJSON),
		r.defaultServerOptions()...,
	)
}

// swagger:route GET /api/v2/projects/{project_id}/clusters project listClustersV2
//
//     Lists clusters for the specified project.
//
//     Produces:
//     - application/json
//
//     Responses:
//       default: errorResponse
//       200: ClusterList
//       401: empty
//       403: empty
func (r Routing) listClusters() http.Handler {
	return httptransport.NewServer(
		endpoint.Chain(
			middleware.TokenVerifier(r.tokenVerifiers, r.userProvider),
			middleware.UserSaver(r.userProvider),
		)(cluster.ListEndpoint(r.projectProvider, r.privilegedProjectProvider, r.seedsGetter, r.clusterProviderGetter, r.userInfoGetter)),
		common.DecodeGetProject,
		handler.EncodeJSON,
		r.defaultServerOptions()...,
	)
}

// swagger:route GET /api/v2/projects/{project_id}/clusters/{cluster_id} project getClusterV2
//
//     Gets the cluster with the given name
//
//     Produces:
//     - application/json
//
//     Responses:
//       default: errorResponse
//       200: Cluster
//       401: empty
//       403: empty
func (r Routing) getCluster() http.Handler {
	return httptransport.NewServer(
		endpoint.Chain(
			middleware.TokenVerifier(r.tokenVerifiers, r.userProvider),
			middleware.UserSaver(r.userProvider),
			middleware.SetClusterProvider(r.clusterProviderGetter, r.seedsGetter),
			middleware.SetPrivilegedClusterProvider(r.clusterProviderGetter, r.seedsGetter),
		)(cluster.GetEndpoint(r.projectProvider, r.privilegedProjectProvider, r.userInfoGetter)),
		cluster.DecodeGetClusterReq,
		handler.EncodeJSON,
		r.defaultServerOptions()...,
	)
}

// Delete the cluster
// swagger:route DELETE /api/v2/projects/{project_id}/clusters/{cluster_id} project deleteClusterV2
//
//     Deletes the specified cluster
//
//     Produces:
//     - application/json
//
//     Responses:
//       default: errorResponse
//       200: empty
//       401: empty
//       403: empty
func (r Routing) deleteCluster() http.Handler {
	return httptransport.NewServer(
		endpoint.Chain(
			middleware.TokenVerifier(r.tokenVerifiers, r.userProvider),
			middleware.UserSaver(r.userProvider),
			middleware.SetClusterProvider(r.clusterProviderGetter, r.seedsGetter),
			middleware.SetPrivilegedClusterProvider(r.clusterProviderGetter, r.seedsGetter),
		)(cluster.DeleteEndpoint(r.sshKeyProvider, r.privilegedSSHKeyProvider, r.projectProvider, r.privilegedProjectProvider, r.userInfoGetter)),
		cluster.DecodeDeleteReq,
		handler.EncodeJSON,
		r.defaultServerOptions()...,
	)
}

// swagger:route PATCH /api/v2/projects/{project_id}/clusters/{cluster_id} project patchClusterV2
//
//     Patches the given cluster using JSON Merge Patch method (https://tools.ietf.org/html/rfc7396).
//
//     Produces:
//     - application/json
//
//     Responses:
//       default: errorResponse
//       200: Cluster
//       401: empty
//       403: empty
func (r Routing) patchCluster() http.Handler {
	return httptransport.NewServer(
		endpoint.Chain(
			middleware.TokenVerifier(r.tokenVerifiers, r.userProvider),
			middleware.UserSaver(r.userProvider),
			middleware.SetClusterProvider(r.clusterProviderGetter, r.seedsGetter),
			middleware.SetPrivilegedClusterProvider(r.clusterProviderGetter, r.seedsGetter),
		)(cluster.PatchEndpoint(r.projectProvider, r.privilegedProjectProvider, r.seedsGetter, r.userInfoGetter, r.caBundle)),
		cluster.DecodePatchReq,
		handler.EncodeJSON,
		r.defaultServerOptions()...,
	)
}

// getClusterEvents returns events related to the cluster.
// swagger:route GET /api/v2/projects/{project_id}/clusters/{cluster_id}/events project getClusterEventsV2
//
//     Gets the events related to the specified cluster.
//
//     Produces:
//     - application/yaml
//
//     Responses:
//       default: errorResponse
//       200: []Event
//       401: empty
//       403: empty
func (r Routing) getClusterEvents() http.Handler {
	return httptransport.NewServer(
		endpoint.Chain(
			middleware.TokenVerifier(r.tokenVerifiers, r.userProvider),
			middleware.UserSaver(r.userProvider),
			middleware.SetClusterProvider(r.clusterProviderGetter, r.seedsGetter),
			middleware.SetPrivilegedClusterProvider(r.clusterProviderGetter, r.seedsGetter),
		)(cluster.GetClusterEventsEndpoint(r.projectProvider, r.privilegedProjectProvider, r.userInfoGetter)),
		cluster.DecodeGetClusterEvents,
		handler.EncodeJSON,
		r.defaultServerOptions()...,
	)
}

// swagger:route GET /api/v2/projects/{project_id}/clusters/{cluster_id}/health project getClusterHealthV2
//
//     Returns the cluster's component health status
//
//     Produces:
//     - application/json
//
//     Responses:
//       default: errorResponse
//       200: ClusterHealth
//       401: empty
//       403: empty
func (r Routing) getClusterHealth() http.Handler {
	return httptransport.NewServer(
		endpoint.Chain(
			middleware.TokenVerifier(r.tokenVerifiers, r.userProvider),
			middleware.UserSaver(r.userProvider),
			middleware.SetClusterProvider(r.clusterProviderGetter, r.seedsGetter),
			middleware.SetPrivilegedClusterProvider(r.clusterProviderGetter, r.seedsGetter),
		)(cluster.HealthEndpoint(r.projectProvider, r.privilegedProjectProvider, r.userInfoGetter)),
		cluster.DecodeGetClusterReq,
		handler.EncodeJSON,
		r.defaultServerOptions()...,
	)
}

// getClusterKubeconfig returns the kubeconfig for the cluster.
// swagger:route GET /api/v2/projects/{project_id}/clusters/{cluster_id}/kubeconfig project getClusterKubeconfigV2
//
//     Gets the kubeconfig for the specified cluster.
//
//     Produces:
//     - application/octet-stream
//
//     Responses:
//       default: errorResponse
//       200: Kubeconfig
//       401: empty
//       403: empty
func (r Routing) getClusterKubeconfig() http.Handler {
	return httptransport.NewServer(
		endpoint.Chain(
			middleware.TokenVerifier(r.tokenVerifiers, r.userProvider),
			middleware.UserSaver(r.userProvider),
			middleware.SetClusterProvider(r.clusterProviderGetter, r.seedsGetter),
			middleware.SetPrivilegedClusterProvider(r.clusterProviderGetter, r.seedsGetter),
		)(cluster.GetAdminKubeconfigEndpoint(r.projectProvider, r.privilegedProjectProvider, r.userInfoGetter)),
		cluster.DecodeGetClusterReq,
		cluster.EncodeKubeconfig,
		r.defaultServerOptions()...,
	)
}

// getOidcClusterKubeconfig returns the oidc kubeconfig for the cluster.
// swagger:route GET /api/v2/projects/{project_id}/clusters/{cluster_id}/oidckubeconfig project getOidcClusterKubeconfigV2
//
//     Gets the kubeconfig for the specified cluster with oidc authentication.
//
//     Produces:
//     - application/octet-stream
//
//     Responses:
//       default: errorResponse
//       200: Kubeconfig
//       401: empty
//       403: empty
func (r Routing) getOidcClusterKubeconfig() http.Handler {
	return httptransport.NewServer(
		endpoint.Chain(
			middleware.TokenVerifier(r.tokenVerifiers, r.userProvider),
			middleware.UserSaver(r.userProvider),
			middleware.SetClusterProvider(r.clusterProviderGetter, r.seedsGetter),
			middleware.SetPrivilegedClusterProvider(r.clusterProviderGetter, r.seedsGetter),
		)(cluster.GetOidcKubeconfigEndpoint(r.projectProvider, r.privilegedProjectProvider, r.userInfoGetter)),
		cluster.DecodeGetClusterReq,
		cluster.EncodeKubeconfig,
		r.defaultServerOptions()...,
	)
}

// swagger:route GET /api/v2/projects/{project_id}/clusters/{cluster_id}/metrics project getClusterMetricsV2
//
//    Gets cluster metrics
//
//     Produces:
//     - application/json
//
//     Responses:
//       default: errorResponse
//       200: ClusterMetrics
//       401: empty
//       403: empty
func (r Routing) getClusterMetrics() http.Handler {
	return httptransport.NewServer(
		endpoint.Chain(
			middleware.TokenVerifier(r.tokenVerifiers, r.userProvider),
			middleware.UserSaver(r.userProvider),
			middleware.SetClusterProvider(r.clusterProviderGetter, r.seedsGetter),
			middleware.SetPrivilegedClusterProvider(r.clusterProviderGetter, r.seedsGetter),
		)(cluster.GetMetricsEndpoint(r.projectProvider, r.privilegedProjectProvider, r.userInfoGetter)),
		cluster.DecodeGetClusterReq,
		handler.EncodeJSON,
		r.defaultServerOptions()...,
	)
}

// swagger:route GET /api/v2/projects/{project_id}/clusters/{cluster_id}/namespaces project listNamespaceV2
//
//     Lists all namespaces in the cluster
//
//     Produces:
//     - application/json
//
//     Responses:
//       default: errorResponse
//       200: []Namespace
//       401: empty
//       403: empty
func (r Routing) listNamespace() http.Handler {
	return httptransport.NewServer(
		endpoint.Chain(
			middleware.TokenVerifier(r.tokenVerifiers, r.userProvider),
			middleware.UserSaver(r.userProvider),
			middleware.SetClusterProvider(r.clusterProviderGetter, r.seedsGetter),
			middleware.SetPrivilegedClusterProvider(r.clusterProviderGetter, r.seedsGetter),
		)(cluster.ListNamespaceEndpoint(r.projectProvider, r.privilegedProjectProvider, r.userInfoGetter)),
		cluster.DecodeGetClusterReq,
		handler.EncodeJSON,
		r.defaultServerOptions()...,
	)
}

// swagger:route GET /api/v2/projects/{project_id}/clusters/{cluster_id}/upgrades project getClusterUpgradesV2
//
//    Gets possible cluster upgrades
//
//     Produces:
//     - application/json
//
//     Responses:
//       default: errorResponse
//       200: []MasterVersion
//       401: empty
//       403: empty
func (r Routing) getClusterUpgrades() http.Handler {
	return httptransport.NewServer(
		endpoint.Chain(
			middleware.TokenVerifier(r.tokenVerifiers, r.userProvider),
			middleware.UserSaver(r.userProvider),
			middleware.SetClusterProvider(r.clusterProviderGetter, r.seedsGetter),
			middleware.SetPrivilegedClusterProvider(r.clusterProviderGetter, r.seedsGetter),
		)(cluster.GetUpgradesEndpoint(r.updateManager, r.projectProvider, r.privilegedProjectProvider, r.userInfoGetter)),
		cluster.DecodeGetClusterReq,
		handler.EncodeJSON,
		r.defaultServerOptions()...,
	)
}

// swagger:route PUT /api/v2/projects/{project_id}/clusters/{cluster_id}/nodes/upgrades project upgradeClusterNodeDeploymentsV2
//
//    Upgrades node deployments in a cluster
//
//     Produces:
//     - application/json
//
//     Responses:
//       default: errorResponse
//       200: empty
//       401: empty
//       403: empty
func (r Routing) upgradeClusterNodeDeployments() http.Handler {
	return httptransport.NewServer(
		endpoint.Chain(
			middleware.TokenVerifier(r.tokenVerifiers, r.userProvider),
			middleware.UserSaver(r.userProvider),
			middleware.SetClusterProvider(r.clusterProviderGetter, r.seedsGetter),
			middleware.SetPrivilegedClusterProvider(r.clusterProviderGetter, r.seedsGetter),
		)(cluster.UpgradeNodeDeploymentsEndpoint(r.projectProvider, r.privilegedProjectProvider, r.userInfoGetter)),
		cluster.DecodeUpgradeNodeDeploymentsReq,
		handler.EncodeJSON,
		r.defaultServerOptions()...,
	)
}

// swagger:route PUT /api/v2/projects/{project_id}/clusters/{cluster_id}/sshkeys/{key_id} project assignSSHKeyToClusterV2
//
//     Assigns an existing ssh key to the given cluster
//
//     Consumes:
//     - application/json
//
//     Produces:
//     - application/json
//
//     Responses:
//       default: errorResponse
//       201: SSHKey
//       401: empty
//       403: empty
func (r Routing) assignSSHKeyToCluster() http.Handler {
	return httptransport.NewServer(
		endpoint.Chain(
			middleware.TokenVerifier(r.tokenVerifiers, r.userProvider),
			middleware.UserSaver(r.userProvider),
			middleware.SetClusterProvider(r.clusterProviderGetter, r.seedsGetter),
			middleware.SetPrivilegedClusterProvider(r.clusterProviderGetter, r.seedsGetter),
		)(cluster.AssignSSHKeyEndpoint(r.sshKeyProvider, r.privilegedSSHKeyProvider, r.projectProvider, r.privilegedProjectProvider, r.userInfoGetter)),
		cluster.DecodeAssignSSHKeyReq,
		handler.SetStatusCreatedHeader(handler.EncodeJSON),
		r.defaultServerOptions()...,
	)
}

// swagger:route DELETE /api/projects/{project_id}/clusters/{cluster_id}/sshkeys/{key_id} project detachSSHKeyFromClusterV2
//
//     Unassignes an ssh key from the given cluster
//
//     Consumes:
//     - application/json
//
//     Produces:
//     - application/json
//
//     Responses:
//       default: errorResponse
//       200: empty
//       401: empty
//       403: empty
func (r Routing) detachSSHKeyFromCluster() http.Handler {
	return httptransport.NewServer(
		endpoint.Chain(
			middleware.TokenVerifier(r.tokenVerifiers, r.userProvider),
			middleware.UserSaver(r.userProvider),
			middleware.SetClusterProvider(r.clusterProviderGetter, r.seedsGetter),
			middleware.SetPrivilegedClusterProvider(r.clusterProviderGetter, r.seedsGetter),
		)(cluster.DetachSSHKeyEndpoint(r.sshKeyProvider, r.privilegedSSHKeyProvider, r.projectProvider, r.privilegedProjectProvider, r.userInfoGetter)),
		cluster.DecodeAssignSSHKeyReq,
		handler.EncodeJSON,
		r.defaultServerOptions()...,
	)
}

// swagger:route GET /api/v2/projects/{project_id}/clusters/{cluster_id}/sshkeys project listSSHKeysAssignedToClusterV2
//
//     Lists ssh keys that are assigned to the cluster
//     The returned collection is sorted by creation timestamp.
//
//     Consumes:
//     - application/json
//
//     Produces:
//     - application/json
//
//     Responses:
//       default: errorResponse
//       200: []SSHKey
//       401: empty
//       403: empty
func (r Routing) listSSHKeysAssignedToCluster() http.Handler {
	return httptransport.NewServer(
		endpoint.Chain(
			middleware.TokenVerifier(r.tokenVerifiers, r.userProvider),
			middleware.UserSaver(r.userProvider),
			middleware.SetClusterProvider(r.clusterProviderGetter, r.seedsGetter),
			middleware.SetPrivilegedClusterProvider(r.clusterProviderGetter, r.seedsGetter),
		)(cluster.ListSSHKeysEndpoint(r.sshKeyProvider, r.projectProvider, r.privilegedProjectProvider, r.userInfoGetter)),
		cluster.DecodeListSSHKeysReq,
		handler.EncodeJSON,
		r.defaultServerOptions()...,
	)
}

// swagger:route POST /api/v2/projects/{project_id}/kubernetes/clusters project createExternalCluster
//
//     Creates an external cluster for the given project.
//
//     Consumes:
//     - application/json
//
//     Produces:
//     - application/json
//
//     Responses:
//       default: errorResponse
//       201: Cluster
//       401: empty
//       403: empty
func (r Routing) createExternalCluster() http.Handler {
	return httptransport.NewServer(
		endpoint.Chain(
			middleware.TokenVerifier(r.tokenVerifiers, r.userProvider),
			middleware.UserSaver(r.userProvider),
		)(externalcluster.CreateEndpoint(r.userInfoGetter, r.projectProvider, r.privilegedProjectProvider, r.externalClusterProvider, r.privilegedExternalClusterProvider, r.settingsProvider)),
		externalcluster.DecodeCreateReq,
		handler.SetStatusCreatedHeader(handler.EncodeJSON),
		r.defaultServerOptions()...,
	)
}

// Delete the external cluster
// swagger:route DELETE /api/v2/projects/{project_id}/kubernetes/clusters/{cluster_id} project deleteExternalCluster
//
//     Deletes the specified external cluster
//
//     Produces:
//     - application/json
//
//     Responses:
//       default: errorResponse
//       200: empty
//       401: empty
//       403: empty
func (r Routing) deleteExternalCluster() http.Handler {
	return httptransport.NewServer(
		endpoint.Chain(
			middleware.TokenVerifier(r.tokenVerifiers, r.userProvider),
			middleware.UserSaver(r.userProvider),
		)(externalcluster.DeleteEndpoint(r.userInfoGetter, r.projectProvider, r.privilegedProjectProvider, r.externalClusterProvider, r.privilegedExternalClusterProvider, r.settingsProvider)),
		externalcluster.DecodeDeleteReq,
		handler.EncodeJSON,
		r.defaultServerOptions()...,
	)
}

// swagger:route GET /api/v2/projects/{project_id}/kubernetes/clusters project listExternalClusters
//
//     Lists external clusters for the specified project.
//
//     Produces:
//     - application/json
//
//     Responses:
//       default: errorResponse
//       200: ClusterList
//       401: empty
//       403: empty
func (r Routing) listExternalClusters() http.Handler {
	return httptransport.NewServer(
		endpoint.Chain(
			middleware.TokenVerifier(r.tokenVerifiers, r.userProvider),
			middleware.UserSaver(r.userProvider),
		)(externalcluster.ListEndpoint(r.userInfoGetter, r.projectProvider, r.privilegedProjectProvider, r.externalClusterProvider, r.settingsProvider)),
		externalcluster.DecodeListReq,
		handler.EncodeJSON,
		r.defaultServerOptions()...,
	)
}

// swagger:route GET /api/v2/projects/{project_id}/kubernetes/clusters/{cluster_id} project getExternalCluster
//
//     Gets an external cluster for the given project.
//
//
//     Produces:
//     - application/json
//
//     Responses:
//       default: errorResponse
//       200: Cluster
//       401: empty
//       403: empty
func (r Routing) getExternalCluster() http.Handler {
	return httptransport.NewServer(
		endpoint.Chain(
			middleware.TokenVerifier(r.tokenVerifiers, r.userProvider),
			middleware.UserSaver(r.userProvider),
		)(externalcluster.GetEndpoint(r.userInfoGetter, r.projectProvider, r.privilegedProjectProvider, r.externalClusterProvider, r.privilegedExternalClusterProvider, r.settingsProvider)),
		externalcluster.DecodeGetReq,
		handler.EncodeJSON,
		r.defaultServerOptions()...,
	)
}

// swagger:route PUT /api/v2/projects/{project_id}/kubernetes/clusters/{cluster_id} project updateExternalCluster
//
//     Updates an external cluster for the given project.
//
//
//     Produces:
//     - application/json
//
//     Responses:
//       default: errorResponse
//       200: Cluster
//       401: empty
//       403: empty
func (r Routing) updateExternalCluster() http.Handler {
	return httptransport.NewServer(
		endpoint.Chain(
			middleware.TokenVerifier(r.tokenVerifiers, r.userProvider),
			middleware.UserSaver(r.userProvider),
		)(externalcluster.UpdateEndpoint(r.userInfoGetter, r.projectProvider, r.privilegedProjectProvider, r.externalClusterProvider, r.privilegedExternalClusterProvider, r.settingsProvider)),
		externalcluster.DecodeUpdateReq,
		handler.EncodeJSON,
		r.defaultServerOptions()...,
	)
}

// swagger:route GET /api/v2/projects/{project_id}/kubernetes/clusters/{cluster_id}/nodes project listExternalClusterNodes
//
//     Gets an external cluster nodes.
//
//
//     Produces:
//     - application/json
//
//     Responses:
//       default: errorResponse
//       200: []Node
//       401: empty
//       403: empty
func (r Routing) listExternalClusterNodes() http.Handler {
	return httptransport.NewServer(
		endpoint.Chain(
			middleware.TokenVerifier(r.tokenVerifiers, r.userProvider),
			middleware.UserSaver(r.userProvider),
		)(externalcluster.ListNodesEndpoint(r.userInfoGetter, r.projectProvider, r.privilegedProjectProvider, r.externalClusterProvider, r.privilegedExternalClusterProvider, r.settingsProvider)),
		externalcluster.DecodeListNodesReq,
		handler.EncodeJSON,
		r.defaultServerOptions()...,
	)
}

// swagger:route GET /api/v2/projects/{project_id}/kubernetes/clusters/{cluster_id}/nodes/{node_id} project getExternalClusterNode
//
//     Gets an external cluster node.
//
//
//     Produces:
//     - application/json
//
//     Responses:
//       default: errorResponse
//       200: Node
//       401: empty
//       403: empty
func (r Routing) getExternalClusterNode() http.Handler {
	return httptransport.NewServer(
		endpoint.Chain(
			middleware.TokenVerifier(r.tokenVerifiers, r.userProvider),
			middleware.UserSaver(r.userProvider),
		)(externalcluster.GetNodeEndpoint(r.userInfoGetter, r.projectProvider, r.privilegedProjectProvider, r.externalClusterProvider, r.privilegedExternalClusterProvider, r.settingsProvider)),
		externalcluster.DecodeGetNodeReq,
		handler.EncodeJSON,
		r.defaultServerOptions()...,
	)
}

// swagger:route GET /api/v2/projects/{project_id}/kubernetes/clusters/{cluster_id}/metrics project getExternalClusterMetrics
//
//     Gets cluster metrics
//
//
//     Produces:
//     - application/json
//
//     Responses:
//       default: errorResponse
//       200: ClusterMetrics
//       401: empty
//       403: empty
func (r Routing) getExternalClusterMetrics() http.Handler {
	return httptransport.NewServer(
		endpoint.Chain(
			middleware.TokenVerifier(r.tokenVerifiers, r.userProvider),
			middleware.UserSaver(r.userProvider),
		)(externalcluster.GetMetricsEndpoint(r.userInfoGetter, r.projectProvider, r.privilegedProjectProvider, r.externalClusterProvider, r.privilegedExternalClusterProvider, r.settingsProvider)),
		externalcluster.DecodeGetReq,
		handler.EncodeJSON,
		r.defaultServerOptions()...,
	)
}

// swagger:route GET /api/v2/projects/{project_id}/kubernetes/clusters/{cluster_id}/nodesmetrics project listExternalClusterNodesMetrics
//
//     Gets an external cluster nodes metrics.
//
//
//     Produces:
//     - application/json
//
//     Responses:
//       default: errorResponse
//       200: []NodeMetric
//       401: empty
//       403: empty
func (r Routing) listExternalClusterNodesMetrics() http.Handler {
	return httptransport.NewServer(
		endpoint.Chain(
			middleware.TokenVerifier(r.tokenVerifiers, r.userProvider),
			middleware.UserSaver(r.userProvider),
		)(externalcluster.ListNodesMetricsEndpoint(r.userInfoGetter, r.projectProvider, r.privilegedProjectProvider, r.externalClusterProvider, r.privilegedExternalClusterProvider, r.settingsProvider)),
		externalcluster.DecodeListNodesReq,
		handler.EncodeJSON,
		r.defaultServerOptions()...,
	)
}

// swagger:route GET /api/v2/projects/{project_id}/kubernetes/clusters/{cluster_id}/events project listExternalClusterEvents
//
//     Gets an external cluster events.
//
//
//     Produces:
//     - application/json
//
//     Responses:
//       default: errorResponse
//       200: []Event
//       401: empty
//       403: empty
func (r Routing) listExternalClusterEvents() http.Handler {
	return httptransport.NewServer(
		endpoint.Chain(
			middleware.TokenVerifier(r.tokenVerifiers, r.userProvider),
			middleware.UserSaver(r.userProvider),
		)(externalcluster.ListEventsEndpoint(r.userInfoGetter, r.projectProvider, r.privilegedProjectProvider, r.externalClusterProvider, r.privilegedExternalClusterProvider, r.settingsProvider)),
		externalcluster.DecodeListEventsReq,
		handler.EncodeJSON,
		r.defaultServerOptions()...,
	)
}

// swagger:route GET /api/v2/constrainttemplates constrainttemplates listConstraintTemplates
//
//     List constraint templates.
//
//
//     Produces:
//     - application/json
//
//     Responses:
//       default: errorResponse
//       200: []ConstraintTemplate
//       401: empty
//       403: empty
func (r Routing) listConstraintTemplates() http.Handler {
	return httptransport.NewServer(
		endpoint.Chain(
			middleware.TokenVerifier(r.tokenVerifiers, r.userProvider),
			middleware.UserSaver(r.userProvider),
		)(constrainttemplate.ListEndpoint(r.constraintTemplateProvider)),
		common.DecodeEmptyReq,
		handler.EncodeJSON,
		r.defaultServerOptions()...,
	)
}

// swagger:route GET /api/v2/constrainttemplates/{ct_name} constrainttemplates getConstraintTemplate
//
//     Get constraint templates specified by name
//
//
//     Produces:
//     - application/json
//
//     Responses:
//       default: errorResponse
//       200: ConstraintTemplate
//       401: empty
//       403: empty
func (r Routing) getConstraintTemplate() http.Handler {
	return httptransport.NewServer(
		endpoint.Chain(
			middleware.TokenVerifier(r.tokenVerifiers, r.userProvider),
			middleware.UserSaver(r.userProvider),
		)(constrainttemplate.GetEndpoint(r.constraintTemplateProvider)),
		constrainttemplate.DecodeConstraintTemplateRequest,
		handler.EncodeJSON,
		r.defaultServerOptions()...,
	)
}

// swagger:route POST /api/v2/constrainttemplates constrainttemplates createConstraintTemplate
//
//     Create constraint template
//
//     Consumes:
//     - application/json
//
//     Produces:
//     - application/json
//
//     Responses:
//       default: errorResponse
//       200: ConstraintTemplate
//       401: empty
//       403: empty
func (r Routing) createConstraintTemplate() http.Handler {
	return httptransport.NewServer(
		endpoint.Chain(
			middleware.TokenVerifier(r.tokenVerifiers, r.userProvider),
			middleware.UserSaver(r.userProvider),
		)(constrainttemplate.CreateEndpoint(r.userInfoGetter, r.constraintTemplateProvider)),
		constrainttemplate.DecodeCreateConstraintTemplateRequest,
		handler.EncodeJSON,
		r.defaultServerOptions()...,
	)
}

// swagger:route PATCH /api/v2/constrainttemplates/{ct_name} constrainttemplates patchConstraintTemplate
//
//     Patch a specified constraint template
//
//     Consumes:
//     - application/json
//
//     Produces:
//     - application/json
//
//     Responses:
//       default: errorResponse
//       200: ConstraintTemplate
//       401: empty
//       403: empty
func (r Routing) patchConstraintTemplate() http.Handler {
	return httptransport.NewServer(
		endpoint.Chain(
			middleware.TokenVerifier(r.tokenVerifiers, r.userProvider),
			middleware.UserSaver(r.userProvider),
		)(constrainttemplate.PatchEndpoint(r.userInfoGetter, r.constraintTemplateProvider)),
		constrainttemplate.DecodePatchConstraintTemplateReq,
		handler.EncodeJSON,
		r.defaultServerOptions()...,
	)
}

// swagger:route DELETE /api/v2/constrainttemplates/{ct_name} constrainttemplates deleteConstraintTemplate
//
//     Deletes the specified cluster
//
//     Produces:
//     - application/json
//
//     Responses:
//       default: errorResponse
//       200: empty
//       401: empty
//       403: empty
func (r Routing) deleteConstraintTemplate() http.Handler {
	return httptransport.NewServer(
		endpoint.Chain(
			middleware.TokenVerifier(r.tokenVerifiers, r.userProvider),
			middleware.UserSaver(r.userProvider),
		)(constrainttemplate.DeleteEndpoint(r.userInfoGetter, r.constraintTemplateProvider)),
		constrainttemplate.DecodeConstraintTemplateRequest,
		handler.EncodeJSON,
		r.defaultServerOptions()...,
	)
}

// swagger:route GET /api/v2/projects/{project_id}/clusters/{cluster_id}/constraints project listConstraints
//
//     Lists constraints for the specified cluster.
//
//     Produces:
//     - application/json
//
//     Responses:
//       default: errorResponse
//       200: []Constraint
//       401: empty
//       403: empty
func (r Routing) listConstraints() http.Handler {
	return httptransport.NewServer(
		endpoint.Chain(
			middleware.TokenVerifier(r.tokenVerifiers, r.userProvider),
			middleware.UserSaver(r.userProvider),
			middleware.SetClusterProvider(r.clusterProviderGetter, r.seedsGetter),
			middleware.SetPrivilegedClusterProvider(r.clusterProviderGetter, r.seedsGetter),
			middleware.Constraints(r.clusterProviderGetter, r.constraintProviderGetter, r.seedsGetter),
		)(constraint.ListEndpoint(r.userInfoGetter, r.projectProvider, r.privilegedProjectProvider)),
		constraint.DecodeListConstraintsReq,
		handler.EncodeJSON,
		r.defaultServerOptions()...,
	)
}

// swagger:route GET /api/v2/projects/{project_id}/clusters/{cluster_id}/constraints/{constraint_name} project getConstraint
//
//     Gets an specified constraint for the given cluster.
//
//
//     Produces:
//     - application/json
//
//     Responses:
//       default: errorResponse
//       200: Constraint
//       401: empty
//       403: empty
func (r Routing) getConstraint() http.Handler {
	return httptransport.NewServer(
		endpoint.Chain(
			middleware.TokenVerifier(r.tokenVerifiers, r.userProvider),
			middleware.UserSaver(r.userProvider),
			middleware.SetClusterProvider(r.clusterProviderGetter, r.seedsGetter),
			middleware.SetPrivilegedClusterProvider(r.clusterProviderGetter, r.seedsGetter),
			middleware.Constraints(r.clusterProviderGetter, r.constraintProviderGetter, r.seedsGetter),
		)(constraint.GetEndpoint(r.userInfoGetter, r.projectProvider, r.privilegedProjectProvider)),
		constraint.DecodeConstraintReq,
		handler.EncodeJSON,
		r.defaultServerOptions()...,
	)
}

// swagger:route DELETE /api/v2/projects/{project_id}/clusters/{cluster_id}/constraints/{constraint_name} project deleteConstraint
//
//     Deletes a specified constraint for the given cluster.
//
//
//     Produces:
//     - application/json
//
//     Responses:
//       default: errorResponse
//       200: empty
//       401: empty
//       403: empty
func (r Routing) deleteConstraint() http.Handler {
	return httptransport.NewServer(
		endpoint.Chain(
			middleware.TokenVerifier(r.tokenVerifiers, r.userProvider),
			middleware.UserSaver(r.userProvider),
			middleware.SetClusterProvider(r.clusterProviderGetter, r.seedsGetter),
			middleware.SetPrivilegedClusterProvider(r.clusterProviderGetter, r.seedsGetter),
			middleware.Constraints(r.clusterProviderGetter, r.constraintProviderGetter, r.seedsGetter),
			middleware.PrivilegedConstraints(r.clusterProviderGetter, r.constraintProviderGetter, r.seedsGetter),
		)(constraint.DeleteEndpoint(r.userInfoGetter, r.projectProvider, r.privilegedProjectProvider)),
		constraint.DecodeConstraintReq,
		handler.EncodeJSON,
		r.defaultServerOptions()...,
	)
}

// swagger:route POST /api/v2/projects/{project_id}/clusters/{cluster_id}/constraints project createConstraint
//
//     Creates a given constraint for the specified cluster.
//
//
//     Produces:
//     - application/json
//
//     Responses:
//       default: errorResponse
//       200: Constraint
//       401: empty
//       403: empty
func (r Routing) createConstraint() http.Handler {
	return httptransport.NewServer(
		endpoint.Chain(
			middleware.TokenVerifier(r.tokenVerifiers, r.userProvider),
			middleware.UserSaver(r.userProvider),
			middleware.SetClusterProvider(r.clusterProviderGetter, r.seedsGetter),
			middleware.SetPrivilegedClusterProvider(r.clusterProviderGetter, r.seedsGetter),
			middleware.Constraints(r.clusterProviderGetter, r.constraintProviderGetter, r.seedsGetter),
			middleware.PrivilegedConstraints(r.clusterProviderGetter, r.constraintProviderGetter, r.seedsGetter),
		)(constraint.CreateEndpoint(r.userInfoGetter, r.projectProvider, r.privilegedProjectProvider, r.constraintTemplateProvider)),
		constraint.DecodeCreateConstraintReq,
		handler.EncodeJSON,
		r.defaultServerOptions()...,
	)
}

// swagger:route PATCH /api/v2/projects/{project_id}/clusters/{cluster_id}/constraints/{constraint_name} project patchConstraint
//
//     Patches a given constraint for the specified cluster.
//
//
//     Produces:
//     - application/json
//
//     Responses:
//       default: errorResponse
//       200: Constraint
//       401: empty
//       403: empty
func (r Routing) patchConstraint() http.Handler {
	return httptransport.NewServer(
		endpoint.Chain(
			middleware.TokenVerifier(r.tokenVerifiers, r.userProvider),
			middleware.UserSaver(r.userProvider),
			middleware.SetClusterProvider(r.clusterProviderGetter, r.seedsGetter),
			middleware.SetPrivilegedClusterProvider(r.clusterProviderGetter, r.seedsGetter),
			middleware.Constraints(r.clusterProviderGetter, r.constraintProviderGetter, r.seedsGetter),
			middleware.PrivilegedConstraints(r.clusterProviderGetter, r.constraintProviderGetter, r.seedsGetter),
		)(constraint.PatchEndpoint(r.userInfoGetter, r.projectProvider, r.privilegedProjectProvider, r.constraintTemplateProvider)),
		constraint.DecodePatchConstraintReq,
		handler.EncodeJSON,
		r.defaultServerOptions()...,
	)
}

// swagger:route GET /api/v2/projects/{project_id}/clusters/{cluster_id}/gatekeeper/config project getGatekeeperConfig
//
//     Gets the gatekeeper sync config for the specified cluster.
//
//
//     Produces:
//     - application/json
//
//     Responses:
//       default: errorResponse
//       200: GatekeeperConfig
//       401: empty
//       403: empty
func (r Routing) getGatekeeperConfig() http.Handler {
	return httptransport.NewServer(
		endpoint.Chain(
			middleware.TokenVerifier(r.tokenVerifiers, r.userProvider),
			middleware.UserSaver(r.userProvider),
			middleware.SetClusterProvider(r.clusterProviderGetter, r.seedsGetter),
			middleware.SetPrivilegedClusterProvider(r.clusterProviderGetter, r.seedsGetter),
		)(gatekeeperconfig.GetEndpoint(r.userInfoGetter, r.projectProvider, r.privilegedProjectProvider)),
		gatekeeperconfig.DecodeGatkeeperConfigReq,
		handler.EncodeJSON,
		r.defaultServerOptions()...,
	)
}

// swagger:route DELETE /api/v2/projects/{project_id}/clusters/{cluster_id}/gatekeeper/config project deleteGatekeeperConfig
//
//     Deletes the gatekeeper sync config for the specified cluster.
//
//
//     Produces:
//     - application/json
//
//     Responses:
//       default: errorResponse
//       200: empty
//       401: empty
//       403: empty
func (r Routing) deleteGatekeeperConfig() http.Handler {
	return httptransport.NewServer(
		endpoint.Chain(
			middleware.TokenVerifier(r.tokenVerifiers, r.userProvider),
			middleware.UserSaver(r.userProvider),
			middleware.SetClusterProvider(r.clusterProviderGetter, r.seedsGetter),
			middleware.SetPrivilegedClusterProvider(r.clusterProviderGetter, r.seedsGetter),
		)(gatekeeperconfig.DeleteEndpoint(r.userInfoGetter, r.projectProvider, r.privilegedProjectProvider)),
		gatekeeperconfig.DecodeGatkeeperConfigReq,
		handler.EncodeJSON,
		r.defaultServerOptions()...,
	)
}

// swagger:route POST /api/v2/projects/{project_id}/clusters/{cluster_id}/gatekeeper/config project createGatekeeperConfig
//
//     Creates a gatekeeper config for the given cluster
//
//     Consumes:
//     - application/json
//
//     Produces:
//     - application/json
//
//     Responses:
//       default: errorResponse
//       201: GatekeeperConfig
//       401: empty
//       403: empty
func (r Routing) createGatekeeperConfig() http.Handler {
	return httptransport.NewServer(
		endpoint.Chain(
			middleware.TokenVerifier(r.tokenVerifiers, r.userProvider),
			middleware.UserSaver(r.userProvider),
			middleware.SetClusterProvider(r.clusterProviderGetter, r.seedsGetter),
			middleware.SetPrivilegedClusterProvider(r.clusterProviderGetter, r.seedsGetter),
		)(gatekeeperconfig.CreateEndpoint(r.userInfoGetter, r.projectProvider, r.privilegedProjectProvider)),
		gatekeeperconfig.DecodeCreateGatkeeperConfigReq,
		handler.EncodeJSON,
		r.defaultServerOptions()...,
	)
}

// swagger:route PATCH /api/v2/projects/{project_id}/clusters/{cluster_id}/gatekeeper/config project patchGatekeeperConfig
//
//     Patches the gatekeeper config for the specified cluster.
//
//
//     Produces:
//     - application/json
//
//     Responses:
//       default: errorResponse
//       200: GatekeeperConfig
//       401: empty
//       403: empty
func (r Routing) patchGatekeeperConfig() http.Handler {
	return httptransport.NewServer(
		endpoint.Chain(
			middleware.TokenVerifier(r.tokenVerifiers, r.userProvider),
			middleware.UserSaver(r.userProvider),
			middleware.SetClusterProvider(r.clusterProviderGetter, r.seedsGetter),
			middleware.SetPrivilegedClusterProvider(r.clusterProviderGetter, r.seedsGetter),
		)(gatekeeperconfig.PatchEndpoint(r.userInfoGetter, r.projectProvider, r.privilegedProjectProvider)),
		gatekeeperconfig.DecodePatchGatekeeperConfigReq,
		handler.EncodeJSON,
		r.defaultServerOptions()...,
	)
}

// swagger:route POST /api/v2/projects/{project_id}/clusters/{cluster_id}/machinedeployments project createMachineDeployment
//
//     Creates a machine deployment that will belong to the given cluster
//
//     Consumes:
//     - application/json
//
//     Produces:
//     - application/json
//
//     Responses:
//       default: errorResponse
//       201: NodeDeployment
//       401: empty
//       403: empty
func (r Routing) createMachineDeployment() http.Handler {
	return httptransport.NewServer(
		endpoint.Chain(
			middleware.TokenVerifier(r.tokenVerifiers, r.userProvider),
			middleware.UserSaver(r.userProvider),
			middleware.SetClusterProvider(r.clusterProviderGetter, r.seedsGetter),
			middleware.SetPrivilegedClusterProvider(r.clusterProviderGetter, r.seedsGetter),
		)(machine.CreateMachineDeployment(r.sshKeyProvider, r.projectProvider, r.privilegedProjectProvider, r.seedsGetter, r.userInfoGetter)),
		machine.DecodeCreateMachineDeployment,
		handler.SetStatusCreatedHeader(handler.EncodeJSON),
		r.defaultServerOptions()...,
	)
}

// swagger:route DELETE /api/v2/projects/{project_id}/clusters/{cluster_id}/machinedeployments/nodes/{node_id} project deleteMachineDeploymentNode
//
//    Deletes the given node that belongs to the machine deployment.
//
//
//     Produces:
//     - application/json
//
//     Responses:
//       default: errorResponse
//       200: empty
//       401: empty
//       403: empty
func (r Routing) deleteMachineDeploymentNode() http.Handler {
	return httptransport.NewServer(
		endpoint.Chain(
			middleware.TokenVerifier(r.tokenVerifiers, r.userProvider),
			middleware.UserSaver(r.userProvider),
			middleware.SetClusterProvider(r.clusterProviderGetter, r.seedsGetter),
			middleware.SetPrivilegedClusterProvider(r.clusterProviderGetter, r.seedsGetter),
		)(machine.DeleteMachineDeploymentNode(r.projectProvider, r.privilegedProjectProvider, r.userInfoGetter)),
		machine.DecodeDeleteMachineDeploymentNode,
		handler.EncodeJSON,
		r.defaultServerOptions()...,
	)
}

// swagger:route GET /api/v2/projects/{project_id}/clusters/{cluster_id}/machinedeployments project listMachineDeployments
//
//     Lists machine deployments that belong to the given cluster
//
//     Produces:
//     - application/json
//
//     Responses:
//       default: errorResponse
//       200: []NodeDeployment
//       401: empty
//       403: empty
func (r Routing) listMachineDeployments() http.Handler {
	return httptransport.NewServer(
		endpoint.Chain(
			middleware.TokenVerifier(r.tokenVerifiers, r.userProvider),
			middleware.UserSaver(r.userProvider),
			middleware.SetClusterProvider(r.clusterProviderGetter, r.seedsGetter),
			middleware.SetPrivilegedClusterProvider(r.clusterProviderGetter, r.seedsGetter),
		)(machine.ListMachineDeployments(r.projectProvider, r.privilegedProjectProvider, r.userInfoGetter)),
		machine.DecodeListMachineDeployments,
		handler.EncodeJSON,
		r.defaultServerOptions()...,
	)
}

// swagger:route GET /api/v2/projects/{project_id}/clusters/{cluster_id}/machinedeployments/{machinedeployment_id} project getMachineDeployment
//
//     Gets a machine deployment that is assigned to the given cluster.
//
//     Produces:
//     - application/json
//
//     Responses:
//       default: errorResponse
//       200: NodeDeployment
//       401: empty
//       403: empty
func (r Routing) getMachineDeployment() http.Handler {
	return httptransport.NewServer(
		endpoint.Chain(
			middleware.TokenVerifier(r.tokenVerifiers, r.userProvider),
			middleware.UserSaver(r.userProvider),
			middleware.SetClusterProvider(r.clusterProviderGetter, r.seedsGetter),
			middleware.SetPrivilegedClusterProvider(r.clusterProviderGetter, r.seedsGetter),
		)(machine.GetMachineDeployment(r.projectProvider, r.privilegedProjectProvider, r.userInfoGetter)),
		machine.DecodeGetMachineDeployment,
		handler.EncodeJSON,
		r.defaultServerOptions()...,
	)
}

// swagger:route GET /api/v2/projects/{project_id}/clusters/{cluster_id}/machinedeployments/{machinedeployment_id}/nodes project listMachineDeploymentNodes
//
//     Lists nodes that belong to the given machine deployment.
//
//     Produces:
//     - application/json
//
//     Responses:
//       default: errorResponse
//       200: []Node
//       401: empty
//       403: empty
func (r Routing) listMachineDeploymentNodes() http.Handler {
	return httptransport.NewServer(
		endpoint.Chain(
			middleware.TokenVerifier(r.tokenVerifiers, r.userProvider),
			middleware.UserSaver(r.userProvider),
			middleware.SetClusterProvider(r.clusterProviderGetter, r.seedsGetter),
			middleware.SetPrivilegedClusterProvider(r.clusterProviderGetter, r.seedsGetter),
		)(machine.ListMachineDeploymentNodes(r.projectProvider, r.privilegedProjectProvider, r.userInfoGetter)),
		machine.DecodeListMachineDeploymentNodes,
		handler.EncodeJSON,
		r.defaultServerOptions()...,
	)
}

// swagger:route GET /api/v2/projects/{project_id}/clusters/{cluster_id}/nodes project listNodesForCluster
//
//
//     This endpoint is used for kubeadm cluster.
//
//     Produces:
//     - application/json
//
//     Responses:
//       default: errorResponse
//       200: []Node
//       401: empty
//       403: empty
func (r Routing) listNodesForCluster() http.Handler {
	return httptransport.NewServer(
		endpoint.Chain(
			middleware.TokenVerifier(r.tokenVerifiers, r.userProvider),
			middleware.UserSaver(r.userProvider),
			middleware.SetClusterProvider(r.clusterProviderGetter, r.seedsGetter),
			middleware.SetPrivilegedClusterProvider(r.clusterProviderGetter, r.seedsGetter),
		)(machine.ListNodesForCluster(r.projectProvider, r.privilegedProjectProvider, r.userInfoGetter)),
		machine.DecodeListNodesForCluster,
		handler.EncodeJSON,
		r.defaultServerOptions()...,
	)
}

// swagger:route GET /api/v2/projects/{project_id}/clusters/{cluster_id}/machinedeployments/{machinedeployment_id}/nodes/metrics metric listMachineDeploymentMetrics
//
//     Lists metrics that belong to the given machine deployment.
//
//     Produces:
//     - application/json
//
//     Responses:
//       default: errorResponse
//       200: []NodeMetric
//       401: empty
//       403: empty
func (r Routing) listMachineDeploymentMetrics() http.Handler {
	return httptransport.NewServer(
		endpoint.Chain(
			middleware.TokenVerifier(r.tokenVerifiers, r.userProvider),
			middleware.UserSaver(r.userProvider),
			middleware.SetClusterProvider(r.clusterProviderGetter, r.seedsGetter),
			middleware.SetPrivilegedClusterProvider(r.clusterProviderGetter, r.seedsGetter),
		)(machine.ListMachineDeploymentMetrics(r.projectProvider, r.privilegedProjectProvider, r.userInfoGetter)),
		machine.DecodeListMachineDeploymentMetrics,
		handler.EncodeJSON,
		r.defaultServerOptions()...,
	)
}

// swagger:route PATCH /api/v2/projects/{project_id}/clusters/{cluster_id}/machinedeployments/{machinedeployment_id} project patchMachineDeployment
//
//     Patches a machine deployment that is assigned to the given cluster. Please note that at the moment only
//	   node deployment's spec can be updated by a patch, no other fields can be changed using this endpoint.
//
//     Consumes:
//     - application/json
//
//     Produces:
//     - application/json
//
//     Responses:
//       default: errorResponse
//       200: NodeDeployment
//       401: empty
//       403: empty
func (r Routing) patchMachineDeployment() http.Handler {
	return httptransport.NewServer(
		endpoint.Chain(
			middleware.TokenVerifier(r.tokenVerifiers, r.userProvider),
			middleware.UserSaver(r.userProvider),
			middleware.SetClusterProvider(r.clusterProviderGetter, r.seedsGetter),
			middleware.SetPrivilegedClusterProvider(r.clusterProviderGetter, r.seedsGetter),
		)(machine.PatchMachineDeployment(r.sshKeyProvider, r.projectProvider, r.privilegedProjectProvider, r.seedsGetter, r.userInfoGetter)),
		machine.DecodePatchMachineDeployment,
		handler.EncodeJSON,
		r.defaultServerOptions()...,
	)
}

// swagger:route GET /api/v2/projects/{project_id}/clusters/{cluster_id}/machinedeployments/{machinedeployment_id}/nodes/events project listMachineDeploymentNodesEvents
//
//     Lists machine deployment events. If query parameter `type` is set to `warning` then only warning events are retrieved.
//     If the value is 'normal' then normal events are returned. If the query parameter is missing method returns all events.
//
//     Produces:
//     - application/json
//
//     Responses:
//       default: errorResponse
//       200: []Event
//       401: empty
//       403: empty
func (r Routing) listMachineDeploymentNodesEvents() http.Handler {
	return httptransport.NewServer(
		endpoint.Chain(
			middleware.TokenVerifier(r.tokenVerifiers, r.userProvider),
			middleware.UserSaver(r.userProvider),
			middleware.SetClusterProvider(r.clusterProviderGetter, r.seedsGetter),
			middleware.SetPrivilegedClusterProvider(r.clusterProviderGetter, r.seedsGetter),
		)(machine.ListMachineDeploymentNodesEvents(r.projectProvider, r.privilegedProjectProvider, r.userInfoGetter)),
		machine.DecodeListNodeDeploymentNodesEvents,
		handler.EncodeJSON,
		r.defaultServerOptions()...,
	)
}

// swagger:route DELETE /api/v2/projects/{project_id}/clusters/{cluster_id}/machinedeployments/{machinedeployment_id} project deleteMachineDeployment
//
//    Deletes the given machine deployment that belongs to the cluster.
//
//     Produces:
//     - application/json
//
//     Responses:
//       default: errorResponse
//       200: empty
//       401: empty
//       403: empty
func (r Routing) deleteMachineDeployment() http.Handler {
	return httptransport.NewServer(
		endpoint.Chain(
			middleware.TokenVerifier(r.tokenVerifiers, r.userProvider),
			middleware.UserSaver(r.userProvider),
			middleware.SetClusterProvider(r.clusterProviderGetter, r.seedsGetter),
			middleware.SetPrivilegedClusterProvider(r.clusterProviderGetter, r.seedsGetter),
		)(machine.DeleteMachineDeployment(r.projectProvider, r.privilegedProjectProvider, r.userInfoGetter)),
		machine.DecodeDeleteMachineDeployment,
		handler.EncodeJSON,
		r.defaultServerOptions()...,
	)
}

// swagger:route GET /api/v2/projects/{project_id}/clusters/{cluster_id}/clusterroles project listClusterRoleV2
//
//     Lists all ClusterRoles
//
//     Produces:
//     - application/json
//
//     Responses:
//       default: errorResponse
//       200: []ClusterRole
//       401: empty
//       403: empty
func (r Routing) listClusterRole() http.Handler {
	return httptransport.NewServer(
		endpoint.Chain(
			middleware.TokenVerifier(r.tokenVerifiers, r.userProvider),
			middleware.UserSaver(r.userProvider),
			middleware.SetClusterProvider(r.clusterProviderGetter, r.seedsGetter),
		)(cluster.ListClusterRoleEndpoint(r.userInfoGetter)),
		cluster.DecodeListClusterRoleReq,
		handler.EncodeJSON,
		r.defaultServerOptions()...,
	)
}

// swagger:route GET /api/v2/projects/{project_id}/clusters/{cluster_id}/clusterrolenames project listClusterRoleNamesV2
//
//     Lists all ClusterRoles
//
//     Produces:
//     - application/json
//
//     Responses:
//       default: errorResponse
//       200: []ClusterRoleName
//       401: empty
//       403: empty
func (r Routing) listClusterRoleNames() http.Handler {
	return httptransport.NewServer(
		endpoint.Chain(
			middleware.TokenVerifier(r.tokenVerifiers, r.userProvider),
			middleware.UserSaver(r.userProvider),
			middleware.SetClusterProvider(r.clusterProviderGetter, r.seedsGetter),
		)(cluster.ListClusterRoleNamesEndpoint(r.userInfoGetter)),
		cluster.DecodeListClusterRoleReq,
		handler.EncodeJSON,
		r.defaultServerOptions()...,
	)
}

// swagger:route GET /api/v2/projects/{project_id}/clusters/{cluster_id}/roles project listRoleV2
//
//     Lists all Roles
//
//     Produces:
//     - application/json
//
//     Responses:
//       default: errorResponse
//       200: []Role
//       401: empty
//       403: empty
func (r Routing) listRole() http.Handler {
	return httptransport.NewServer(
		endpoint.Chain(
			middleware.TokenVerifier(r.tokenVerifiers, r.userProvider),
			middleware.UserSaver(r.userProvider),
			middleware.SetClusterProvider(r.clusterProviderGetter, r.seedsGetter),
		)(cluster.ListRoleEndpoint(r.userInfoGetter)),
		cluster.DecodeListClusterRoleReq,
		handler.EncodeJSON,
		r.defaultServerOptions()...,
	)
}

// swagger:route GET /api/v2/projects/{project_id}/clusters/{cluster_id}/rolenames project listRoleNamesV2
//
//     Lists all Role names with namespaces
//
//     Produces:
//     - application/json
//
//     Responses:
//       default: errorResponse
//       200: []RoleName
//       401: empty
//       403: empty
func (r Routing) listRoleNames() http.Handler {
	return httptransport.NewServer(
		endpoint.Chain(
			middleware.TokenVerifier(r.tokenVerifiers, r.userProvider),
			middleware.UserSaver(r.userProvider),
			middleware.SetClusterProvider(r.clusterProviderGetter, r.seedsGetter),
		)(cluster.ListRoleNamesEndpoint(r.userInfoGetter)),
		cluster.DecodeListClusterRoleReq,
		handler.EncodeJSON,
		r.defaultServerOptions()...,
	)
}

// swagger:route POST /api/v2/projects/{project_id}/clusters/{cluster_id}/roles/{namespace}/{role_id}/bindings project bindUserToRoleV2
//
//    Binds user to the role
//
//     Consumes:
//     - application/json
//
//     Produces:
//     - application/json
//
//     Responses:
//       default: errorResponse
//       200: RoleBinding
//       401: empty
//       403: empty
func (r Routing) bindUserToRole() http.Handler {
	return httptransport.NewServer(
		endpoint.Chain(
			middleware.TokenVerifier(r.tokenVerifiers, r.userProvider),
			middleware.UserSaver(r.userProvider),
			middleware.SetClusterProvider(r.clusterProviderGetter, r.seedsGetter),
			middleware.SetPrivilegedClusterProvider(r.clusterProviderGetter, r.seedsGetter),
		)(cluster.BindUserToRoleEndpoint(r.projectProvider, r.privilegedProjectProvider, r.userInfoGetter)),
		cluster.DecodeRoleUserReq,
		handler.EncodeJSON,
		r.defaultServerOptions()...,
	)
}

// swagger:route POST /api/v2/projects/{project_id}/clusters/{cluster_id}/clusterroles/{role_id}/clusterbindings project bindUserToClusterRoleV2
//
//    Binds user to cluster role
//
//     Consumes:
//     - application/json
//
//     Produces:
//     - application/json
//
//     Responses:
//       default: errorResponse
//       200: ClusterRoleBinding
//       401: empty
//       403: empty
func (r Routing) bindUserToClusterRole() http.Handler {
	return httptransport.NewServer(
		endpoint.Chain(
			middleware.TokenVerifier(r.tokenVerifiers, r.userProvider),
			middleware.UserSaver(r.userProvider),
			middleware.SetClusterProvider(r.clusterProviderGetter, r.seedsGetter),
			middleware.SetPrivilegedClusterProvider(r.clusterProviderGetter, r.seedsGetter),
		)(cluster.BindUserToClusterRoleEndpoint(r.projectProvider, r.privilegedProjectProvider, r.userInfoGetter)),
		cluster.DecodeClusterRoleUserReq,
		handler.EncodeJSON,
		r.defaultServerOptions()...,
	)
}

// swagger:route DELETE /api/v2/projects/{project_id}/clusters/{cluster_id}/roles/{namespace}/{role_id}/bindings project unbindUserFromRoleBindingV2
//
//    Unbinds user from the role binding
//
//     Consumes:
//     - application/json
//
//     Produces:
//     - application/json
//
//     Responses:
//       default: errorResponse
//       200: RoleBinding
//       401: empty
//       403: empty
func (r Routing) unbindUserFromRoleBinding() http.Handler {
	return httptransport.NewServer(
		endpoint.Chain(
			middleware.TokenVerifier(r.tokenVerifiers, r.userProvider),
			middleware.UserSaver(r.userProvider),
			middleware.SetClusterProvider(r.clusterProviderGetter, r.seedsGetter),
			middleware.SetPrivilegedClusterProvider(r.clusterProviderGetter, r.seedsGetter),
		)(cluster.UnbindUserFromRoleBindingEndpoint(r.projectProvider, r.privilegedProjectProvider, r.userInfoGetter)),
		cluster.DecodeRoleUserReq,
		handler.EncodeJSON,
		r.defaultServerOptions()...,
	)
}

// swagger:route DELETE /api/v2/projects/{project_id}/clusters/{cluster_id}/clusterroles/{role_id}/clusterbindings project unbindUserFromClusterRoleBindingV2
//
//    Unbinds user from cluster role binding
//
//     Consumes:
//     - application/json
//
//     Produces:
//     - application/json
//
//     Responses:
//       default: errorResponse
//       200: ClusterRoleBinding
//       401: empty
//       403: empty
func (r Routing) unbindUserFromClusterRoleBinding() http.Handler {
	return httptransport.NewServer(
		endpoint.Chain(
			middleware.TokenVerifier(r.tokenVerifiers, r.userProvider),
			middleware.UserSaver(r.userProvider),
			middleware.SetClusterProvider(r.clusterProviderGetter, r.seedsGetter),
			middleware.SetPrivilegedClusterProvider(r.clusterProviderGetter, r.seedsGetter),
		)(cluster.UnbindUserFromClusterRoleBindingEndpoint(r.projectProvider, r.privilegedProjectProvider, r.userInfoGetter)),
		cluster.DecodeClusterRoleUserReq,
		handler.EncodeJSON,
		r.defaultServerOptions()...,
	)
}

// swagger:route GET /api/v2/projects/{project_id}/clusters/{cluster_id}/clusterbindings project listClusterRoleBindingV2
//
//    List cluster role binding
//
//
//     Produces:
//     - application/json
//
//     Responses:
//       default: errorResponse
//       200: []ClusterRoleBinding
//       401: empty
//       403: empty
func (r Routing) listClusterRoleBinding() http.Handler {
	return httptransport.NewServer(
		endpoint.Chain(
			middleware.TokenVerifier(r.tokenVerifiers, r.userProvider),
			middleware.UserSaver(r.userProvider),
			middleware.SetClusterProvider(r.clusterProviderGetter, r.seedsGetter),
			middleware.SetPrivilegedClusterProvider(r.clusterProviderGetter, r.seedsGetter),
		)(cluster.ListClusterRoleBindingEndpoint(r.projectProvider, r.privilegedProjectProvider, r.userInfoGetter)),
		cluster.DecodeListBindingReq,
		handler.EncodeJSON,
		r.defaultServerOptions()...,
	)
}

// swagger:route GET /api/v2/projects/{project_id}/clusters/{cluster_id}/bindings project listRoleBindingV2
//
//    List role binding
//
//
//     Produces:
//     - application/json
//
//     Responses:
//       default: errorResponse
//       200: []RoleBinding
//       401: empty
//       403: empty
func (r Routing) listRoleBinding() http.Handler {
	return httptransport.NewServer(
		endpoint.Chain(
			middleware.TokenVerifier(r.tokenVerifiers, r.userProvider),
			middleware.UserSaver(r.userProvider),
			middleware.SetClusterProvider(r.clusterProviderGetter, r.seedsGetter),
			middleware.SetPrivilegedClusterProvider(r.clusterProviderGetter, r.seedsGetter),
		)(cluster.ListRoleBindingEndpoint(r.projectProvider, r.privilegedProjectProvider, r.userInfoGetter)),
		cluster.DecodeListBindingReq,
		handler.EncodeJSON,
		r.defaultServerOptions()...,
	)
}

// swagger:route GET /api/v2/projects/{project_id}/clusters/{cluster_id}/installableaddons addon listInstallableAddonsV2
//
//     Lists names of addons that can be installed inside the user cluster
//
//     Produces:
//     - application/json
//
//     Responses:
//       default: errorResponse
//       200: AccessibleAddons
//       401: empty
//       403: empty
func (r Routing) listInstallableAddons() http.Handler {
	return httptransport.NewServer(
		endpoint.Chain(
			middleware.TokenVerifier(r.tokenVerifiers, r.userProvider),
			middleware.UserSaver(r.userProvider),
			middleware.SetClusterProvider(r.clusterProviderGetter, r.seedsGetter),
			middleware.SetPrivilegedClusterProvider(r.clusterProviderGetter, r.seedsGetter),
			middleware.Addons(r.clusterProviderGetter, r.addonProviderGetter, r.seedsGetter),
			middleware.PrivilegedAddons(r.clusterProviderGetter, r.addonProviderGetter, r.seedsGetter),
		)(addon.ListInstallableAddonEndpoint(r.projectProvider, r.privilegedProjectProvider, r.userInfoGetter, r.accessibleAddons)),
		addon.DecodeListAddons,
		handler.EncodeJSON,
		r.defaultServerOptions()...,
	)
}

// swagger:route POST /api/v2/projects/{project_id}/clusters/{cluster_id}/addons addon createAddonV2
//
//     Creates an addon that will belong to the given cluster
//
//     Consumes:
//     - application/json
//
//     Produces:
//     - application/json
//
//     Responses:
//       default: errorResponse
//       201: Addon
//       401: empty
//       403: empty
func (r Routing) createAddon() http.Handler {
	return httptransport.NewServer(
		endpoint.Chain(
			middleware.TokenVerifier(r.tokenVerifiers, r.userProvider),
			middleware.UserSaver(r.userProvider),
			middleware.SetClusterProvider(r.clusterProviderGetter, r.seedsGetter),
			middleware.SetPrivilegedClusterProvider(r.clusterProviderGetter, r.seedsGetter),
			middleware.Addons(r.clusterProviderGetter, r.addonProviderGetter, r.seedsGetter),
			middleware.PrivilegedAddons(r.clusterProviderGetter, r.addonProviderGetter, r.seedsGetter),
		)(addon.CreateAddonEndpoint(r.projectProvider, r.privilegedProjectProvider, r.userInfoGetter)),
		addon.DecodeCreateAddon,
		handler.SetStatusCreatedHeader(handler.EncodeJSON),
		r.defaultServerOptions()...,
	)
}

// swagger:route GET /api/v2/projects/{project_id}/clusters/{cluster_id}/addons addon listAddonsV2
//
//     Lists addons that belong to the given cluster
//
//     Produces:
//     - application/json
//
//     Responses:
//       default: errorResponse
//       200: []Addon
//       401: empty
//       403: empty
func (r Routing) listAddons() http.Handler {
	return httptransport.NewServer(
		endpoint.Chain(
			middleware.TokenVerifier(r.tokenVerifiers, r.userProvider),
			middleware.UserSaver(r.userProvider),
			middleware.SetClusterProvider(r.clusterProviderGetter, r.seedsGetter),
			middleware.SetPrivilegedClusterProvider(r.clusterProviderGetter, r.seedsGetter),
			middleware.Addons(r.clusterProviderGetter, r.addonProviderGetter, r.seedsGetter),
			middleware.PrivilegedAddons(r.clusterProviderGetter, r.addonProviderGetter, r.seedsGetter),
		)(addon.ListAddonEndpoint(r.projectProvider, r.privilegedProjectProvider, r.userInfoGetter)),
		addon.DecodeListAddons,
		handler.EncodeJSON,
		r.defaultServerOptions()...,
	)
}

// swagger:route GET /api/v2/projects/{project_id}/clusters/{cluster_id}/addons/{addon_id} addon getAddonV2
//
//     Gets an addon that is assigned to the given cluster.
//
//     Produces:
//     - application/json
//
//     Responses:
//       default: errorResponse
//       200: Addon
//       401: empty
//       403: empty
func (r Routing) getAddon() http.Handler {
	return httptransport.NewServer(
		endpoint.Chain(
			middleware.TokenVerifier(r.tokenVerifiers, r.userProvider),
			middleware.UserSaver(r.userProvider),
			middleware.SetClusterProvider(r.clusterProviderGetter, r.seedsGetter),
			middleware.SetPrivilegedClusterProvider(r.clusterProviderGetter, r.seedsGetter),
			middleware.Addons(r.clusterProviderGetter, r.addonProviderGetter, r.seedsGetter),
			middleware.PrivilegedAddons(r.clusterProviderGetter, r.addonProviderGetter, r.seedsGetter),
		)(addon.GetAddonEndpoint(r.projectProvider, r.privilegedProjectProvider, r.userInfoGetter)),
		addon.DecodeGetAddon,
		handler.EncodeJSON,
		r.defaultServerOptions()...,
	)
}

// swagger:route PATCH /api/v2/projects/{project_id}/clusters/{cluster_id}/addons/{addon_id} addon patchAddonV2
//
//     Patches an addon that is assigned to the given cluster.
//
//     Consumes:
//     - application/json
//
//     Produces:
//     - application/json
//
//     Responses:
//       default: errorResponse
//       200: Addon
//       401: empty
//       403: empty
func (r Routing) patchAddon() http.Handler {
	return httptransport.NewServer(
		endpoint.Chain(
			middleware.TokenVerifier(r.tokenVerifiers, r.userProvider),
			middleware.UserSaver(r.userProvider),
			middleware.SetClusterProvider(r.clusterProviderGetter, r.seedsGetter),
			middleware.SetPrivilegedClusterProvider(r.clusterProviderGetter, r.seedsGetter),
			middleware.Addons(r.clusterProviderGetter, r.addonProviderGetter, r.seedsGetter),
			middleware.PrivilegedAddons(r.clusterProviderGetter, r.addonProviderGetter, r.seedsGetter),
		)(addon.PatchAddonEndpoint(r.projectProvider, r.privilegedProjectProvider, r.userInfoGetter)),
		addon.DecodePatchAddon,
		handler.EncodeJSON,
		r.defaultServerOptions()...,
	)
}

// swagger:route DELETE /api/v2/projects/{project_id}/clusters/{cluster_id}/addons/{addon_id} addon deleteAddonV2
//
//    Deletes the given addon that belongs to the cluster.
//
//     Produces:
//     - application/json
//
//     Responses:
//       default: errorResponse
//       200: empty
//       401: empty
//       403: empty
func (r Routing) deleteAddon() http.Handler {
	return httptransport.NewServer(
		endpoint.Chain(
			middleware.TokenVerifier(r.tokenVerifiers, r.userProvider),
			middleware.UserSaver(r.userProvider),
			middleware.SetClusterProvider(r.clusterProviderGetter, r.seedsGetter),
			middleware.SetPrivilegedClusterProvider(r.clusterProviderGetter, r.seedsGetter),
			middleware.Addons(r.clusterProviderGetter, r.addonProviderGetter, r.seedsGetter),
			middleware.PrivilegedAddons(r.clusterProviderGetter, r.addonProviderGetter, r.seedsGetter),
		)(addon.DeleteAddonEndpoint(r.projectProvider, r.privilegedProjectProvider, r.userInfoGetter)),
		addon.DecodeGetAddon,
		handler.EncodeJSON,
		r.defaultServerOptions()...,
	)
}

// swagger:route GET /api/v2/projects/{project_id}/clusters/{cluster_id}/providers/aws/sizes aws listAWSSizesNoCredentialsV2
//
// Lists available AWS sizes
//
//     Produces:
//     - application/json
//
//     Responses:
//       default: errorResponse
//       200: AWSSizeList
func (r Routing) listAWSSizesNoCredentials() http.Handler {
	return httptransport.NewServer(
		endpoint.Chain(
			middleware.TokenVerifier(r.tokenVerifiers, r.userProvider),
			middleware.UserSaver(r.userProvider),
			middleware.SetClusterProvider(r.clusterProviderGetter, r.seedsGetter),
			middleware.SetPrivilegedClusterProvider(r.clusterProviderGetter, r.seedsGetter),
		)(provider.AWSSizeNoCredentialsEndpoint(r.projectProvider, r.privilegedProjectProvider, r.seedsGetter, r.settingsProvider, r.userInfoGetter)),
		provider.DecodeAWSSizeNoCredentialsReq,
		handler.EncodeJSON,
		r.defaultServerOptions()...,
	)
}

// swagger:route GET /api/v2/projects/{project_id}/clusters/{cluster_id}/providers/aws/subnets aws listAWSSubnetsNoCredentialsV2
//
// Lists available AWS subnets
//
//     Produces:
//     - application/json
//
//     Responses:
//       default: errorResponse
//       200: AWSSubnetList
func (r Routing) listAWSSubnetsNoCredentials() http.Handler {
	return httptransport.NewServer(
		endpoint.Chain(
			middleware.TokenVerifier(r.tokenVerifiers, r.userProvider),
			middleware.UserSaver(r.userProvider),
			middleware.SetClusterProvider(r.clusterProviderGetter, r.seedsGetter),
			middleware.SetPrivilegedClusterProvider(r.clusterProviderGetter, r.seedsGetter),
		)(provider.AWSSubnetNoCredentialsEndpoint(r.projectProvider, r.privilegedProjectProvider, r.seedsGetter, r.userInfoGetter)),
		cluster.DecodeGetClusterReq,
		handler.EncodeJSON,
		r.defaultServerOptions()...,
	)
}

// swagger:route GET /api/v2/projects/{project_id}/clusters/{cluster_id}/providers/gcp/sizes gcp listGCPSizesNoCredentialsV2
//
// Lists machine sizes from GCP
//
//     Produces:
//     - application/json
//
//     Responses:
//       default: errorResponse
//       200: GCPMachineSizeList
func (r Routing) listGCPSizesNoCredentials() http.Handler {
	return httptransport.NewServer(
		endpoint.Chain(
			middleware.TokenVerifier(r.tokenVerifiers, r.userProvider),
			middleware.UserSaver(r.userProvider),
			middleware.SetClusterProvider(r.clusterProviderGetter, r.seedsGetter),
			middleware.SetPrivilegedClusterProvider(r.clusterProviderGetter, r.seedsGetter),
		)(provider.GCPSizeWithClusterCredentialsEndpoint(r.projectProvider, r.privilegedProjectProvider, r.userInfoGetter, r.settingsProvider)),
		provider.DecodeGCPTypesNoCredentialReq,
		handler.EncodeJSON,
		r.defaultServerOptions()...,
	)
}

// swagger:route GET /api/v2/projects/{project_id}/clusters/{cluster_id}/providers/gcp/disktypes gcp listGCPDiskTypesNoCredentialsV2
//
// Lists disk types from GCP
//
//     Produces:
//     - application/json
//
//     Responses:
//       default: errorResponse
//       200: GCPDiskTypeList
func (r Routing) listGCPDiskTypesNoCredentials() http.Handler {
	return httptransport.NewServer(
		endpoint.Chain(
			middleware.TokenVerifier(r.tokenVerifiers, r.userProvider),
			middleware.UserSaver(r.userProvider),
			middleware.SetClusterProvider(r.clusterProviderGetter, r.seedsGetter),
			middleware.SetPrivilegedClusterProvider(r.clusterProviderGetter, r.seedsGetter),
		)(provider.GCPDiskTypesWithClusterCredentialsEndpoint(r.projectProvider, r.privilegedProjectProvider, r.userInfoGetter)),
		provider.DecodeGCPTypesNoCredentialReq,
		handler.EncodeJSON,
		r.defaultServerOptions()...,
	)
}

// swagger:route GET /api/v2/projects/{project_id}/clusters/{cluster_id}/providers/gcp/zones gcp listGCPZonesNoCredentialsV2
//
// Lists available GCP zones
//
//     Produces:
//     - application/json
//
//     Responses:
//       default: errorResponse
//       200: GCPZoneList
func (r Routing) listGCPZonesNoCredentials() http.Handler {
	return httptransport.NewServer(
		endpoint.Chain(
			middleware.TokenVerifier(r.tokenVerifiers, r.userProvider),
			middleware.UserSaver(r.userProvider),
			middleware.SetClusterProvider(r.clusterProviderGetter, r.seedsGetter),
			middleware.SetPrivilegedClusterProvider(r.clusterProviderGetter, r.seedsGetter),
		)(provider.GCPZoneWithClusterCredentialsEndpoint(r.projectProvider, r.privilegedProjectProvider, r.seedsGetter, r.userInfoGetter)),
		cluster.DecodeGetClusterReq,
		handler.EncodeJSON,
		r.defaultServerOptions()...,
	)
}

// swagger:route GET /api/v2/projects/{project_id}/clusters/{cluster_id}/providers/gcp/networks gcp listGCPNetworksNoCredentialsV2
//
// Lists available GCP networks
//
//     Produces:
//     - application/json
//
//     Responses:
//       default: errorResponse
//       200: GCPNetworkList
func (r Routing) listGCPNetworksNoCredentials() http.Handler {
	return httptransport.NewServer(
		endpoint.Chain(
			middleware.TokenVerifier(r.tokenVerifiers, r.userProvider),
			middleware.UserSaver(r.userProvider),
			middleware.SetClusterProvider(r.clusterProviderGetter, r.seedsGetter),
			middleware.SetPrivilegedClusterProvider(r.clusterProviderGetter, r.seedsGetter),
		)(provider.GCPNetworkWithClusterCredentialsEndpoint(r.projectProvider, r.privilegedProjectProvider, r.userInfoGetter)),
		cluster.DecodeGetClusterReq,
		handler.EncodeJSON,
		r.defaultServerOptions()...,
	)
}

// swagger:route GET /api/v2/projects/{project_id}/clusters/{cluster_id}/providers/gcp/subnetworks gcp listGCPSubnetworksNoCredentialsV2
//
// Lists available GCP subnetworks
//
//     Produces:
//     - application/json
//
//     Responses:
//       default: errorResponse
//       200: GCPSubnetworkList
func (r Routing) listGCPSubnetworksNoCredentials() http.Handler {
	return httptransport.NewServer(
		endpoint.Chain(
			middleware.TokenVerifier(r.tokenVerifiers, r.userProvider),
			middleware.UserSaver(r.userProvider),
			middleware.SetClusterProvider(r.clusterProviderGetter, r.seedsGetter),
			middleware.SetPrivilegedClusterProvider(r.clusterProviderGetter, r.seedsGetter),
		)(provider.GCPSubnetworkWithClusterCredentialsEndpoint(r.projectProvider, r.privilegedProjectProvider, r.seedsGetter, r.userInfoGetter)),
		provider.DecodeGCPSubnetworksNoCredentialReq,
		handler.EncodeJSON,
		r.defaultServerOptions()...,
	)
}

// swagger:route PUT /api/v2/projects/{project_id}/clusters/{cluster_id}/token project revokeClusterAdminTokenV2
//
//     Revokes the current admin token
//
//     Produces:
//     - application/json
//
//     Responses:
//       default: errorResponse
//       200: empty
//       401: empty
//       403: empty
func (r Routing) revokeClusterAdminToken() http.Handler {
	return httptransport.NewServer(
		endpoint.Chain(
			middleware.TokenVerifier(r.tokenVerifiers, r.userProvider),
			middleware.UserSaver(r.userProvider),
			middleware.SetClusterProvider(r.clusterProviderGetter, r.seedsGetter),
			middleware.SetPrivilegedClusterProvider(r.clusterProviderGetter, r.seedsGetter),
		)(cluster.RevokeAdminTokenEndpoint(r.projectProvider, r.privilegedProjectProvider, r.userInfoGetter)),
		cluster.DecodeAdminTokenReq,
		handler.EncodeJSON,
		r.defaultServerOptions()...,
	)
}

// swagger:route PUT /api/v2/projects/{project_id}/clusters/{cluster_id}/viewertoken project revokeClusterViewerTokenV2
//
//     Revokes the current viewer token
//
//     Produces:
//     - application/json
//
//     Responses:
//       default: errorResponse
//       200: empty
//       401: empty
//       403: empty
func (r Routing) revokeClusterViewerToken() http.Handler {
	return httptransport.NewServer(
		endpoint.Chain(
			middleware.TokenVerifier(r.tokenVerifiers, r.userProvider),
			middleware.UserSaver(r.userProvider),
			middleware.SetClusterProvider(r.clusterProviderGetter, r.seedsGetter),
			middleware.SetPrivilegedClusterProvider(r.clusterProviderGetter, r.seedsGetter),
		)(cluster.RevokeViewerTokenEndpoint(r.projectProvider, r.privilegedProjectProvider, r.userInfoGetter)),
		cluster.DecodeAdminTokenReq,
		handler.EncodeJSON,
		r.defaultServerOptions()...,
	)
}

// swagger:route GET /api/v2/projects/{project_id}/clusters/{cluster_id}/providers/hetzner/sizes hetzner listHetznerSizesNoCredentialsV2
//
// Lists sizes from hetzner
//
//     Produces:
//     - application/json
//
//     Responses:
//       default: errorResponse
//       200: HetznerSizeList
func (r Routing) listHetznerSizesNoCredentials() http.Handler {
	return httptransport.NewServer(
		endpoint.Chain(
			middleware.TokenVerifier(r.tokenVerifiers, r.userProvider),
			middleware.UserSaver(r.userProvider),
			middleware.SetClusterProvider(r.clusterProviderGetter, r.seedsGetter),
			middleware.SetPrivilegedClusterProvider(r.clusterProviderGetter, r.seedsGetter),
		)(provider.HetznerSizeWithClusterCredentialsEndpoint(r.projectProvider, r.privilegedProjectProvider, r.userInfoGetter, r.settingsProvider)),
		cluster.DecodeGetClusterReq,
		handler.EncodeJSON,
		r.defaultServerOptions()...,
	)
}

// swagger:route GET /api/v2/projects/{project_id}/clusters/{cluster_id}/providers/digitalocean/sizes digitalocean listDigitaloceanSizesNoCredentialsV2
//
// Lists sizes from digitalocean
//
//     Produces:
//     - application/json
//
//     Responses:
//       default: errorResponse
//       200: DigitaloceanSizeList
func (r Routing) listDigitaloceanSizesNoCredentials() http.Handler {
	return httptransport.NewServer(
		endpoint.Chain(
			middleware.TokenVerifier(r.tokenVerifiers, r.userProvider),
			middleware.UserSaver(r.userProvider),
			middleware.SetClusterProvider(r.clusterProviderGetter, r.seedsGetter),
			middleware.SetPrivilegedClusterProvider(r.clusterProviderGetter, r.seedsGetter),
		)(provider.DigitaloceanSizeWithClusterCredentialsEndpoint(r.projectProvider, r.privilegedProjectProvider, r.userInfoGetter, r.settingsProvider)),
		cluster.DecodeGetClusterReq,
		handler.EncodeJSON,
		r.defaultServerOptions()...,
	)
}

// swagger:route GET /api/v2/projects/{project_id}/clusters/{cluster_id}/providers/openstack/sizes openstack listOpenstackSizesNoCredentialsV2
//
// Lists sizes from openstack
//
//     Produces:
//     - application/json
//
//     Responses:
//       default: errorResponse
//       200: []OpenstackSize
func (r Routing) listOpenstackSizesNoCredentials() http.Handler {
	return httptransport.NewServer(
		endpoint.Chain(
			middleware.TokenVerifier(r.tokenVerifiers, r.userProvider),
			middleware.UserSaver(r.userProvider),
			middleware.SetClusterProvider(r.clusterProviderGetter, r.seedsGetter),
			middleware.SetPrivilegedClusterProvider(r.clusterProviderGetter, r.seedsGetter),
		)(provider.OpenstackSizeWithClusterCredentialsEndpoint(r.projectProvider, r.privilegedProjectProvider,
			r.seedsGetter, r.userInfoGetter, r.settingsProvider, r.caBundle)),
		provider.DecodeOpenstackNoCredentialsReq,
		handler.EncodeJSON,
		r.defaultServerOptions()...,
	)
}

// swagger:route GET /api/v2/projects/{project_id}/clusters/{cluster_id}/providers/openstack/tenants openstack listOpenstackTenantsNoCredentialsV2
//
// Lists tenants from openstack
//
//     Produces:
//     - application/json
//
//     Responses:
//       default: errorResponse
//       200: []OpenstackTenant
func (r Routing) listOpenstackTenantsNoCredentials() http.Handler {
	return httptransport.NewServer(
		endpoint.Chain(
			middleware.TokenVerifier(r.tokenVerifiers, r.userProvider),
			middleware.UserSaver(r.userProvider),
			middleware.SetClusterProvider(r.clusterProviderGetter, r.seedsGetter),
			middleware.SetPrivilegedClusterProvider(r.clusterProviderGetter, r.seedsGetter),
		)(provider.OpenstackTenantWithClusterCredentialsEndpoint(r.projectProvider, r.privilegedProjectProvider, r.seedsGetter,
			r.userInfoGetter, r.caBundle)),
		provider.DecodeOpenstackNoCredentialsReq,
		handler.EncodeJSON,
		r.defaultServerOptions()...,
	)
}

// swagger:route GET /api/v2/projects/{project_id}/clusters/{cluster_id}/providers/openstack/networks openstack listOpenstackNetworksNoCredentialsV2
//
// Lists networks from openstack
//
//     Produces:
//     - application/json
//
//     Responses:
//       default: errorResponse
//       200: []OpenstackNetwork
func (r Routing) listOpenstackNetworksNoCredentials() http.Handler {
	return httptransport.NewServer(
		endpoint.Chain(
			middleware.TokenVerifier(r.tokenVerifiers, r.userProvider),
			middleware.UserSaver(r.userProvider),
			middleware.SetClusterProvider(r.clusterProviderGetter, r.seedsGetter),
			middleware.SetPrivilegedClusterProvider(r.clusterProviderGetter, r.seedsGetter),
		)(provider.OpenstackNetworkWithClusterCredentialsEndpoint(r.projectProvider, r.privilegedProjectProvider, r.seedsGetter,
			r.userInfoGetter, r.caBundle)),
		provider.DecodeOpenstackNoCredentialsReq,
		handler.EncodeJSON,
		r.defaultServerOptions()...,
	)
}

// swagger:route GET /api/v2/projects/{project_id}/clusters/{cluster_id}/providers/openstack/securitygroups openstack listOpenstackSecurityGroupsNoCredentialsV2
//
// Lists security groups from openstack
//
//     Produces:
//     - application/json
//
//     Responses:
//       default: errorResponse
//       200: []OpenstackSecurityGroup
func (r Routing) listOpenstackSecurityGroupsNoCredentials() http.Handler {
	return httptransport.NewServer(
		endpoint.Chain(
			middleware.TokenVerifier(r.tokenVerifiers, r.userProvider),
			middleware.UserSaver(r.userProvider),
			middleware.SetClusterProvider(r.clusterProviderGetter, r.seedsGetter),
			middleware.SetPrivilegedClusterProvider(r.clusterProviderGetter, r.seedsGetter),
		)(provider.OpenstackSecurityGroupWithClusterCredentialsEndpoint(r.projectProvider, r.privilegedProjectProvider,
			r.seedsGetter, r.userInfoGetter, r.caBundle)),
		provider.DecodeOpenstackNoCredentialsReq,
		handler.EncodeJSON,
		r.defaultServerOptions()...,
	)
}

// swagger:route GET /api/v2/projects/{project_id}/clusters/{cluster_id}/providers/openstack/subnets openstack listOpenstackSubnetsNoCredentialsV2
//
// Lists subnets from openstack
//
//     Produces:
//     - application/json
//
//     Responses:
//       default: errorResponse
//       200: []OpenstackSubnet
func (r Routing) listOpenstackSubnetsNoCredentials() http.Handler {
	return httptransport.NewServer(
		endpoint.Chain(
			middleware.TokenVerifier(r.tokenVerifiers, r.userProvider),
			middleware.UserSaver(r.userProvider),
			middleware.SetClusterProvider(r.clusterProviderGetter, r.seedsGetter),
			middleware.SetPrivilegedClusterProvider(r.clusterProviderGetter, r.seedsGetter),
		)(provider.OpenstackSubnetsWithClusterCredentialsEndpoint(r.projectProvider, r.privilegedProjectProvider, r.seedsGetter,
			r.userInfoGetter, r.caBundle)),
		provider.DecodeOpenstackSubnetNoCredentialsReq,
		handler.EncodeJSON,
		r.defaultServerOptions()...,
	)
}

// swagger:route GET /api/v2/projects/{project_id}/clusters/{cluster_id}/providers/openstack/availabilityzones openstack listOpenstackAvailabilityZonesNoCredentialsV2
//
// Lists availability zones from openstack
//
//     Produces:
//     - application/json
//
//     Responses:
//       default: errorResponse
//       200: []OpenstackAvailabilityZone
func (r Routing) listOpenstackAvailabilityZonesNoCredentials() http.Handler {
	return httptransport.NewServer(
		endpoint.Chain(
			middleware.TokenVerifier(r.tokenVerifiers, r.userProvider),
			middleware.UserSaver(r.userProvider),
			middleware.SetClusterProvider(r.clusterProviderGetter, r.seedsGetter),
			middleware.SetPrivilegedClusterProvider(r.clusterProviderGetter, r.seedsGetter),
		)(provider.OpenstackAvailabilityZoneWithClusterCredentialsEndpoint(r.projectProvider, r.privilegedProjectProvider, r.seedsGetter,
			r.userInfoGetter, r.caBundle)),
		provider.DecodeOpenstackNoCredentialsReq,
		handler.EncodeJSON,
		r.defaultServerOptions()...,
	)
}

// swagger:route GET /api/v2/projects/{project_id}/clusters/{cluster_id}/providers/azure/sizes azure listAzureSizesNoCredentialsV2
//
// Lists available VM sizes in an Azure region
//
//     Produces:
//     - application/json
//
//     Responses:
//       default: errorResponse
//       200: AzureSizeList
func (r Routing) listAzureSizesNoCredentials() http.Handler {
	return httptransport.NewServer(
		endpoint.Chain(
			middleware.TokenVerifier(r.tokenVerifiers, r.userProvider),
			middleware.UserSaver(r.userProvider),
			middleware.SetClusterProvider(r.clusterProviderGetter, r.seedsGetter),
			middleware.SetPrivilegedClusterProvider(r.clusterProviderGetter, r.seedsGetter),
		)(provider.AzureSizeWithClusterCredentialsEndpoint(r.projectProvider, r.privilegedProjectProvider, r.seedsGetter, r.userInfoGetter, r.settingsProvider)),
		provider.DecodeAzureSizesNoCredentialsReq,
		handler.EncodeJSON,
		r.defaultServerOptions()...,
	)
}

// swagger:route GET /api/v2/projects/{project_id}/clusters/{cluster_id}/providers/azure/availabilityzones azure listAzureAvailabilityZonesNoCredentialsV2
//
// Lists available VM availability zones in an Azure region
//
//     Produces:
//     - application/json
//
//     Responses:
//       default: errorResponse
//       200: AzureAvailabilityZonesList
func (r Routing) listAzureAvailabilityZonesNoCredentials() http.Handler {
	return httptransport.NewServer(
		endpoint.Chain(
			middleware.TokenVerifier(r.tokenVerifiers, r.userProvider),
			middleware.UserSaver(r.userProvider),
			middleware.SetClusterProvider(r.clusterProviderGetter, r.seedsGetter),
			middleware.SetPrivilegedClusterProvider(r.clusterProviderGetter, r.seedsGetter),
		)(provider.AzureAvailabilityZonesWithClusterCredentialsEndpoint(r.projectProvider, r.privilegedProjectProvider, r.seedsGetter, r.userInfoGetter)),
		provider.DecodeAzureAvailabilityZonesNoCredentialsReq,
		handler.EncodeJSON,
		r.defaultServerOptions()...,
	)
}

// swagger:route GET /api/v2/projects/{project_id}/clusters/{cluster_id}/providers/vsphere/networks vsphere listVSphereNetworksNoCredentialsV2
//
// Lists networks from vsphere datacenter
//
//     Produces:
//     - application/json
//
//     Responses:
//       default: errorResponse
//       200: []VSphereNetwork
func (r Routing) listVSphereNetworksNoCredentials() http.Handler {
	return httptransport.NewServer(
		endpoint.Chain(
			middleware.TokenVerifier(r.tokenVerifiers, r.userProvider),
			middleware.UserSaver(r.userProvider),
			middleware.SetClusterProvider(r.clusterProviderGetter, r.seedsGetter),
			middleware.SetPrivilegedClusterProvider(r.clusterProviderGetter, r.seedsGetter),
		)(provider.VsphereNetworksWithClusterCredentialsEndpoint(r.projectProvider, r.privilegedProjectProvider, r.seedsGetter, r.userInfoGetter, r.caBundle)),
		provider.DecodeVSphereNoCredentialsReq,
		handler.EncodeJSON,
		r.defaultServerOptions()...,
	)
}

// swagger:route GET /api/v2/projects/{project_id}/clusters/{cluster_id}/providers/vsphere/folders vsphere listVSphereFoldersNoCredentialsV2
//
// Lists folders from vsphere datacenter
//
//     Produces:
//     - application/json
//
//     Responses:
//       default: errorResponse
//       200: []VSphereFolder
func (r Routing) listVSphereFoldersNoCredentials() http.Handler {
	return httptransport.NewServer(
		endpoint.Chain(
			middleware.TokenVerifier(r.tokenVerifiers, r.userProvider),
			middleware.UserSaver(r.userProvider),
			middleware.SetClusterProvider(r.clusterProviderGetter, r.seedsGetter),
			middleware.SetPrivilegedClusterProvider(r.clusterProviderGetter, r.seedsGetter),
		)(provider.VsphereFoldersWithClusterCredentialsEndpoint(r.projectProvider, r.privilegedProjectProvider, r.seedsGetter, r.userInfoGetter, r.caBundle)),
		provider.DecodeVSphereNoCredentialsReq,
		handler.EncodeJSON,
		r.defaultServerOptions()...,
	)
}

// swagger:route GET /api/v2/projects/{project_id}/clusters/{cluster_id}/providers/alibaba/instancetypes alibaba listAlibabaInstanceTypesNoCredentialsV2
//
// Lists available Alibaba Instance Types
//
//     Produces:
//     - application/json
//
//     Responses:
//       default: errorResponse
//       200: AlibabaInstanceTypeList
func (r Routing) listAlibabaInstanceTypesNoCredentials() http.Handler {
	return httptransport.NewServer(
		endpoint.Chain(
			middleware.TokenVerifier(r.tokenVerifiers, r.userProvider),
			middleware.UserSaver(r.userProvider),
			middleware.SetClusterProvider(r.clusterProviderGetter, r.seedsGetter),
			middleware.SetPrivilegedClusterProvider(r.clusterProviderGetter, r.seedsGetter),
		)(provider.AlibabaInstanceTypesWithClusterCredentialsEndpoint(r.projectProvider, r.privilegedProjectProvider, r.seedsGetter, r.userInfoGetter, r.settingsProvider)),
		provider.DecodeAlibabaNoCredentialReq,
		handler.EncodeJSON,
		r.defaultServerOptions()...,
	)
}

// swagger:route GET /api/v2/projects/{project_id}/clusters/{cluster_id}/providers/alibaba/zones alibaba listAlibabaZonesNoCredentialsV2
//
// Lists available Alibaba Instance Types
//
//     Produces:
//     - application/json
//
//     Responses:
//       default: errorResponse
//       200: AlibabaZoneList
func (r Routing) listAlibabaZonesNoCredentials() http.Handler {
	return httptransport.NewServer(
		endpoint.Chain(
			middleware.TokenVerifier(r.tokenVerifiers, r.userProvider),
			middleware.UserSaver(r.userProvider),
			middleware.SetClusterProvider(r.clusterProviderGetter, r.seedsGetter),
			middleware.SetPrivilegedClusterProvider(r.clusterProviderGetter, r.seedsGetter),
		)(provider.AlibabaZonesWithClusterCredentialsEndpoint(r.projectProvider, r.privilegedProjectProvider, r.seedsGetter, r.userInfoGetter)),
		provider.DecodeAlibabaNoCredentialReq,
		handler.EncodeJSON,
		r.defaultServerOptions()...,
	)
}

// swagger:route GET /api/v2/projects/{project_id}/clusters/{cluster_id}/providers/alibaba/vswitches alibaba listAlibabaVSwitchesNoCredentialsV2
//
// Lists available Alibaba vSwitches
//
//     Produces:
//     - application/json
//
//     Responses:
//       default: errorResponse
//       200: AlibabaVSwitchList
func (r Routing) listAlibabaVSwitchesNoCredentials() http.Handler {
	return httptransport.NewServer(
		endpoint.Chain(
			middleware.TokenVerifier(r.tokenVerifiers, r.userProvider),
			middleware.UserSaver(r.userProvider),
			middleware.SetClusterProvider(r.clusterProviderGetter, r.seedsGetter),
			middleware.SetPrivilegedClusterProvider(r.clusterProviderGetter, r.seedsGetter),
		)(provider.AlibabaVswitchesWithClusterCredentialsEndpoint(r.projectProvider, r.privilegedProjectProvider, r.seedsGetter, r.userInfoGetter)),
		provider.DecodeAlibabaNoCredentialReq,
		handler.EncodeJSON,
		r.defaultServerOptions()...,
	)
}

// swagger:route GET /api/v2/projects/{project_id}/clusters/{cluster_id}/providers/packet/sizes packet listPacketSizesNoCredentialsV2
//
// Lists sizes from packet
//
//     Produces:
//     - application/json
//
//     Responses:
//       default: errorResponse
//       200: []PacketSizeList
func (r Routing) listPacketSizesNoCredentials() http.Handler {
	return httptransport.NewServer(
		endpoint.Chain(
			middleware.TokenVerifier(r.tokenVerifiers, r.userProvider),
			middleware.UserSaver(r.userProvider),
			middleware.SetClusterProvider(r.clusterProviderGetter, r.seedsGetter),
			middleware.SetPrivilegedClusterProvider(r.clusterProviderGetter, r.seedsGetter),
		)(provider.PacketSizesWithClusterCredentialsEndpoint(r.projectProvider, r.privilegedProjectProvider, r.userInfoGetter, r.settingsProvider)),
		provider.DecodePacketSizesNoCredentialsReq,
		handler.EncodeJSON,
		r.defaultServerOptions()...,
	)
}

// swagger:route GET /api/v2/projects/{project_id}/clusters/{cluster_id}/providers/anexia/vlans anexia listAnexiaVlansNoCredentialsV2
//
// Lists vlans from Anexia
//
//     Produces:
//     - application/json
//
//     Responses:
//       default: errorResponse
//       200: AnexiaVlanList
func (r Routing) listAnexiaVlansNoCredentials() http.Handler {
	return httptransport.NewServer(
		endpoint.Chain(
			middleware.TokenVerifier(r.tokenVerifiers, r.userProvider),
			middleware.UserSaver(r.userProvider),
			middleware.SetClusterProvider(r.clusterProviderGetter, r.seedsGetter),
			middleware.SetPrivilegedClusterProvider(r.clusterProviderGetter, r.seedsGetter),
		)(provider.AnexiaVlansWithClusterCredentialsEndpoint(r.projectProvider, r.privilegedProjectProvider, r.userInfoGetter)),
		provider.DecodeAnexiaNoCredentialReq,
		handler.EncodeJSON,
		r.defaultServerOptions()...,
	)
}

// swagger:route GET /api/v2/projects/{project_id}/clusters/{cluster_id}/providers/anexia/templates anexia listAnexiaTemplatesNoCredentialsV2
//
// Lists templates from Anexia
//
//     Produces:
//     - application/json
//
//     Responses:
//       default: errorResponse
//       200: AnexiaTemplateList
func (r Routing) listAnexiaTemplatesNoCredentials() http.Handler {
	return httptransport.NewServer(
		endpoint.Chain(
			middleware.TokenVerifier(r.tokenVerifiers, r.userProvider),
			middleware.UserSaver(r.userProvider),
			middleware.SetClusterProvider(r.clusterProviderGetter, r.seedsGetter),
			middleware.SetPrivilegedClusterProvider(r.clusterProviderGetter, r.seedsGetter),
		)(provider.AnexiaTemplatesWithClusterCredentialsEndpoint(r.projectProvider, r.privilegedProjectProvider, r.userInfoGetter, r.seedsGetter)),
		provider.DecodeAnexiaNoCredentialReq,
		handler.EncodeJSON,
		r.defaultServerOptions()...,
	)
}

// swagger:route GET /api/v2/projects/{project_id}/clusters/{cluster_id}/dashboard/proxy
//
//    Proxies the Kubernetes Dashboard. Requires a valid bearer token. The token can be obtained
//    using the /api/v1/projects/{project_id}/clusters/{cluster_id}/dashboard/login
//    endpoint.
//
//     Responses:
//       default: empty
func (r Routing) kubernetesDashboardProxy() http.Handler {
	return kubernetesdashboard.ProxyEndpoint(
		r.log,
		middleware.TokenExtractor(r.tokenExtractors),
		r.projectProvider,
		r.privilegedProjectProvider,
		r.userInfoGetter,
		r.settingsProvider,
		endpoint.Chain(
			middleware.TokenVerifier(r.tokenVerifiers, r.userProvider),
			middleware.UserSaver(r.userProvider),
			// TODO: Instead of using an admin client to talk to the seed, we should provide a seed
			// client that allows access to the cluster namespace only
			middleware.SetPrivilegedClusterProvider(r.clusterProviderGetter, r.seedsGetter),
		),
	)
}

// swagger:route GET /api/v2/providers/azure/securitygroups azure listAzureSecurityGroups
//
// Lists available VM security groups
//
//     Produces:
//     - application/json
//
//     Responses:
//       default: errorResponse
//       200: AzureSecurityGroupsList
func (r Routing) listAzureSecurityGroups() http.Handler {
	return httptransport.NewServer(
		endpoint.Chain(
			middleware.TokenVerifier(r.tokenVerifiers, r.userProvider),
			middleware.UserSaver(r.userProvider),
		)(provider.AzureSecurityGroupsEndpoint(r.presetsProvider, r.userInfoGetter)),
		provider.DecodeAzureSecurityGroupsReq,
		handler.EncodeJSON,
		r.defaultServerOptions()...,
	)
}

// swagger:route GET /api/v2/providers/azure/resourcegroups azure listAzureResourceGroups
//
// Lists available VM resource groups
//
//     Produces:
//     - application/json
//
//     Responses:
//       default: errorResponse
//       200: AzureResourceGroupsList
func (r Routing) listAzureResourceGroups() http.Handler {
	return httptransport.NewServer(
		endpoint.Chain(
			middleware.TokenVerifier(r.tokenVerifiers, r.userProvider),
			middleware.UserSaver(r.userProvider),
		)(provider.AzureResourceGroupsEndpoint(r.presetsProvider, r.userInfoGetter)),
		provider.DecodeAzureResourceGroupsReq,
		handler.EncodeJSON,
		r.defaultServerOptions()...,
	)
}

// swagger:route GET /api/v2/providers/azure/routetables azure listAzureRouteTables
//
// Lists available VM route tables
//
//     Produces:
//     - application/json
//
//     Responses:
//       default: errorResponse
//       200: AzureRouteTablesList
func (r Routing) listAzureRouteTables() http.Handler {
	return httptransport.NewServer(
		endpoint.Chain(
			middleware.TokenVerifier(r.tokenVerifiers, r.userProvider),
			middleware.UserSaver(r.userProvider),
		)(provider.AzureRouteTablesEndpoint(r.presetsProvider, r.userInfoGetter)),
		provider.DecodeAzureRouteTablesReq,
		handler.EncodeJSON,
		r.defaultServerOptions()...,
	)
}

// swagger:route GET /api/v2/providers/azure/vnets azure listAzureVnets
//
// Lists available VM virtual networks
//
//     Produces:
//     - application/json
//
//     Responses:
//       default: errorResponse
//       200: AzureVirtualNetworksList
func (r Routing) listAzureVnets() http.Handler {
	return httptransport.NewServer(
		endpoint.Chain(
			middleware.TokenVerifier(r.tokenVerifiers, r.userProvider),
			middleware.UserSaver(r.userProvider),
		)(provider.AzureVirtualNetworksEndpoint(r.presetsProvider, r.userInfoGetter)),
		provider.DecodeAzureVirtualNetworksReq,
		handler.EncodeJSON,
		r.defaultServerOptions()...,
	)
}

// swagger:route GET /api/v2/providers/vsphere/datastores vsphere listVSphereDatastores
//
// Lists datastores from vsphere datacenter
//
//     Produces:
//     - application/json
//
//     Responses:
//       default: errorResponse
//       200: []VSphereDatastoreList
func (r Routing) listVSphereDatastores() http.Handler {
	return httptransport.NewServer(
		endpoint.Chain(
			middleware.TokenVerifier(r.tokenVerifiers, r.userProvider),
			middleware.UserSaver(r.userProvider),
		)(provider.VsphereDatastoreEndpoint(r.seedsGetter, r.presetsProvider, r.userInfoGetter, r.caBundle)),
		provider.DecodeVSphereDatastoresReq,
		handler.EncodeJSON,
		r.defaultServerOptions()...,
	)
}

// swagger:route GET /api/v2/providers/azure/subnets azure listAzureSubnets
//
// Lists available VM subnets
//
//     Produces:
//     - application/json
//
//     Responses:
//       default: errorResponse
//       200: AzureSubnetsList
func (r Routing) listAzureSubnets() http.Handler {
	return httptransport.NewServer(
		endpoint.Chain(
			middleware.TokenVerifier(r.tokenVerifiers, r.userProvider),
			middleware.UserSaver(r.userProvider),
		)(provider.AzureSubnetsEndpoint(r.presetsProvider, r.userInfoGetter)),
		provider.DecodeAzureSubnetsReq,
		handler.EncodeJSON,
		r.defaultServerOptions()...,
	)
}

// swagger:route GET /api/v2/presets preset listPresets
//
//     Lists presets
//
//
//     Produces:
//     - application/json
//
//     Responses:
//       default: errorResponse
//       200: PresetList
//       401: empty
//       403: empty
func (r Routing) listPresets() http.Handler {
	return httptransport.NewServer(
		endpoint.Chain(
			middleware.TokenVerifier(r.tokenVerifiers, r.userProvider),
			middleware.UserSaver(r.userProvider),
		)(preset.ListPresets(r.presetsProvider, r.userInfoGetter)),
		preset.DecodeListPresets,
		handler.EncodeJSON,
		r.defaultServerOptions()...,
	)
}

// swagger:route PUT /api/v2/presets/{preset_name}/status preset updatePresetStatus
//
//     Updates the status of a preset. It can enable or disable it, so that it won't be listed by the list endpoints.
//
//
//     Consumes:
//	   - application/json
//
//     Produces:
//     - application/json
//
//     Responses:
//       default: errorResponse
//       200: empty
//       401: empty
//       403: empty
func (r Routing) updatePresetStatus() http.Handler {
	return httptransport.NewServer(
		endpoint.Chain(
			middleware.TokenVerifier(r.tokenVerifiers, r.userProvider),
			middleware.UserSaver(r.userProvider),
		)(preset.UpdatePresetStatus(r.presetsProvider, r.userInfoGetter)),
		preset.DecodeUpdatePresetStatus,
		handler.EncodeJSON,
		r.defaultServerOptions()...,
	)
}

// swagger:route GET /api/v2/providers/{provider_name}/presets preset listProviderPresets
//
//     Lists presets for the provider
//
//
//     Produces:
//     - application/json
//
//     Responses:
//       default: errorResponse
//       200: PresetList
//       401: empty
//       403: empty
func (r Routing) listProviderPresets() http.Handler {
	return httptransport.NewServer(
		endpoint.Chain(
			middleware.TokenVerifier(r.tokenVerifiers, r.userProvider),
			middleware.UserSaver(r.userProvider),
		)(preset.ListProviderPresets(r.presetsProvider, r.userInfoGetter)),
		preset.DecodeListProviderPresets,
		handler.EncodeJSON,
		r.defaultServerOptions()...,
	)
}

// swagger:route POST /api/v2/providers/{provider_name}/presets preset createPreset
//
//     Creates the preset
//
//     Consumes:
//	   - application/json
//
//     Produces:
//     - application/json
//
//     Responses:
//       default: errorResponse
//       200: Preset
//       401: empty
//       403: empty
func (r Routing) createPreset() http.Handler {
	return httptransport.NewServer(
		endpoint.Chain(
			middleware.TokenVerifier(r.tokenVerifiers, r.userProvider),
			middleware.UserSaver(r.userProvider),
		)(preset.CreatePreset(r.presetsProvider, r.userInfoGetter)),
		preset.DecodeCreatePreset,
		handler.SetStatusCreatedHeader(handler.EncodeJSON),
		r.defaultServerOptions()...,
	)
}

// swagger:route PUT /api/v2/providers/{provider_name}/presets preset updatePreset
//
//	   Updates provider preset
//
//     Consumes:
//	   - application/json
//
//     Produces:
//     - application/json
//
//     Responses:
//       default: errorResponse
//       200: Preset
//       401: empty
//       403: empty
func (r Routing) updatePreset() http.Handler {
	return httptransport.NewServer(
		endpoint.Chain(
			middleware.TokenVerifier(r.tokenVerifiers, r.userProvider),
			middleware.UserSaver(r.userProvider),
		)(preset.UpdatePreset(r.presetsProvider, r.userInfoGetter)),
		preset.DecodeUpdatePreset,
		handler.EncodeJSON,
		r.defaultServerOptions()...,
	)
}

// swagger:route GET /api/v2/projects/{project_id}/clusters/{cluster_id}/alertmanager/config project getAlertmanager
//
//     Gets the alertmanager configuration for the specified cluster.
//
//
//     Produces:
//     - application/json
//
//     Responses:
//       default: errorResponse
//       200: Alertmanager
//       401: empty
//       403: empty
func (r Routing) getAlertmanager() http.Handler {
	return httptransport.NewServer(
		endpoint.Chain(
			middleware.TokenVerifier(r.tokenVerifiers, r.userProvider),
			middleware.UserSaver(r.userProvider),
			middleware.SetClusterProvider(r.clusterProviderGetter, r.seedsGetter),
			middleware.SetPrivilegedClusterProvider(r.clusterProviderGetter, r.seedsGetter),
			middleware.Alertmanagers(r.clusterProviderGetter, r.alertmanagerProviderGetter, r.seedsGetter),
			middleware.PrivilegedAlertmanagers(r.clusterProviderGetter, r.alertmanagerProviderGetter, r.seedsGetter),
		)(alertmanager.GetEndpoint(r.userInfoGetter, r.projectProvider, r.privilegedProjectProvider)),
		alertmanager.DecodeGetAlertmanagerReq,
		handler.EncodeJSON,
		r.defaultServerOptions()...,
	)
}

// swagger:route PUT /api/v2/projects/{project_id}/clusters/{cluster_id}/alertmanager/config project updateAlertmanager
//
//     Updates an alertmanager configuration for the given cluster
//
//     Consumes:
//     - application/json
//
//     Produces:
//     - application/json
//
//     Responses:
//       default: errorResponse
//       200: Alertmanager
//       401: empty
//       403: empty
func (r Routing) updateAlertmanager() http.Handler {
	return httptransport.NewServer(
		endpoint.Chain(
			middleware.TokenVerifier(r.tokenVerifiers, r.userProvider),
			middleware.UserSaver(r.userProvider),
			middleware.SetClusterProvider(r.clusterProviderGetter, r.seedsGetter),
			middleware.SetPrivilegedClusterProvider(r.clusterProviderGetter, r.seedsGetter),
			middleware.Alertmanagers(r.clusterProviderGetter, r.alertmanagerProviderGetter, r.seedsGetter),
			middleware.PrivilegedAlertmanagers(r.clusterProviderGetter, r.alertmanagerProviderGetter, r.seedsGetter),
		)(alertmanager.UpdateEndpoint(r.userInfoGetter, r.projectProvider, r.privilegedProjectProvider)),
		alertmanager.DecodeUpdateAlertmanagerReq,
		handler.EncodeJSON,
		r.defaultServerOptions()...,
	)
}

// swagger:route DELETE /api/v2/projects/{project_id}/clusters/{cluster_id}/alertmanager/config project resetAlertmanager
//
//     Resets the alertmanager configuration to default for the specified cluster.
//
//
//     Produces:
//     - application/json
//
//     Responses:
//       default: errorResponse
//       200: empty
//       401: empty
//       403: empty
func (r Routing) resetAlertmanager() http.Handler {
	return httptransport.NewServer(
		endpoint.Chain(
			middleware.TokenVerifier(r.tokenVerifiers, r.userProvider),
			middleware.UserSaver(r.userProvider),
			middleware.SetClusterProvider(r.clusterProviderGetter, r.seedsGetter),
			middleware.SetPrivilegedClusterProvider(r.clusterProviderGetter, r.seedsGetter),
			middleware.Alertmanagers(r.clusterProviderGetter, r.alertmanagerProviderGetter, r.seedsGetter),
			middleware.PrivilegedAlertmanagers(r.clusterProviderGetter, r.alertmanagerProviderGetter, r.seedsGetter),
		)(alertmanager.ResetEndpoint(r.userInfoGetter, r.projectProvider, r.privilegedProjectProvider)),
		alertmanager.DecodeResetAlertmanagerReq,
		handler.EncodeJSON,
		r.defaultServerOptions()...,
	)
}

// swagger:route GET /api/v2/seeds/{seed_name}/settings seed getSeedSettings
//
//     Gets the seed settings.
//
//     Produces:
//     - application/json
//
//     Responses:
//       default: errorResponse
//       200: SeedSettings
//       401: empty
//       403: empty
func (r Routing) getSeedSettings() http.Handler {
	return httptransport.NewServer(
		endpoint.Chain(
			middleware.TokenVerifier(r.tokenVerifiers, r.userProvider),
			middleware.UserSaver(r.userProvider),
		)(seedsettings.GetSeedSettingsEndpoint(r.seedsGetter)),
		seedsettings.DecodeGetSeedSettingsReq,
		handler.EncodeJSON,
		r.defaultServerOptions()...,
	)
}

<<<<<<< HEAD
// swagger:route GET /api/v2/projects/{project_id}/clusters/{cluster_id}/rule_groups/{rule_group_name} rulegroup getRuleGroup
//
//     Gets a specified rule group for the given cluster.
//
//     Produces:
//     - application/json
//
//     Responses:
//       default: errorResponse
//       200: RuleGroup
//       401: empty
//       403: empty
func (r Routing) getRuleGroup() http.Handler {
	return httptransport.NewServer(
		endpoint.Chain(
			middleware.TokenVerifier(r.tokenVerifiers, r.userProvider),
			middleware.UserSaver(r.userProvider),
			middleware.SetClusterProvider(r.clusterProviderGetter, r.seedsGetter),
			middleware.SetPrivilegedClusterProvider(r.clusterProviderGetter, r.seedsGetter),
			middleware.RuleGroups(r.clusterProviderGetter, r.ruleGroupProviderGetter, r.seedsGetter),
			middleware.PrivilegedRuleGroups(r.clusterProviderGetter, r.ruleGroupProviderGetter, r.seedsGetter),
		)(rulegroup.GetEndpoint(r.userInfoGetter, r.projectProvider, r.privilegedProjectProvider)),
		rulegroup.DecodeGetReq,
		handler.EncodeJSON,
		r.defaultServerOptions()...,
	)
}

// swagger:route GET /api/v2/projects/{project_id}/clusters/{cluster_id}/rule_groups rulegroup listRuleGroups
//
//     Lists rule groups that belong to the given cluster
//
//     Produces:
//     - application/json
//
//     Responses:
//       default: errorResponse
//       200: []RuleGroup
//       401: empty
//       403: empty
func (r Routing) listRuleGroups() http.Handler {
	return httptransport.NewServer(
		endpoint.Chain(
			middleware.TokenVerifier(r.tokenVerifiers, r.userProvider),
			middleware.UserSaver(r.userProvider),
			middleware.SetClusterProvider(r.clusterProviderGetter, r.seedsGetter),
			middleware.SetPrivilegedClusterProvider(r.clusterProviderGetter, r.seedsGetter),
			middleware.RuleGroups(r.clusterProviderGetter, r.ruleGroupProviderGetter, r.seedsGetter),
			middleware.PrivilegedRuleGroups(r.clusterProviderGetter, r.ruleGroupProviderGetter, r.seedsGetter),
		)(rulegroup.ListEndpoint(r.userInfoGetter, r.projectProvider, r.privilegedProjectProvider)),
		rulegroup.DecodeListReq,
		handler.EncodeJSON,
		r.defaultServerOptions()...,
	)
}

// swagger:route POST /api/v2/projects/{project_id}/clusters/{cluster_id}/rule_groups rulegroup createRuleGroup
//
//     Creates a rule group that will belong to the given cluster
=======
// swagger:route POST /api/v2/projects/{project_id}/clustertemplates project createClusterTemplate
//
//     Creates a cluster templates for the given project.
>>>>>>> 477ded9f
//
//     Consumes:
//     - application/json
//
//     Produces:
//     - application/json
//
//     Responses:
//       default: errorResponse
<<<<<<< HEAD
//       201: RuleGroup
//       401: empty
//       403: empty
func (r Routing) createRuleGroup() http.Handler {
=======
//       201: ClusterTemplate
//       401: empty
//       403: empty
func (r Routing) createClusterTemplate() http.Handler {
>>>>>>> 477ded9f
	return httptransport.NewServer(
		endpoint.Chain(
			middleware.TokenVerifier(r.tokenVerifiers, r.userProvider),
			middleware.UserSaver(r.userProvider),
<<<<<<< HEAD
			middleware.SetClusterProvider(r.clusterProviderGetter, r.seedsGetter),
			middleware.SetPrivilegedClusterProvider(r.clusterProviderGetter, r.seedsGetter),
			middleware.RuleGroups(r.clusterProviderGetter, r.ruleGroupProviderGetter, r.seedsGetter),
			middleware.PrivilegedRuleGroups(r.clusterProviderGetter, r.ruleGroupProviderGetter, r.seedsGetter),
		)(rulegroup.CreateEndpoint(r.userInfoGetter, r.projectProvider, r.privilegedProjectProvider)),
		rulegroup.DecodeCreateReq,
		handler.SetStatusCreatedHeader(handler.EncodeJSON),
		r.defaultServerOptions()...,
	)
}

// swagger:route PUT /api/v2/projects/{project_id}/clusters/{cluster_id}/rule_groups/{rule_group_name} rulegroup updateRuleGroup
//
//     Updates the specified rule group for the given cluster.
//
//     Consumes:
//     - application/json
//
//     Produces:
//     - application/json
//
//     Responses:
//       default: errorResponse
//       200: RuleGroup
//       401: empty
//       403: empty
func (r Routing) updateRuleGroup() http.Handler {
	return httptransport.NewServer(
		endpoint.Chain(
			middleware.TokenVerifier(r.tokenVerifiers, r.userProvider),
			middleware.UserSaver(r.userProvider),
			middleware.SetClusterProvider(r.clusterProviderGetter, r.seedsGetter),
			middleware.SetPrivilegedClusterProvider(r.clusterProviderGetter, r.seedsGetter),
			middleware.RuleGroups(r.clusterProviderGetter, r.ruleGroupProviderGetter, r.seedsGetter),
			middleware.PrivilegedRuleGroups(r.clusterProviderGetter, r.ruleGroupProviderGetter, r.seedsGetter),
		)(rulegroup.UpdateEndpoint(r.userInfoGetter, r.projectProvider, r.privilegedProjectProvider)),
		rulegroup.DecodeUpdateReq,
		handler.EncodeJSON,
		r.defaultServerOptions()...,
	)
}

// swagger:route DELETE /api/v2/projects/{project_id}/clusters/{cluster_id}/rule_groups/{rule_group_name} rulegroup deleteRuleGroup
//
//    Deletes the given rule group that belongs to the cluster.
//
//     Produces:
//     - application/json
//
//     Responses:
//       default: errorResponse
//       200: empty
//       401: empty
//       403: empty
func (r Routing) deleteRuleGroup() http.Handler {
	return httptransport.NewServer(
		endpoint.Chain(
			middleware.TokenVerifier(r.tokenVerifiers, r.userProvider),
			middleware.UserSaver(r.userProvider),
			middleware.SetClusterProvider(r.clusterProviderGetter, r.seedsGetter),
			middleware.SetPrivilegedClusterProvider(r.clusterProviderGetter, r.seedsGetter),
			middleware.RuleGroups(r.clusterProviderGetter, r.ruleGroupProviderGetter, r.seedsGetter),
			middleware.PrivilegedRuleGroups(r.clusterProviderGetter, r.ruleGroupProviderGetter, r.seedsGetter),
		)(rulegroup.DeleteEndpoint(r.userInfoGetter, r.projectProvider, r.privilegedProjectProvider)),
		rulegroup.DecodeDeleteReq,
		handler.EncodeJSON,
		r.defaultServerOptions()...,
	)
=======
		)(clustertemplate.CreateEndpoint(r.projectProvider, r.privilegedProjectProvider, r.userInfoGetter, r.clusterTemplateProvider, r.settingsProvider, r.updateManager)),
		clustertemplate.DecodeCreateReq,
		handler.SetStatusCreatedHeader(handler.EncodeJSON),
		r.defaultServerOptions()...,
	)
>>>>>>> 477ded9f
}<|MERGE_RESOLUTION|>--- conflicted
+++ resolved
@@ -495,33 +495,31 @@
 		Path("/seeds/{seed_name}/settings").
 		Handler(r.getSeedSettings())
 
-<<<<<<< HEAD
-	// Defines a set of HTTP endpoints for managing rule groups
-	mux.Methods(http.MethodGet).
-		Path("/projects/{project_id}/clusters/{cluster_id}/rule_groups/{rule_group_name}").
-		Handler(r.getRuleGroup())
-
-	mux.Methods(http.MethodGet).
-		Path("/projects/{project_id}/clusters/{cluster_id}/rule_groups").
-		Handler(r.listRuleGroups())
-
-	mux.Methods(http.MethodPost).
-		Path("/projects/{project_id}/clusters/{cluster_id}/rule_groups").
-		Handler(r.createRuleGroup())
-
-	mux.Methods(http.MethodPut).
-		Path("/projects/{project_id}/clusters/{cluster_id}/rule_groups/{rule_group_name}").
-		Handler(r.updateRuleGroup())
-
-	mux.Methods(http.MethodDelete).
-		Path("/projects/{project_id}/clusters/{cluster_id}/rule_groups/{rule_group_name}").
-		Handler(r.deleteRuleGroup())
-=======
 	// Define a set of endpoints for cluster templates management
 	mux.Methods(http.MethodPost).
 		Path("/projects/{project_id}/clustertemplates").
 		Handler(r.createClusterTemplate())
->>>>>>> 477ded9f
+
+	// Defines a set of HTTP endpoints for managing rule groups
+	mux.Methods(http.MethodGet).
+		Path("/projects/{project_id}/clusters/{cluster_id}/rule_groups/{rule_group_name}").
+		Handler(r.getRuleGroup())
+
+	mux.Methods(http.MethodGet).
+		Path("/projects/{project_id}/clusters/{cluster_id}/rule_groups").
+		Handler(r.listRuleGroups())
+
+	mux.Methods(http.MethodPost).
+		Path("/projects/{project_id}/clusters/{cluster_id}/rule_groups").
+		Handler(r.createRuleGroup())
+
+	mux.Methods(http.MethodPut).
+		Path("/projects/{project_id}/clusters/{cluster_id}/rule_groups/{rule_group_name}").
+		Handler(r.updateRuleGroup())
+
+	mux.Methods(http.MethodDelete).
+		Path("/projects/{project_id}/clusters/{cluster_id}/rule_groups/{rule_group_name}").
+		Handler(r.deleteRuleGroup())
 
 }
 
@@ -3363,7 +3361,33 @@
 	)
 }
 
-<<<<<<< HEAD
+// swagger:route POST /api/v2/projects/{project_id}/clustertemplates project createClusterTemplate
+//
+//     Creates a cluster templates for the given project.
+//
+//     Consumes:
+//     - application/json
+//
+//     Produces:
+//     - application/json
+//
+//     Responses:
+//       default: errorResponse
+//       201: ClusterTemplate
+//       401: empty
+//       403: empty
+func (r Routing) createClusterTemplate() http.Handler {
+	return httptransport.NewServer(
+		endpoint.Chain(
+			middleware.TokenVerifier(r.tokenVerifiers, r.userProvider),
+			middleware.UserSaver(r.userProvider),
+		)(clustertemplate.CreateEndpoint(r.projectProvider, r.privilegedProjectProvider, r.userInfoGetter, r.clusterTemplateProvider, r.settingsProvider, r.updateManager)),
+		clustertemplate.DecodeCreateReq,
+		handler.SetStatusCreatedHeader(handler.EncodeJSON),
+		r.defaultServerOptions()...,
+	)
+}
+
 // swagger:route GET /api/v2/projects/{project_id}/clusters/{cluster_id}/rule_groups/{rule_group_name} rulegroup getRuleGroup
 //
 //     Gets a specified rule group for the given cluster.
@@ -3423,11 +3447,6 @@
 // swagger:route POST /api/v2/projects/{project_id}/clusters/{cluster_id}/rule_groups rulegroup createRuleGroup
 //
 //     Creates a rule group that will belong to the given cluster
-=======
-// swagger:route POST /api/v2/projects/{project_id}/clustertemplates project createClusterTemplate
-//
-//     Creates a cluster templates for the given project.
->>>>>>> 477ded9f
 //
 //     Consumes:
 //     - application/json
@@ -3437,22 +3456,14 @@
 //
 //     Responses:
 //       default: errorResponse
-<<<<<<< HEAD
 //       201: RuleGroup
 //       401: empty
 //       403: empty
 func (r Routing) createRuleGroup() http.Handler {
-=======
-//       201: ClusterTemplate
-//       401: empty
-//       403: empty
-func (r Routing) createClusterTemplate() http.Handler {
->>>>>>> 477ded9f
-	return httptransport.NewServer(
-		endpoint.Chain(
-			middleware.TokenVerifier(r.tokenVerifiers, r.userProvider),
-			middleware.UserSaver(r.userProvider),
-<<<<<<< HEAD
+	return httptransport.NewServer(
+		endpoint.Chain(
+			middleware.TokenVerifier(r.tokenVerifiers, r.userProvider),
+			middleware.UserSaver(r.userProvider),
 			middleware.SetClusterProvider(r.clusterProviderGetter, r.seedsGetter),
 			middleware.SetPrivilegedClusterProvider(r.clusterProviderGetter, r.seedsGetter),
 			middleware.RuleGroups(r.clusterProviderGetter, r.ruleGroupProviderGetter, r.seedsGetter),
@@ -3521,11 +3532,4 @@
 		handler.EncodeJSON,
 		r.defaultServerOptions()...,
 	)
-=======
-		)(clustertemplate.CreateEndpoint(r.projectProvider, r.privilegedProjectProvider, r.userInfoGetter, r.clusterTemplateProvider, r.settingsProvider, r.updateManager)),
-		clustertemplate.DecodeCreateReq,
-		handler.SetStatusCreatedHeader(handler.EncodeJSON),
-		r.defaultServerOptions()...,
-	)
->>>>>>> 477ded9f
 }