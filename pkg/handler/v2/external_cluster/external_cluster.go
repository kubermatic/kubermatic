--- conflicted
+++ resolved
@@ -1019,11 +1019,7 @@
 		}
 		if cloud.KubeOne != nil {
 			kubeoneStatus := &apiv2.ExternalClusterStatus{
-<<<<<<< HEAD
-				State:         apiv2.ExternalClusterState(kubeOneCondtion.Status),
-=======
 				State:         apiv2.ExternalClusterState(kubeOneCondtion.Phase),
->>>>>>> 5609acc5
 				StatusMessage: kubeOneCondtion.Message,
 			}
 			apiCluster.Status = *kubeoneStatus
