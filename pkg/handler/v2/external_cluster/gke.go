--- conflicted
+++ resolved
@@ -45,15 +45,11 @@
 	"k8s.io/apimachinery/pkg/util/sets"
 )
 
-<<<<<<< HEAD
-=======
 const (
-	GKENodepoolNameLabel = "cloud.google.com/gke-nodepool"
-	ManualMode           = "Manual"
-	AutoMode             = "Auto"
+	ManualMode = "Manual"
+	AutoMode   = "Auto"
 )
 
->>>>>>> 44e6f855
 func GKEImagesWithClusterCredentialsEndpoint(userInfoGetter provider.UserInfoGetter, projectProvider provider.ProjectProvider, privilegedProjectProvider provider.PrivilegedProjectProvider, clusterProvider provider.ExternalClusterProvider, privilegedClusterProvider provider.PrivilegedExternalClusterProvider, settingsProvider provider.SettingsProvider) endpoint.Endpoint {
 	return func(ctx context.Context, request interface{}) (interface{}, error) {
 		if !AreExternalClustersEnabled(ctx, settingsProvider) {
@@ -953,7 +949,7 @@
 				return nil, err
 			}
 		}
-		return gke.ListGKEClusters(ctx, projectProvider, privilegedProjectProvider, userInfoGetter, clusterProvider, req.ProjectID, sa)
+		return gke.ListClusters(ctx, projectProvider, privilegedProjectProvider, userInfoGetter, clusterProvider, req.ProjectID, sa)
 	}
 }
 
@@ -975,7 +971,7 @@
 				return nil, err
 			}
 		}
-		return gke.ListGKEImages(ctx, sa, req.Zone)
+		return gke.ListImages(ctx, sa, req.Zone)
 	}
 }
 
@@ -997,7 +993,7 @@
 				return nil, err
 			}
 		}
-		return gke.ListGKEZones(ctx, sa)
+		return gke.ListZones(ctx, sa)
 	}
 }
 
@@ -1034,7 +1030,7 @@
 				return nil, err
 			}
 		}
-		return nil, gke.ValidateGKECredentials(ctx, sa)
+		return nil, gke.ValidateCredentials(ctx, sa)
 	}
 }
 func getSAFromPreset(ctx context.Context,
