/*
Copyright 2021 The Kubermatic Kubernetes Platform contributors.

Licensed under the Apache License, Version 2.0 (the "License");
you may not use this file except in compliance with the License.
You may obtain a copy of the License at

    http://www.apache.org/licenses/LICENSE-2.0

Unless required by applicable law or agreed to in writing, software
distributed under the License is distributed on an "AS IS" BASIS,
WITHOUT WARRANTIES OR CONDITIONS OF ANY KIND, either express or implied.
See the License for the specific language governing permissions and
limitations under the License.
*/

package externalcluster

import (
	"context"
	"fmt"
	"reflect"
	"strings"

	"github.com/aws/aws-sdk-go/aws"
	"github.com/aws/aws-sdk-go/service/eks"

	clusterv1alpha1 "github.com/kubermatic/machine-controller/pkg/apis/cluster/v1alpha1"
	providerconfig "github.com/kubermatic/machine-controller/pkg/providerconfig/types"
	apiv1 "k8c.io/kubermatic/v2/pkg/api/v1"
	apiv2 "k8c.io/kubermatic/v2/pkg/api/v2"
	kubermaticv1 "k8c.io/kubermatic/v2/pkg/apis/kubermatic/v1"
	"k8c.io/kubermatic/v2/pkg/handler/v1/common"
	kuberneteshelper "k8c.io/kubermatic/v2/pkg/kubernetes"
	"k8c.io/kubermatic/v2/pkg/provider"
	awsprovider "k8c.io/kubermatic/v2/pkg/provider/cloud/aws"
	eksprovider "k8c.io/kubermatic/v2/pkg/provider/cloud/eks"
	"k8c.io/kubermatic/v2/pkg/util/errors"
)

const (
	EKSNodeGroupStatus    = "ACTIVE"
	EKSNodeGroupNameLabel = "eks.amazonaws.com/nodegroup"
)

func createNewEKSCluster(ctx context.Context, eksCloudSpec *apiv2.EKSCloudSpec) error {
	client, err := awsprovider.GetClientSet(eksCloudSpec.AccessKeyID, eksCloudSpec.SecretAccessKey, "", "", eksCloudSpec.Region)
	if err != nil {
		return err
	}

	clusterSpec := eksCloudSpec.ClusterSpec

	fields := reflect.ValueOf(clusterSpec).Elem()
	for i := 0; i < fields.NumField(); i++ {
		yourjsonTags := fields.Type().Field(i).Tag.Get("required")
		if strings.Contains(yourjsonTags, "true") && fields.Field(i).IsZero() {
			return fmt.Errorf("required field is missing %v", fields.Type().Field(i).Tag)
		}
	}
	input := &eks.CreateClusterInput{
		Name: aws.String(eksCloudSpec.Name),
		ResourcesVpcConfig: &eks.VpcConfigRequest{
			SecurityGroupIds: clusterSpec.ResourcesVpcConfig.SecurityGroupIds,
			SubnetIds:        clusterSpec.ResourcesVpcConfig.SubnetIds,
		},
		RoleArn: aws.String(clusterSpec.RoleArn),
		Version: aws.String(clusterSpec.Version),
	}
	_, err = client.EKS.CreateCluster(input)

	if err != nil {
		return err
	}

	return nil
}

func createOrImportEKSCluster(ctx context.Context, name string, userInfoGetter provider.UserInfoGetter, project *kubermaticv1.Project, cloud *apiv2.ExternalClusterCloudSpec, clusterProvider provider.ExternalClusterProvider, privilegedClusterProvider provider.PrivilegedExternalClusterProvider) (*kubermaticv1.ExternalCluster, error) {
	fields := reflect.ValueOf(cloud.EKS).Elem()
	for i := 0; i < fields.NumField(); i++ {
		yourjsonTags := fields.Type().Field(i).Tag.Get("required")
		if strings.Contains(yourjsonTags, "true") && fields.Field(i).IsZero() {
			return nil, errors.NewBadRequest("required field is missing: %v", fields.Type().Field(i).Name)
		}
	}

	if cloud.EKS.ClusterSpec != nil {
		if err := createNewEKSCluster(ctx, cloud.EKS); err != nil {
			return nil, err
		}
	}

	newCluster := genExternalCluster(name, project.Name)
	newCluster.Spec.CloudSpec = &kubermaticv1.ExternalClusterCloudSpec{
		EKS: &kubermaticv1.ExternalClusterEKSCloudSpec{
			Name:   cloud.EKS.Name,
			Region: cloud.EKS.Region,
		},
	}

	keyRef, err := clusterProvider.CreateOrUpdateCredentialSecretForCluster(ctx, cloud, project.Name, newCluster.Name)
	if err != nil {
		return nil, common.KubernetesErrorToHTTPError(err)
	}
	kuberneteshelper.AddFinalizer(newCluster, apiv1.CredentialsSecretsCleanupFinalizer)
	newCluster.Spec.CloudSpec.EKS.CredentialsReference = keyRef

	return createNewCluster(ctx, userInfoGetter, clusterProvider, privilegedClusterProvider, newCluster, project)
}

func patchEKSCluster(oldCluster, newCluster *apiv2.ExternalCluster, secretKeySelector provider.SecretKeySelectorValueFunc, cloudSpec *kubermaticv1.ExternalClusterCloudSpec) (*apiv2.ExternalCluster, error) {
	accessKeyID, secretAccessKey, err := eksprovider.GetCredentialsForCluster(*cloudSpec, secretKeySelector)
	if err != nil {
		return nil, err
	}

	client, err := awsprovider.GetClientSet(accessKeyID, secretAccessKey, "", "", cloudSpec.EKS.Region)
	if err != nil {
		return nil, err
	}

	newVersion := newCluster.Spec.Version.Semver()
	newVersionString := strings.TrimSuffix(newVersion.String(), ".0")

	updateInput := eks.UpdateClusterVersionInput{
		Name:    &cloudSpec.EKS.Name,
		Version: &newVersionString,
	}
	_, err = client.EKS.UpdateClusterVersion(&updateInput)
	if err != nil {
		return nil, err
	}

	return newCluster, nil
}

func getEKSNodeGroups(cluster *kubermaticv1.ExternalCluster, secretKeySelector provider.SecretKeySelectorValueFunc, clusterProvider provider.ExternalClusterProvider) ([]apiv2.ExternalClusterMachineDeployment, error) {
	cloudSpec := cluster.Spec.CloudSpec
	accessKeyID, secretAccessKey, err := eksprovider.GetCredentialsForCluster(*cloudSpec, secretKeySelector)
	if err != nil {
		return nil, err
	}

	client, err := awsprovider.GetClientSet(accessKeyID, secretAccessKey, "", "", cloudSpec.EKS.Region)
	if err != nil {
		return nil, err
	}

	clusterName := cloudSpec.EKS.Name
	nodeInput := &eks.ListNodegroupsInput{
		ClusterName: &clusterName,
	}
	nodeOutput, err := client.EKS.ListNodegroups(nodeInput)
	if err != nil {
		return nil, err
	}
	nodeGroups := nodeOutput.Nodegroups

	machineDeployments := make([]apiv2.ExternalClusterMachineDeployment, 0, len(nodeGroups))

	nodes, err := clusterProvider.ListNodes(cluster)
	if err != nil {
		return nil, common.KubernetesErrorToHTTPError(err)
	}

	for _, nodeGroupName := range nodeGroups {
		var readyReplicas int32
		for _, n := range nodes.Items {
			if n.Labels != nil {
				if n.Labels[EKSNodeGroupNameLabel] == *nodeGroupName {
					readyReplicas++
				}
			}
		}

		nodeGroupInput := &eks.DescribeNodegroupInput{
			ClusterName:   &clusterName,
			NodegroupName: nodeGroupName,
		}

		nodeGroupOutput, err := client.EKS.DescribeNodegroup(nodeGroupInput)
		if err != nil {
			return nil, err
		}
		nodeGroup := nodeGroupOutput.Nodegroup
		machineDeployments = append(machineDeployments, createMachineDeploymentFromEKSNodePoll(nodeGroup, readyReplicas))
	}

	return machineDeployments, err
}

func getEKSNodeGroup(cluster *kubermaticv1.ExternalCluster, nodeGroupName string, secretKeySelector provider.SecretKeySelectorValueFunc, clusterProvider provider.ExternalClusterProvider) (*apiv2.ExternalClusterMachineDeployment, error) {
	cloudSpec := cluster.Spec.CloudSpec

	accessKeyID, secretAccessKey, err := eksprovider.GetCredentialsForCluster(*cloudSpec, secretKeySelector)
	if err != nil {
		return nil, err
	}

	client, err := awsprovider.GetClientSet(accessKeyID, secretAccessKey, "", "", cloudSpec.EKS.Region)
	if err != nil {
		return nil, err
	}

	return getEKSMachineDeployment(client, cluster, nodeGroupName, clusterProvider)
}

func getEKSMachineDeployment(client *awsprovider.ClientSet, cluster *kubermaticv1.ExternalCluster, nodeGroupName string, clusterProvider provider.ExternalClusterProvider) (*apiv2.ExternalClusterMachineDeployment, error) {
	clusterName := cluster.Spec.CloudSpec.EKS.Name

	nodeGroupInput := &eks.DescribeNodegroupInput{
		ClusterName:   &clusterName,
		NodegroupName: &nodeGroupName,
	}

	nodeGroupOutput, err := client.EKS.DescribeNodegroup(nodeGroupInput)
	if err != nil {
		return nil, err
	}
	nodeGroup := nodeGroupOutput.Nodegroup

	nodes, err := clusterProvider.ListNodes(cluster)
	if err != nil {
		return nil, common.KubernetesErrorToHTTPError(err)
	}

	var readyReplicas int32
	for _, n := range nodes.Items {
		if n.Labels != nil {
			if n.Labels[EKSNodeGroupNameLabel] == nodeGroupName {
				readyReplicas++
			}
		}
	}
	machineDeployment := createMachineDeploymentFromEKSNodePoll(nodeGroup, readyReplicas)

	return &machineDeployment, err
}

func createMachineDeploymentFromEKSNodePoll(nodeGroup *eks.Nodegroup, readyReplicas int32) apiv2.ExternalClusterMachineDeployment {
	md := apiv2.ExternalClusterMachineDeployment{
		NodeDeployment: apiv1.NodeDeployment{
			ObjectMeta: apiv1.ObjectMeta{
				ID:   aws.StringValue(nodeGroup.NodegroupName),
				Name: aws.StringValue(nodeGroup.NodegroupName),
			},
			Spec: apiv1.NodeDeploymentSpec{
				Template: apiv1.NodeSpec{
					Versions: apiv1.NodeVersionInfo{
						Kubelet: aws.StringValue(nodeGroup.Version),
					},
				},
			},
			Status: clusterv1alpha1.MachineDeploymentStatus{
				ReadyReplicas: readyReplicas,
			},
		},
		Cloud: &apiv2.ExternalClusterMachineDeploymentCloudSpec{},
	}
	md.Cloud.EKS = &apiv2.EKSMachineDeploymentCloudSpec{
		Subnets:       nodeGroup.Subnets,
		NodeRole:      aws.StringValue(nodeGroup.NodeRole),
		AmiType:       aws.StringValue(nodeGroup.AmiType),
		CapacityType:  aws.StringValue(nodeGroup.CapacityType),
		DiskSize:      aws.Int64Value(nodeGroup.DiskSize),
		InstanceTypes: nodeGroup.InstanceTypes,
		Labels:        nodeGroup.Labels,
		Version:       aws.StringValue(nodeGroup.Version),
	}
	scalingConfig := nodeGroup.ScalingConfig
	if nodeGroup.ScalingConfig == nil {
		return md
	}
	md.Spec.Replicas = int32(aws.Int64Value(scalingConfig.DesiredSize))
	md.Status.Replicas = int32(aws.Int64Value(scalingConfig.DesiredSize))
	md.Cloud.EKS.ScalingConfig = apiv2.EKSNodegroupScalingConfig{
		DesiredSize: aws.Int64Value(scalingConfig.DesiredSize),
		MaxSize:     aws.Int64Value(scalingConfig.MaxSize),
		MinSize:     aws.Int64Value(scalingConfig.MinSize),
	}

	return md
}

func patchEKSMachineDeployment(oldMD, newMD *apiv2.ExternalClusterMachineDeployment, secretKeySelector provider.SecretKeySelectorValueFunc, cluster *kubermaticv1.ExternalCluster) (*apiv2.ExternalClusterMachineDeployment, error) {
	cloudSpec := cluster.Spec.CloudSpec

	accessKeyID, secretAccessKey, err := eksprovider.GetCredentialsForCluster(*cloudSpec, secretKeySelector)
	if err != nil {
		return nil, err
	}

	client, err := awsprovider.GetClientSet(accessKeyID, secretAccessKey, "", "", cloudSpec.EKS.Region)
	if err != nil {
		return nil, err
	}

	// The EKS can update Node Group size or NodeGroup object. Can't change both till one of the update is in progress.
	// It's required to update NodeGroup size separately.

	clusterName := cloudSpec.EKS.Name
	nodeGroupName := newMD.NodeDeployment.Name

	currentReplicas := oldMD.NodeDeployment.Spec.Replicas
	desiredReplicas := newMD.NodeDeployment.Spec.Replicas
	currentVersion := oldMD.NodeDeployment.Spec.Template.Versions.Kubelet
	desiredVersion := newMD.NodeDeployment.Spec.Template.Versions.Kubelet
	if desiredReplicas != currentReplicas {
		_, err = resizeEKSNodeGroup(client, clusterName, nodeGroupName, int64(currentReplicas), int64(desiredReplicas))
		if err != nil {
			return nil, err
		}
		newMD.NodeDeployment.Status.Replicas = desiredReplicas
		newMD.NodeDeployment.Spec.Template.Versions.Kubelet = currentVersion
		return newMD, nil
	}

	if desiredVersion != currentVersion {
		_, err = upgradeEKSNodeGroup(client, &clusterName, &nodeGroupName, &currentVersion, &desiredVersion)
		if err != nil {
			return nil, err
		}
		newMD.NodeDeployment.Spec.Replicas = currentReplicas
		return newMD, nil
	}

	return newMD, nil
}

func upgradeEKSNodeGroup(client *awsprovider.ClientSet, clusterName, nodeGroupName, currentVersion, desiredVersion *string) (*eks.UpdateNodegroupVersionOutput, error) {
	nodeGroupInput := eks.UpdateNodegroupVersionInput{
		ClusterName:   clusterName,
		NodegroupName: nodeGroupName,
		Version:       desiredVersion,
	}

	updateOutput, err := client.EKS.UpdateNodegroupVersion(&nodeGroupInput)
	if err != nil {
		return nil, err
	}

	return updateOutput, nil
}

func resizeEKSNodeGroup(client *awsprovider.ClientSet, clusterName, nodeGroupName string, currentSize, desiredSize int64) (*eks.UpdateNodegroupConfigOutput, error) {
	nodeGroupInput := eks.DescribeNodegroupInput{
		ClusterName:   &clusterName,
		NodegroupName: &nodeGroupName,
	}

	nodeGroupOutput, err := client.EKS.DescribeNodegroup(&nodeGroupInput)
	if err != nil {
		return nil, err
	}

	nodeGroup := nodeGroupOutput.Nodegroup
	if *nodeGroup.Status != EKSNodeGroupStatus {
		return nil, fmt.Errorf("cannot resize, cluster nodegroup not active")
	}

	scalingConfig := nodeGroup.ScalingConfig
	maxSize := *scalingConfig.MaxSize
	minSize := *scalingConfig.MinSize

	var newScalingConfig eks.NodegroupScalingConfig
	newScalingConfig.DesiredSize = &desiredSize

	switch {
	case currentSize == desiredSize:
		return nil, fmt.Errorf("cluster nodes are already of size: %d", desiredSize)

	case desiredSize > maxSize:
		newScalingConfig.MaxSize = &desiredSize

	case desiredSize < minSize:
		newScalingConfig.MinSize = &desiredSize
	}

	configInput := eks.UpdateNodegroupConfigInput{
		ClusterName:   &clusterName,
		NodegroupName: &nodeGroupName,
		ScalingConfig: &newScalingConfig,
	}

	updateOutput, err := client.EKS.UpdateNodegroupConfig(&configInput)
	if err != nil {
		return nil, err
	}

	return updateOutput, nil
}

func getEKSNodes(cluster *kubermaticv1.ExternalCluster, nodeGroupName string, clusterProvider provider.ExternalClusterProvider) ([]apiv2.ExternalClusterNode, error) {
	var nodesV1 []apiv2.ExternalClusterNode

	nodes, err := clusterProvider.ListNodes(cluster)
	if err != nil {
		return nil, common.KubernetesErrorToHTTPError(err)
	}
	for _, n := range nodes.Items {
		if n.Labels != nil {
			if n.Labels[EKSNodeGroupNameLabel] == nodeGroupName {
				outNode, err := outputNode(n)
				if err != nil {
					return nil, fmt.Errorf("failed to output node %s: %w", n.Name, err)
				}
				nodesV1 = append(nodesV1, *outNode)
			}
		}
	}

	return nodesV1, err
}

func deleteEKSNodeGroup(cluster *kubermaticv1.ExternalCluster, nodeGroupName string, secretKeySelector provider.SecretKeySelectorValueFunc, credentialsReference *providerconfig.GlobalSecretKeySelector, clusterProvider provider.ExternalClusterProvider) error {
	accessKeyID, secretAccessKey, err := eksprovider.GetCredentialsForCluster(*cluster.Spec.CloudSpec, secretKeySelector)
	if err != nil {
		return err
	}

	cloudSpec := cluster.Spec.CloudSpec
	client, err := awsprovider.GetClientSet(accessKeyID, secretAccessKey, "", "", cloudSpec.EKS.Region)
	if err != nil {
		return err
	}

	deleteNGInput := eks.DeleteNodegroupInput{
		ClusterName:   &cloudSpec.EKS.Name,
		NodegroupName: &nodeGroupName,
	}
	_, err = client.EKS.DeleteNodegroup(&deleteNGInput)
	if err != nil {
		return err
	}
	return nil
}

<<<<<<< HEAD
func getEKSClusterDetails(ctx context.Context, apiCluster *apiv2.ExternalCluster, secretKeySelector provider.SecretKeySelectorValueFunc, cloudSpec *kubermaticv1.ExternalClusterCloudSpec) (*apiv2.ExternalCluster, error) {
	accessKeyID, secretAccessKey, err := eksprovider.GetCredentialsForCluster(*cloudSpec, secretKeySelector)
	if err != nil {
		return nil, err
	}

	client, err := awsprovider.GetClientSet(accessKeyID, secretAccessKey, "", "", cloudSpec.EKS.Region)
	if err != nil {
		return nil, err
	}
	clusterOutput, err := client.EKS.DescribeCluster(&eks.DescribeClusterInput{Name: &cloudSpec.EKS.Name})
	if err != nil {
		return nil, err
	}
	eksCluster := clusterOutput.Cluster
	if eksCluster == nil {
		return apiCluster, nil
	}

	clusterSpec := &apiv2.EKSClusterSpec{
		RoleArn: aws.StringValue(eksCluster.RoleArn),
		Version: aws.StringValue(eksCluster.Version),
	}

	if eksCluster.ResourcesVpcConfig != nil {
		clusterSpec.ResourcesVpcConfig = apiv2.VpcConfigRequest{
			SecurityGroupIds: eksCluster.ResourcesVpcConfig.SecurityGroupIds,
			SubnetIds:        eksCluster.ResourcesVpcConfig.SubnetIds,
		}
	}

	apiCluster.Cloud.EKS.ClusterSpec = clusterSpec
	return apiCluster, nil
=======
func checkCreatePoolReqValid(machineDeployment apiv2.ExternalClusterMachineDeployment) error {
	eksMD := machineDeployment.Cloud.EKS
	if eksMD == nil {
		return fmt.Errorf("EKS MachineDeployment Spec cannot be nil")
	}

	if len(eksMD.Subnets) == 0 || len(eksMD.NodeRole) == 0 {
		return errors.NewBadRequest("required field is missing: Subnets or NodeRole cannot be empty")
	}
	return nil
}

func createEKSNodePool(cloudSpec *kubermaticv1.ExternalClusterCloudSpec, machineDeployment apiv2.ExternalClusterMachineDeployment, secretKeySelector provider.SecretKeySelectorValueFunc, credentialsReference *providerconfig.GlobalSecretKeySelector) (*apiv2.ExternalClusterMachineDeployment, error) {
	if err := checkCreatePoolReqValid(machineDeployment); err != nil {
		return nil, err
	}
	eksMD := machineDeployment.Cloud.EKS

	accessKeyID, secretAccessKey, err := eksprovider.GetCredentialsForCluster(*cloudSpec, secretKeySelector)
	if err != nil {
		return nil, err
	}
	client, err := awsprovider.GetClientSet(accessKeyID, secretAccessKey, "", "", cloudSpec.EKS.Region)
	if err != nil {
		return nil, err
	}

	createInput := &eks.CreateNodegroupInput{
		ClusterName:   aws.String(cloudSpec.EKS.Name),
		NodegroupName: aws.String(machineDeployment.Name),
		Subnets:       eksMD.Subnets,
		NodeRole:      aws.String(eksMD.NodeRole),
		AmiType:       aws.String(eksMD.AmiType),
		CapacityType:  aws.String(eksMD.CapacityType),
		DiskSize:      aws.Int64(eksMD.DiskSize),
		InstanceTypes: eksMD.InstanceTypes,
		Labels:        eksMD.Labels,
		ScalingConfig: &eks.NodegroupScalingConfig{
			DesiredSize: aws.Int64(eksMD.ScalingConfig.DesiredSize),
			MaxSize:     aws.Int64(eksMD.ScalingConfig.MaxSize),
			MinSize:     aws.Int64(eksMD.ScalingConfig.MinSize),
		},
	}
	_, err = client.EKS.CreateNodegroup(createInput)
	if err != nil {
		return nil, err
	}

	return &machineDeployment, nil
>>>>>>> 4716db34
}<|MERGE_RESOLUTION|>--- conflicted
+++ resolved
@@ -436,7 +436,6 @@
 	return nil
 }
 
-<<<<<<< HEAD
 func getEKSClusterDetails(ctx context.Context, apiCluster *apiv2.ExternalCluster, secretKeySelector provider.SecretKeySelectorValueFunc, cloudSpec *kubermaticv1.ExternalClusterCloudSpec) (*apiv2.ExternalCluster, error) {
 	accessKeyID, secretAccessKey, err := eksprovider.GetCredentialsForCluster(*cloudSpec, secretKeySelector)
 	if err != nil {
@@ -470,7 +469,8 @@
 
 	apiCluster.Cloud.EKS.ClusterSpec = clusterSpec
 	return apiCluster, nil
-=======
+}
+
 func checkCreatePoolReqValid(machineDeployment apiv2.ExternalClusterMachineDeployment) error {
 	eksMD := machineDeployment.Cloud.EKS
 	if eksMD == nil {
@@ -520,5 +520,4 @@
 	}
 
 	return &machineDeployment, nil
->>>>>>> 4716db34
 }