/*
Copyright 2021 The Kubermatic Kubernetes Platform contributors.

Licensed under the Apache License, Version 2.0 (the "License");
you may not use this file except in compliance with the License.
You may obtain a copy of the License at

    http://www.apache.org/licenses/LICENSE-2.0

Unless required by applicable law or agreed to in writing, software
distributed under the License is distributed on an "AS IS" BASIS,
WITHOUT WARRANTIES OR CONDITIONS OF ANY KIND, either express or implied.
See the License for the specific language governing permissions and
limitations under the License.
*/

package externalcluster

import (
	"context"
	"errors"
	"fmt"
	"net/http"
	"reflect"
	"strings"

	"github.com/aws/aws-sdk-go-v2/service/eks/types"
	"github.com/aws/aws-sdk-go/aws"
	"github.com/aws/aws-sdk-go/service/eks"
	"github.com/go-kit/kit/endpoint"

	clusterv1alpha1 "github.com/kubermatic/machine-controller/pkg/apis/cluster/v1alpha1"
	providerconfig "github.com/kubermatic/machine-controller/pkg/providerconfig/types"
	apiv1 "k8c.io/kubermatic/v2/pkg/api/v1"
	apiv2 "k8c.io/kubermatic/v2/pkg/api/v2"
	kubermaticv1 "k8c.io/kubermatic/v2/pkg/apis/kubermatic/v1"
	providercommon "k8c.io/kubermatic/v2/pkg/handler/common/provider"
	"k8c.io/kubermatic/v2/pkg/handler/v1/common"
	kuberneteshelper "k8c.io/kubermatic/v2/pkg/kubernetes"
	"k8c.io/kubermatic/v2/pkg/provider"
	awsprovider "k8c.io/kubermatic/v2/pkg/provider/cloud/aws"
	eksprovider "k8c.io/kubermatic/v2/pkg/provider/cloud/eks"
	utilerrors "k8c.io/kubermatic/v2/pkg/util/errors"
)

const (
	EKSNodeGroupStatus    = "ACTIVE"
	EKSNodeGroupNameLabel = "eks.amazonaws.com/nodegroup"
	EKSAMITypes           = "Amazon Linux 2"
	EKSCustomAMIType      = "CUSTOM"
	EKSCapacityTypes      = "SPOT"
)

// EKSTypesReq represent a request for EKS types.
// swagger:parameters validateEKSCredentials
type EKSTypesReq struct {
	EKSCommonReq
	// in: header
	// name: Region
	Region string
}

// EKSCommonReq represent a request with common parameters for EKS.
type EKSCommonReq struct {
	// in: header
	// name: AccessKeyID
	AccessKeyID string
	// in: header
	// name: SecretAccessKey
	SecretAccessKey string
	// in: header
	// name: Credential
	Credential string
}

func DecodeEKSCommonReq(c context.Context, r *http.Request) (interface{}, error) {
	var req EKSCommonReq

	req.AccessKeyID = r.Header.Get("AccessKeyID")
	req.SecretAccessKey = r.Header.Get("SecretAccessKey")
	req.Credential = r.Header.Get("Credential")

	return req, nil
}

func DecodeEKSTypesReq(c context.Context, r *http.Request) (interface{}, error) {
	var req EKSTypesReq

	commonReq, err := DecodeEKSCommonReq(c, r)
	if err != nil {
		return nil, err
	}
	req.Region = r.Header.Get("Region")
	req.EKSCommonReq = commonReq.(EKSCommonReq)

	return req, nil
}

// EKSClusterListReq represent a request for EKS cluster list.
// swagger:parameters listEKSClusters
type EKSClusterListReq struct {
	common.ProjectReq
	EKSTypesReq
}

func (req EKSTypesReq) Validate() error {
	if len(req.Credential) != 0 {
		return nil
	}
	if len(req.AccessKeyID) == 0 || len(req.SecretAccessKey) == 0 || len(req.Region) == 0 {
		return fmt.Errorf("EKS Credentials or Region cannot be empty")
	}
	return nil
}

func (req EKSReq) Validate() error {
	if len(req.VpcId) == 0 {
		return fmt.Errorf("EKS VPC ID cannot be empty")
	}
	if len(req.Credential) != 0 {
		return nil
	}
	if len(req.AccessKeyID) == 0 || len(req.SecretAccessKey) == 0 {
		return fmt.Errorf("EKS Credentials cannot be empty")
	}
	if len(req.Region) == 0 {
		return fmt.Errorf("Region cannot be empty")
	}
	return nil
}

func DecodeEKSClusterListReq(c context.Context, r *http.Request) (interface{}, error) {
	var req EKSClusterListReq

	typesReq, err := DecodeEKSTypesReq(c, r)
	if err != nil {
		return nil, err
	}
	req.EKSTypesReq = typesReq.(EKSTypesReq)
	pr, err := common.DecodeProjectRequest(c, r)
	if err != nil {
		return nil, err
	}
	req.ProjectReq = pr.(common.ProjectReq)

	return req, nil
}

// eksNoCredentialReq represent a request for EKS resources
// swagger:parameters listEKSSubnetsNoCredentials
type eksNoCredentialReq struct {
	getClusterReq
	// in: header
	// name: VpcId
	VpcId string
}

func DecodeEKSNoCredentialReq(c context.Context, r *http.Request) (interface{}, error) {
	var req eksNoCredentialReq
	re, err := DecodeGetReq(c, r)
	if err != nil {
		return nil, err
	}
	req.getClusterReq = re.(getClusterReq)
	req.VpcId = r.Header.Get("VpcId")

	return req, nil
}

// Validate validates eksNoCredentialReq request.
func (req eksNoCredentialReq) Validate() error {
	if err := req.getClusterReq.Validate(); err != nil {
		return err
	}
	if len(req.VpcId) == 0 {
		return fmt.Errorf("AKS VPC ID cannot be empty")
	}
	return nil
}

func ListEKSClustersEndpoint(userInfoGetter provider.UserInfoGetter, projectProvider provider.ProjectProvider, privilegedProjectProvider provider.PrivilegedProjectProvider, clusterProvider provider.ExternalClusterProvider, presetProvider provider.PresetProvider) endpoint.Endpoint {
	return func(ctx context.Context, request interface{}) (interface{}, error) {
		req := request.(EKSClusterListReq)
		if err := req.Validate(); err != nil {
			return nil, utilerrors.NewBadRequest(err.Error())
		}
		credential, err := getEKSCredentialsFromReq(ctx, req.EKSTypesReq, userInfoGetter, presetProvider)
		if err != nil {
			return nil, err
		}

		return providercommon.ListEKSClusters(ctx, projectProvider, privilegedProjectProvider, userInfoGetter, clusterProvider, *credential, req.ProjectID)
	}
}

func ListEKSVPCEndpoint(userInfoGetter provider.UserInfoGetter, presetProvider provider.PresetProvider) endpoint.Endpoint {
	return func(ctx context.Context, request interface{}) (interface{}, error) {
		req := request.(EKSTypesReq)
		if err := req.Validate(); err != nil {
			return nil, utilerrors.NewBadRequest(err.Error())
		}

		credential, err := getEKSCredentialsFromReq(ctx, req, userInfoGetter, presetProvider)
		if err != nil {
			return nil, err
		}

		return providercommon.ListEKSVPC(ctx, *credential)
	}
}

func ListEKSSubnetsEndpoint(userInfoGetter provider.UserInfoGetter, presetProvider provider.PresetProvider) endpoint.Endpoint {
	return func(ctx context.Context, request interface{}) (interface{}, error) {
		req := request.(EKSReq)
		if err := req.Validate(); err != nil {
			return nil, utilerrors.NewBadRequest(err.Error())
		}

		credential, err := getEKSCredentialsFromReq(ctx, req.EKSTypesReq, userInfoGetter, presetProvider)
		if err != nil {
			return nil, err
		}

		return providercommon.ListEKSSubnetIDs(ctx, *credential, req.VpcId)
	}
}

func ListEKSSecurityGroupsEndpoint(userInfoGetter provider.UserInfoGetter, presetProvider provider.PresetProvider) endpoint.Endpoint {
	return func(ctx context.Context, request interface{}) (interface{}, error) {
		req := request.(EKSReq)
		if err := req.Validate(); err != nil {
			return nil, utilerrors.NewBadRequest(err.Error())
		}

		credential, err := getEKSCredentialsFromReq(ctx, req.EKSTypesReq, userInfoGetter, presetProvider)
		if err != nil {
			return nil, err
		}

		return providercommon.ListEKSSecurityGroupIDs(ctx, *credential, req.VpcId)
	}
}

func ListEKSRegionsEndpoint(userInfoGetter provider.UserInfoGetter, presetProvider provider.PresetProvider) endpoint.Endpoint {
	return func(ctx context.Context, request interface{}) (interface{}, error) {
		req := request.(EKSTypesReq)

		credential, err := getEKSCredentialsFromReq(ctx, req, userInfoGetter, presetProvider)
		if err != nil {
			return nil, err
		}

		return providercommon.ListEKSRegions(ctx, *credential)
	}
}

func EKSValidateCredentialsEndpoint(presetProvider provider.PresetProvider, userInfoGetter provider.UserInfoGetter) endpoint.Endpoint {
	return func(ctx context.Context, request interface{}) (interface{}, error) {
		req := request.(EKSTypesReq)
		if err := req.Validate(); err != nil {
			return nil, utilerrors.NewBadRequest(err.Error())
		}

		credential, err := getEKSCredentialsFromReq(ctx, req, userInfoGetter, presetProvider)
		if err != nil {
			return nil, err
		}

		return nil, providercommon.ValidateEKSCredentials(ctx, *credential)
	}
}

func getEKSCredentialsFromReq(ctx context.Context, req EKSTypesReq, userInfoGetter provider.UserInfoGetter, presetProvider provider.PresetProvider) (*providercommon.EKSCredential, error) {
	accessKeyID := req.AccessKeyID
	secretAccessKey := req.SecretAccessKey
	region := req.Region

	userInfo, err := userInfoGetter(ctx, "")
	if err != nil {
		return nil, common.KubernetesErrorToHTTPError(err)
	}

	presetName := req.Credential
	if len(presetName) > 0 {
		preset, err := presetProvider.GetPreset(userInfo, presetName)
		if err != nil {
			return nil, utilerrors.New(http.StatusInternalServerError, fmt.Sprintf("can not get preset %s for user %s", presetName, userInfo.Email))
		}
		if credentials := preset.Spec.EKS; credentials != nil {
			accessKeyID = credentials.AccessKeyID
			secretAccessKey = credentials.SecretAccessKey
			region = credentials.Region
		}
	}

	return &providercommon.EKSCredential{
		AccessKeyID:     accessKeyID,
		SecretAccessKey: secretAccessKey,
		Region:          region,
	}, nil
}

// EKSSubnetsReq represent a request for EKS subnets.
// swagger:parameters listEKSSubnetIDs
type EKSReq struct {
	EKSTypesReq
	// in: header
	// name: VpcId
	VpcId string
}

func DecodeEKSReq(c context.Context, r *http.Request) (interface{}, error) {
	var req EKSReq

	typesReq, err := DecodeEKSTypesReq(c, r)
	if err != nil {
		return nil, err
	}
	req.EKSTypesReq = typesReq.(EKSTypesReq)
	req.VpcId = r.Header.Get("VpcId")

	return req, nil
}

func createNewEKSCluster(ctx context.Context, eksCloudSpec *apiv2.EKSCloudSpec) error {
	client, err := awsprovider.GetClientSet(eksCloudSpec.AccessKeyID, eksCloudSpec.SecretAccessKey, "", "", eksCloudSpec.Region)
	if err != nil {
		return err
	}

	clusterSpec := eksCloudSpec.ClusterSpec

	fields := reflect.ValueOf(clusterSpec).Elem()
	for i := 0; i < fields.NumField(); i++ {
		yourjsonTags := fields.Type().Field(i).Tag.Get("required")
		if strings.Contains(yourjsonTags, "true") && fields.Field(i).IsZero() {
			return fmt.Errorf("required field is missing %v", fields.Type().Field(i).Tag)
		}
	}
	input := &eks.CreateClusterInput{
		Name: aws.String(eksCloudSpec.Name),
		ResourcesVpcConfig: &eks.VpcConfigRequest{
			SecurityGroupIds: clusterSpec.ResourcesVpcConfig.SecurityGroupIds,
			SubnetIds:        clusterSpec.ResourcesVpcConfig.SubnetIds,
		},
		RoleArn: aws.String(clusterSpec.RoleArn),
		Version: aws.String(clusterSpec.Version),
	}
	_, err = client.EKS.CreateCluster(input)

	if err != nil {
		return err
	}

	return nil
}

func createOrImportEKSCluster(ctx context.Context, name string, userInfoGetter provider.UserInfoGetter, project *kubermaticv1.Project, cloud *apiv2.ExternalClusterCloudSpec, clusterProvider provider.ExternalClusterProvider, privilegedClusterProvider provider.PrivilegedExternalClusterProvider) (*kubermaticv1.ExternalCluster, error) {
	fields := reflect.ValueOf(cloud.EKS).Elem()
	for i := 0; i < fields.NumField(); i++ {
		yourjsonTags := fields.Type().Field(i).Tag.Get("required")
		if strings.Contains(yourjsonTags, "true") && fields.Field(i).IsZero() {
			return nil, utilerrors.NewBadRequest("required field is missing: %v", fields.Type().Field(i).Name)
		}
	}

	if cloud.EKS.ClusterSpec != nil {
		if err := createNewEKSCluster(ctx, cloud.EKS); err != nil {
			return nil, err
		}
	}

	newCluster := genExternalCluster(name, project.Name)
	newCluster.Spec.CloudSpec = &kubermaticv1.ExternalClusterCloudSpec{
		EKS: &kubermaticv1.ExternalClusterEKSCloudSpec{
			Name:   cloud.EKS.Name,
			Region: cloud.EKS.Region,
		},
	}

	keyRef, err := clusterProvider.CreateOrUpdateCredentialSecretForCluster(ctx, cloud, project.Name, newCluster.Name)
	if err != nil {
		return nil, common.KubernetesErrorToHTTPError(err)
	}
	kuberneteshelper.AddFinalizer(newCluster, apiv1.CredentialsSecretsCleanupFinalizer)
	newCluster.Spec.CloudSpec.EKS.CredentialsReference = keyRef

	return createNewCluster(ctx, userInfoGetter, clusterProvider, privilegedClusterProvider, newCluster, project)
}

func patchEKSCluster(oldCluster, newCluster *apiv2.ExternalCluster, secretKeySelector provider.SecretKeySelectorValueFunc, cloudSpec *kubermaticv1.ExternalClusterCloudSpec) (*apiv2.ExternalCluster, error) {
	accessKeyID, secretAccessKey, err := eksprovider.GetCredentialsForCluster(*cloudSpec, secretKeySelector)
	if err != nil {
		return nil, err
	}

	client, err := awsprovider.GetClientSet(accessKeyID, secretAccessKey, "", "", cloudSpec.EKS.Region)
	if err != nil {
		return nil, err
	}

	newVersion := newCluster.Spec.Version.Semver()
	newVersionString := strings.TrimSuffix(newVersion.String(), ".0")

	updateInput := eks.UpdateClusterVersionInput{
		Name:    &cloudSpec.EKS.Name,
		Version: &newVersionString,
	}
	_, err = client.EKS.UpdateClusterVersion(&updateInput)
	if err != nil {
		return nil, err
	}

	return newCluster, nil
}

func getEKSNodeGroups(cluster *kubermaticv1.ExternalCluster, secretKeySelector provider.SecretKeySelectorValueFunc, clusterProvider provider.ExternalClusterProvider) ([]apiv2.ExternalClusterMachineDeployment, error) {
	cloudSpec := cluster.Spec.CloudSpec
	accessKeyID, secretAccessKey, err := eksprovider.GetCredentialsForCluster(*cloudSpec, secretKeySelector)
	if err != nil {
		return nil, err
	}

	client, err := awsprovider.GetClientSet(accessKeyID, secretAccessKey, "", "", cloudSpec.EKS.Region)
	if err != nil {
		return nil, err
	}

	clusterName := cloudSpec.EKS.Name
	nodeInput := &eks.ListNodegroupsInput{
		ClusterName: &clusterName,
	}
	nodeOutput, err := client.EKS.ListNodegroups(nodeInput)
	if err != nil {
		return nil, err
	}
	nodeGroups := nodeOutput.Nodegroups

	machineDeployments := make([]apiv2.ExternalClusterMachineDeployment, 0, len(nodeGroups))

	nodes, err := clusterProvider.ListNodes(cluster)
	if err != nil {
		return nil, common.KubernetesErrorToHTTPError(err)
	}

	for _, nodeGroupName := range nodeGroups {
		var readyReplicas int32
		for _, n := range nodes.Items {
			if n.Labels != nil {
				if n.Labels[EKSNodeGroupNameLabel] == *nodeGroupName {
					readyReplicas++
				}
			}
		}

		nodeGroupInput := &eks.DescribeNodegroupInput{
			ClusterName:   &clusterName,
			NodegroupName: nodeGroupName,
		}

		nodeGroupOutput, err := client.EKS.DescribeNodegroup(nodeGroupInput)
		if err != nil {
			return nil, err
		}
		nodeGroup := nodeGroupOutput.Nodegroup
		machineDeployments = append(machineDeployments, createMachineDeploymentFromEKSNodePoll(nodeGroup, readyReplicas))
	}

	return machineDeployments, err
}

func getEKSNodeGroup(cluster *kubermaticv1.ExternalCluster, nodeGroupName string, secretKeySelector provider.SecretKeySelectorValueFunc, clusterProvider provider.ExternalClusterProvider) (*apiv2.ExternalClusterMachineDeployment, error) {
	cloudSpec := cluster.Spec.CloudSpec

	accessKeyID, secretAccessKey, err := eksprovider.GetCredentialsForCluster(*cloudSpec, secretKeySelector)
	if err != nil {
		return nil, err
	}

	client, err := awsprovider.GetClientSet(accessKeyID, secretAccessKey, "", "", cloudSpec.EKS.Region)
	if err != nil {
		return nil, err
	}

	return getEKSMachineDeployment(client, cluster, nodeGroupName, clusterProvider)
}

func getEKSMachineDeployment(client *awsprovider.ClientSet, cluster *kubermaticv1.ExternalCluster, nodeGroupName string, clusterProvider provider.ExternalClusterProvider) (*apiv2.ExternalClusterMachineDeployment, error) {
	clusterName := cluster.Spec.CloudSpec.EKS.Name

	nodeGroupInput := &eks.DescribeNodegroupInput{
		ClusterName:   &clusterName,
		NodegroupName: &nodeGroupName,
	}

	nodeGroupOutput, err := client.EKS.DescribeNodegroup(nodeGroupInput)
	if err != nil {
		return nil, err
	}
	nodeGroup := nodeGroupOutput.Nodegroup

	nodes, err := clusterProvider.ListNodes(cluster)
	if err != nil {
		return nil, common.KubernetesErrorToHTTPError(err)
	}

	var readyReplicas int32
	for _, n := range nodes.Items {
		if n.Labels != nil {
			if n.Labels[EKSNodeGroupNameLabel] == nodeGroupName {
				readyReplicas++
			}
		}
	}
	machineDeployment := createMachineDeploymentFromEKSNodePoll(nodeGroup, readyReplicas)

	return &machineDeployment, err
}

func createMachineDeploymentFromEKSNodePoll(nodeGroup *eks.Nodegroup, readyReplicas int32) apiv2.ExternalClusterMachineDeployment {
	md := apiv2.ExternalClusterMachineDeployment{
		NodeDeployment: apiv1.NodeDeployment{
			ObjectMeta: apiv1.ObjectMeta{
				ID:   aws.StringValue(nodeGroup.NodegroupName),
				Name: aws.StringValue(nodeGroup.NodegroupName),
			},
			Spec: apiv1.NodeDeploymentSpec{
				Template: apiv1.NodeSpec{
					Versions: apiv1.NodeVersionInfo{
						Kubelet: aws.StringValue(nodeGroup.Version),
					},
				},
			},
			Status: clusterv1alpha1.MachineDeploymentStatus{
				ReadyReplicas: readyReplicas,
			},
		},
		Cloud: &apiv2.ExternalClusterMachineDeploymentCloudSpec{},
	}
	md.Cloud.EKS = &apiv2.EKSMachineDeploymentCloudSpec{
		Subnets:       nodeGroup.Subnets,
		NodeRole:      aws.StringValue(nodeGroup.NodeRole),
		AmiType:       aws.StringValue(nodeGroup.AmiType),
		CapacityType:  aws.StringValue(nodeGroup.CapacityType),
		DiskSize:      aws.Int64Value(nodeGroup.DiskSize),
		InstanceTypes: nodeGroup.InstanceTypes,
		Labels:        nodeGroup.Labels,
		Version:       aws.StringValue(nodeGroup.Version),
	}
	scalingConfig := nodeGroup.ScalingConfig
	if nodeGroup.ScalingConfig == nil {
		return md
	}
	md.Spec.Replicas = int32(aws.Int64Value(scalingConfig.DesiredSize))
	md.Status.Replicas = int32(aws.Int64Value(scalingConfig.DesiredSize))
	md.Cloud.EKS.ScalingConfig = apiv2.EKSNodegroupScalingConfig{
		DesiredSize: aws.Int64Value(scalingConfig.DesiredSize),
		MaxSize:     aws.Int64Value(scalingConfig.MaxSize),
		MinSize:     aws.Int64Value(scalingConfig.MinSize),
	}

	return md
}

func patchEKSMachineDeployment(oldMD, newMD *apiv2.ExternalClusterMachineDeployment, secretKeySelector provider.SecretKeySelectorValueFunc, cluster *kubermaticv1.ExternalCluster) (*apiv2.ExternalClusterMachineDeployment, error) {
	cloudSpec := cluster.Spec.CloudSpec

	accessKeyID, secretAccessKey, err := eksprovider.GetCredentialsForCluster(*cloudSpec, secretKeySelector)
	if err != nil {
		return nil, err
	}

	client, err := awsprovider.GetClientSet(accessKeyID, secretAccessKey, "", "", cloudSpec.EKS.Region)
	if err != nil {
		return nil, err
	}

	// The EKS can update Node Group size or NodeGroup object. Can't change both till one of the update is in progress.
	// It's required to update NodeGroup size separately.

	clusterName := cloudSpec.EKS.Name
	nodeGroupName := newMD.NodeDeployment.Name

	currentReplicas := oldMD.NodeDeployment.Spec.Replicas
	desiredReplicas := newMD.NodeDeployment.Spec.Replicas
	currentVersion := oldMD.NodeDeployment.Spec.Template.Versions.Kubelet
	desiredVersion := newMD.NodeDeployment.Spec.Template.Versions.Kubelet
	if desiredReplicas != currentReplicas {
		_, err = resizeEKSNodeGroup(client, clusterName, nodeGroupName, int64(currentReplicas), int64(desiredReplicas))
		if err != nil {
			return nil, err
		}
		newMD.NodeDeployment.Status.Replicas = desiredReplicas
		newMD.NodeDeployment.Spec.Template.Versions.Kubelet = currentVersion
		return newMD, nil
	}

	if desiredVersion != currentVersion {
		_, err = upgradeEKSNodeGroup(client, &clusterName, &nodeGroupName, &currentVersion, &desiredVersion)
		if err != nil {
			return nil, err
		}
		newMD.NodeDeployment.Spec.Replicas = currentReplicas
		return newMD, nil
	}

	return newMD, nil
}

func upgradeEKSNodeGroup(client *awsprovider.ClientSet, clusterName, nodeGroupName, currentVersion, desiredVersion *string) (*eks.UpdateNodegroupVersionOutput, error) {
	nodeGroupInput := eks.UpdateNodegroupVersionInput{
		ClusterName:   clusterName,
		NodegroupName: nodeGroupName,
		Version:       desiredVersion,
	}

	updateOutput, err := client.EKS.UpdateNodegroupVersion(&nodeGroupInput)
	if err != nil {
		return nil, err
	}

	return updateOutput, nil
}

func resizeEKSNodeGroup(client *awsprovider.ClientSet, clusterName, nodeGroupName string, currentSize, desiredSize int64) (*eks.UpdateNodegroupConfigOutput, error) {
	nodeGroupInput := eks.DescribeNodegroupInput{
		ClusterName:   &clusterName,
		NodegroupName: &nodeGroupName,
	}

	nodeGroupOutput, err := client.EKS.DescribeNodegroup(&nodeGroupInput)
	if err != nil {
		return nil, err
	}

	nodeGroup := nodeGroupOutput.Nodegroup
	if *nodeGroup.Status != EKSNodeGroupStatus {
		return nil, fmt.Errorf("cannot resize, cluster nodegroup not active")
	}

	scalingConfig := nodeGroup.ScalingConfig
	maxSize := *scalingConfig.MaxSize
	minSize := *scalingConfig.MinSize

	var newScalingConfig eks.NodegroupScalingConfig
	newScalingConfig.DesiredSize = &desiredSize

	switch {
	case currentSize == desiredSize:
		return nil, fmt.Errorf("cluster nodes are already of size: %d", desiredSize)

	case desiredSize > maxSize:
		newScalingConfig.MaxSize = &desiredSize

	case desiredSize < minSize:
		newScalingConfig.MinSize = &desiredSize
	}

	configInput := eks.UpdateNodegroupConfigInput{
		ClusterName:   &clusterName,
		NodegroupName: &nodeGroupName,
		ScalingConfig: &newScalingConfig,
	}

	updateOutput, err := client.EKS.UpdateNodegroupConfig(&configInput)
	if err != nil {
		return nil, err
	}

	return updateOutput, nil
}

func getEKSNodes(cluster *kubermaticv1.ExternalCluster, nodeGroupName string, clusterProvider provider.ExternalClusterProvider) ([]apiv2.ExternalClusterNode, error) {
	var nodesV1 []apiv2.ExternalClusterNode

	nodes, err := clusterProvider.ListNodes(cluster)
	if err != nil {
		return nil, common.KubernetesErrorToHTTPError(err)
	}
	for _, n := range nodes.Items {
		if n.Labels != nil {
			if n.Labels[EKSNodeGroupNameLabel] == nodeGroupName {
				outNode, err := outputNode(n)
				if err != nil {
					return nil, fmt.Errorf("failed to output node %s: %w", n.Name, err)
				}
				nodesV1 = append(nodesV1, *outNode)
			}
		}
	}

	return nodesV1, err
}

func deleteEKSNodeGroup(cluster *kubermaticv1.ExternalCluster, nodeGroupName string, secretKeySelector provider.SecretKeySelectorValueFunc, credentialsReference *providerconfig.GlobalSecretKeySelector, clusterProvider provider.ExternalClusterProvider) error {
	accessKeyID, secretAccessKey, err := eksprovider.GetCredentialsForCluster(*cluster.Spec.CloudSpec, secretKeySelector)
	if err != nil {
		return err
	}

	cloudSpec := cluster.Spec.CloudSpec
	client, err := awsprovider.GetClientSet(accessKeyID, secretAccessKey, "", "", cloudSpec.EKS.Region)
	if err != nil {
		return err
	}

	deleteNGInput := eks.DeleteNodegroupInput{
		ClusterName:   &cloudSpec.EKS.Name,
		NodegroupName: &nodeGroupName,
	}
	_, err = client.EKS.DeleteNodegroup(&deleteNGInput)
	if err != nil {
		return err
	}
	return nil
}

<<<<<<< HEAD
func EKSAMITypesWithClusterCredentialsEndpoint() endpoint.Endpoint {
	return func(ctx context.Context, request interface{}) (interface{}, error) {
		var ami types.AMITypes = EKSAMITypes
		var amiTypes apiv2.EKSAMITypes

		for _, amiType := range ami.Values() {
			// AMI type Custom is not valid
			if amiType == EKSCustomAMIType {
				continue
			}
			amiTypes = append(amiTypes, string(amiType))
		}
		return amiTypes, nil
	}
}

func EKSCapacityTypesWithClusterCredentialsEndpoint() endpoint.Endpoint {
	return func(ctx context.Context, request interface{}) (interface{}, error) {
		var capacityType types.CapacityTypes = EKSCapacityTypes
		var capacityTypes apiv2.EKSCapacityTypes

		for _, c := range capacityType.Values() {
			capacityTypes = append(capacityTypes, string(c))
		}
		return capacityTypes, nil
	}
}

func EKSSubnetsWithClusterCredentialsEndpoint(userInfoGetter provider.UserInfoGetter, projectProvider provider.ProjectProvider, privilegedProjectProvider provider.PrivilegedProjectProvider, clusterProvider provider.ExternalClusterProvider, privilegedClusterProvider provider.PrivilegedExternalClusterProvider, settingsProvider provider.SettingsProvider) endpoint.Endpoint {
	return func(ctx context.Context, request interface{}) (interface{}, error) {

		req := request.(eksNoCredentialReq)
		if err := req.Validate(); err != nil {
			return nil, utilerrors.NewBadRequest(err.Error())
		}
		project, err := common.GetProject(ctx, userInfoGetter, projectProvider, privilegedProjectProvider, req.ProjectID, nil)
		if err != nil {
			return nil, common.KubernetesErrorToHTTPError(err)
		}

		cluster, err := getCluster(ctx, userInfoGetter, clusterProvider, privilegedClusterProvider, project.Name, req.ClusterID)
		if err != nil {
			return nil, common.KubernetesErrorToHTTPError(err)
		}
		secretKeySelector := provider.SecretKeySelectorValueFuncFactory(ctx, privilegedClusterProvider.GetMasterClient())

		cloudSpec := cluster.Spec.CloudSpec
		if cloudSpec.EKS == nil {
			return nil, utilerrors.NewNotFound("cloud spec for %s", cluster.Name)
		}

		accessKeyID, secretAccessKey, err := eksprovider.GetCredentialsForCluster(*cloudSpec, secretKeySelector)
		if err != nil {
			return nil, err
		}

		if cloudSpec.EKS.Region == "" {
			return nil, errors.New("no region provided in externalcluter spec")
		}
		cred := providercommon.EKSCredential{
			AccessKeyID:     accessKeyID,
			SecretAccessKey: secretAccessKey,
			Region:          cloudSpec.EKS.Region,
		}
		return providercommon.ListEKSSubnetIDs(ctx, cred, req.VpcId)
	}
=======
func getEKSClusterDetails(ctx context.Context, apiCluster *apiv2.ExternalCluster, secretKeySelector provider.SecretKeySelectorValueFunc, cloudSpec *kubermaticv1.ExternalClusterCloudSpec) (*apiv2.ExternalCluster, error) {
	accessKeyID, secretAccessKey, err := eksprovider.GetCredentialsForCluster(*cloudSpec, secretKeySelector)
	if err != nil {
		return nil, err
	}

	client, err := awsprovider.GetClientSet(accessKeyID, secretAccessKey, "", "", cloudSpec.EKS.Region)
	if err != nil {
		return nil, err
	}
	clusterOutput, err := client.EKS.DescribeCluster(&eks.DescribeClusterInput{Name: &cloudSpec.EKS.Name})
	if err != nil {
		return nil, err
	}
	eksCluster := clusterOutput.Cluster
	if eksCluster == nil {
		return apiCluster, nil
	}

	clusterSpec := &apiv2.EKSClusterSpec{
		RoleArn: aws.StringValue(eksCluster.RoleArn),
		Version: aws.StringValue(eksCluster.Version),
	}

	if eksCluster.ResourcesVpcConfig != nil {
		clusterSpec.ResourcesVpcConfig = apiv2.VpcConfigRequest{
			SecurityGroupIds: eksCluster.ResourcesVpcConfig.SecurityGroupIds,
			SubnetIds:        eksCluster.ResourcesVpcConfig.SubnetIds,
		}
	}

	apiCluster.Cloud.EKS.ClusterSpec = clusterSpec
	return apiCluster, nil
}

func checkCreatePoolReqValid(machineDeployment apiv2.ExternalClusterMachineDeployment) error {
	eksMD := machineDeployment.Cloud.EKS
	if eksMD == nil {
		return fmt.Errorf("EKS MachineDeployment Spec cannot be nil")
	}

	if len(eksMD.Subnets) == 0 || len(eksMD.NodeRole) == 0 {
		return errors.NewBadRequest("required field is missing: Subnets or NodeRole cannot be empty")
	}
	return nil
}

func createEKSNodePool(cloudSpec *kubermaticv1.ExternalClusterCloudSpec, machineDeployment apiv2.ExternalClusterMachineDeployment, secretKeySelector provider.SecretKeySelectorValueFunc, credentialsReference *providerconfig.GlobalSecretKeySelector) (*apiv2.ExternalClusterMachineDeployment, error) {
	if err := checkCreatePoolReqValid(machineDeployment); err != nil {
		return nil, err
	}
	eksMD := machineDeployment.Cloud.EKS

	accessKeyID, secretAccessKey, err := eksprovider.GetCredentialsForCluster(*cloudSpec, secretKeySelector)
	if err != nil {
		return nil, err
	}
	client, err := awsprovider.GetClientSet(accessKeyID, secretAccessKey, "", "", cloudSpec.EKS.Region)
	if err != nil {
		return nil, err
	}

	createInput := &eks.CreateNodegroupInput{
		ClusterName:   aws.String(cloudSpec.EKS.Name),
		NodegroupName: aws.String(machineDeployment.Name),
		Subnets:       eksMD.Subnets,
		NodeRole:      aws.String(eksMD.NodeRole),
		AmiType:       aws.String(eksMD.AmiType),
		CapacityType:  aws.String(eksMD.CapacityType),
		DiskSize:      aws.Int64(eksMD.DiskSize),
		InstanceTypes: eksMD.InstanceTypes,
		Labels:        eksMD.Labels,
		ScalingConfig: &eks.NodegroupScalingConfig{
			DesiredSize: aws.Int64(eksMD.ScalingConfig.DesiredSize),
			MaxSize:     aws.Int64(eksMD.ScalingConfig.MaxSize),
			MinSize:     aws.Int64(eksMD.ScalingConfig.MinSize),
		},
	}
	_, err = client.EKS.CreateNodegroup(createInput)
	if err != nil {
		return nil, err
	}

	return &machineDeployment, nil
>>>>>>> 0397d464
}<|MERGE_RESOLUTION|>--- conflicted
+++ resolved
@@ -715,7 +715,6 @@
 	return nil
 }
 
-<<<<<<< HEAD
 func EKSAMITypesWithClusterCredentialsEndpoint() endpoint.Endpoint {
 	return func(ctx context.Context, request interface{}) (interface{}, error) {
 		var ami types.AMITypes = EKSAMITypes
@@ -782,7 +781,7 @@
 		}
 		return providercommon.ListEKSSubnetIDs(ctx, cred, req.VpcId)
 	}
-=======
+
 func getEKSClusterDetails(ctx context.Context, apiCluster *apiv2.ExternalCluster, secretKeySelector provider.SecretKeySelectorValueFunc, cloudSpec *kubermaticv1.ExternalClusterCloudSpec) (*apiv2.ExternalCluster, error) {
 	accessKeyID, secretAccessKey, err := eksprovider.GetCredentialsForCluster(*cloudSpec, secretKeySelector)
 	if err != nil {
@@ -867,5 +866,4 @@
 	}
 
 	return &machineDeployment, nil
->>>>>>> 0397d464
 }