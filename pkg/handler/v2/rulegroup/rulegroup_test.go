/*
Copyright 2021 The Kubermatic Kubernetes Platform contributors.

Licensed under the Apache License, Version 2.0 (the "License");
you may not use this file except in compliance with the License.
You may obtain a copy of the License at

    http://www.apache.org/licenses/LICENSE-2.0

Unless required by applicable law or agreed to in writing, software
distributed under the License is distributed on an "AS IS" BASIS,
WITHOUT WARRANTIES OR CONDITIONS OF ANY KIND, either express or implied.
See the License for the specific language governing permissions and
limitations under the License.
*/

package rulegroup_test

import (
	"bytes"
	"encoding/json"
	"fmt"
	"net/http"
	"net/http/httptest"
	"testing"

	apiv1 "k8c.io/kubermatic/v2/pkg/api/v1"
	apiv2 "k8c.io/kubermatic/v2/pkg/api/v2"
	kubermaticv1 "k8c.io/kubermatic/v2/pkg/apis/kubermatic/v1"
	"k8c.io/kubermatic/v2/pkg/handler/test"
	"k8c.io/kubermatic/v2/pkg/handler/test/hack"

	ctrlruntimeclient "sigs.k8s.io/controller-runtime/pkg/client"
)

func TestGetEndpoint(t *testing.T) {
	t.Parallel()
	testCases := []struct {
		Name                      string
		RuleGroupName             string
		ProjectID                 string
		ClusterID                 string
		ExistingKubermaticObjects []ctrlruntimeclient.Object
		ExistingAPIUser           *apiv1.User
		ExpectedResponse          *apiv2.RuleGroup
		ExpectedHTTPStatusCode    int
	}{
		{
			Name:          "get rule group that belongs to the given cluster",
			RuleGroupName: "test-rule-group",
			ProjectID:     test.GenDefaultProject().Name,
			ClusterID:     test.GenDefaultCluster().Name,
			ExistingKubermaticObjects: test.GenDefaultKubermaticObjects(
				test.GenTestSeed(),
				test.GenDefaultCluster(),
<<<<<<< HEAD
				test.GenRuleGroup("test-rule-group", test.GenDefaultCluster().Name, v1.RuleGroupTypeMetrics, true),
			),
			ExistingAPIUser:        test.GenDefaultAPIUser(),
			ExpectedHTTPStatusCode: http.StatusOK,
			ExpectedResponse:       test.GenAPIRuleGroup("test-rule-group", v1.RuleGroupTypeMetrics, true),
=======
				test.GenRuleGroup("test-rule-group", test.GenDefaultCluster().Name, kubermaticv1.RuleGroupTypeMetrics),
			),
			ExistingAPIUser:        test.GenDefaultAPIUser(),
			ExpectedHTTPStatusCode: http.StatusOK,
			ExpectedResponse:       test.GenAPIRuleGroup("test-rule-group", kubermaticv1.RuleGroupTypeMetrics),
>>>>>>> 1f12d25c
		},
		{
			Name:          "get rule group which doesn't exist",
			RuleGroupName: "test-rule-group",
			ProjectID:     test.GenDefaultProject().Name,
			ClusterID:     test.GenDefaultCluster().Name,
			ExistingKubermaticObjects: test.GenDefaultKubermaticObjects(
				test.GenTestSeed(),
				test.GenDefaultCluster(),
			),
			ExistingAPIUser:        test.GenDefaultAPIUser(),
			ExpectedHTTPStatusCode: http.StatusNotFound,
		},
		{
			Name:          "user john cannot get rule group that belongs to bob's cluster",
			RuleGroupName: "test-rule-group",
			ProjectID:     test.GenDefaultProject().Name,
			ClusterID:     test.GenDefaultCluster().Name,
			ExistingKubermaticObjects: test.GenDefaultKubermaticObjects(
				test.GenTestSeed(),
				test.GenDefaultCluster(),
				test.GenAdminUser("John", "john@acme.com", false),
<<<<<<< HEAD
				test.GenRuleGroup("test-rule-group", test.GenDefaultCluster().Name, v1.RuleGroupTypeMetrics, false),
=======
				test.GenRuleGroup("test-rule-group", test.GenDefaultCluster().Name, kubermaticv1.RuleGroupTypeMetrics),
>>>>>>> 1f12d25c
			),
			ExistingAPIUser:        test.GenAPIUser("John", "john@acme.com"),
			ExpectedHTTPStatusCode: http.StatusForbidden,
		},
		{
			Name:          "admin user john can get rule group that belongs to bob's cluster",
			RuleGroupName: "test-rule-group",
			ProjectID:     test.GenDefaultProject().Name,
			ClusterID:     test.GenDefaultCluster().Name,
			ExistingKubermaticObjects: test.GenDefaultKubermaticObjects(
				test.GenTestSeed(),
				test.GenDefaultCluster(),
				test.GenAdminUser("John", "john@acme.com", true),
<<<<<<< HEAD
				test.GenRuleGroup("test-rule-group", test.GenDefaultCluster().Name, v1.RuleGroupTypeMetrics, false),
			),
			ExistingAPIUser:        test.GenAPIUser("John", "john@acme.com"),
			ExpectedHTTPStatusCode: http.StatusOK,
			ExpectedResponse:       test.GenAPIRuleGroup("test-rule-group", v1.RuleGroupTypeMetrics, false),
=======
				test.GenRuleGroup("test-rule-group", test.GenDefaultCluster().Name, kubermaticv1.RuleGroupTypeMetrics),
			),
			ExistingAPIUser:        test.GenAPIUser("John", "john@acme.com"),
			ExpectedHTTPStatusCode: http.StatusOK,
			ExpectedResponse:       test.GenAPIRuleGroup("test-rule-group", kubermaticv1.RuleGroupTypeMetrics),
>>>>>>> 1f12d25c
		},
	}

	for _, tc := range testCases {
		t.Run(tc.Name, func(t *testing.T) {
			requestURL := fmt.Sprintf("/api/v2/projects/%s/clusters/%s/rulegroups/%s", tc.ProjectID, tc.ClusterID, tc.RuleGroupName)
			req := httptest.NewRequest(http.MethodGet, requestURL, nil)
			resp := httptest.NewRecorder()

			ep, err := test.CreateTestEndpoint(*tc.ExistingAPIUser, nil, tc.ExistingKubermaticObjects, nil, hack.NewTestRouting)
			if err != nil {
				t.Fatalf("failed to create test endpoint: %v", err)
			}
			ep.ServeHTTP(resp, req)

			if resp.Code != tc.ExpectedHTTPStatusCode {
				t.Fatalf("Expected HTTP status code %d, got %d: %s", tc.ExpectedHTTPStatusCode, resp.Code, resp.Body.String())
			}
			if resp.Code == http.StatusOK {
				b, err := json.Marshal(tc.ExpectedResponse)
				if err != nil {
					t.Fatalf("failed to marshal expected response: %v", err)
				}

				test.CompareWithResult(t, resp, string(b))
			}
		})
	}
}

func TestListEndpoint(t *testing.T) {
	t.Parallel()
	testCases := []struct {
		Name                      string
		ProjectID                 string
		ClusterID                 string
		QueryParams               map[string]string
		ExistingKubermaticObjects []ctrlruntimeclient.Object
		ExistingAPIUser           *apiv1.User
		ExpectedResponse          []*apiv2.RuleGroup
		ExpectedHTTPStatusCode    int
	}{
		{
			Name:      "list all rule groups that belong to the given cluster",
			ProjectID: test.GenDefaultProject().Name,
			ClusterID: test.GenDefaultCluster().Name,
			ExistingKubermaticObjects: test.GenDefaultKubermaticObjects(
				test.GenTestSeed(),
				test.GenDefaultCluster(),
<<<<<<< HEAD
				test.GenRuleGroup("test-1", test.GenDefaultCluster().Name, v1.RuleGroupTypeMetrics, true),
				test.GenRuleGroup("test-2", test.GenDefaultCluster().Name, v1.RuleGroupTypeMetrics, false),
				test.GenRuleGroup("test-3", test.GenDefaultCluster().Name, v1.RuleGroupTypeMetrics, false),
=======
				test.GenRuleGroup("test-1", test.GenDefaultCluster().Name, kubermaticv1.RuleGroupTypeMetrics),
				test.GenRuleGroup("test-2", test.GenDefaultCluster().Name, kubermaticv1.RuleGroupTypeMetrics),
				test.GenRuleGroup("test-3", test.GenDefaultCluster().Name, kubermaticv1.RuleGroupTypeMetrics),
>>>>>>> 1f12d25c
			),
			ExistingAPIUser:        test.GenDefaultAPIUser(),
			ExpectedHTTPStatusCode: http.StatusOK,
			ExpectedResponse: []*apiv2.RuleGroup{
<<<<<<< HEAD
				test.GenAPIRuleGroup("test-1", v1.RuleGroupTypeMetrics, true),
				test.GenAPIRuleGroup("test-2", v1.RuleGroupTypeMetrics, false),
				test.GenAPIRuleGroup("test-3", v1.RuleGroupTypeMetrics, false),
=======
				test.GenAPIRuleGroup("test-1", kubermaticv1.RuleGroupTypeMetrics),
				test.GenAPIRuleGroup("test-2", kubermaticv1.RuleGroupTypeMetrics),
				test.GenAPIRuleGroup("test-3", kubermaticv1.RuleGroupTypeMetrics),
>>>>>>> 1f12d25c
			},
		},
		{
			Name:      "list rule groups when there is no rule groups",
			ProjectID: test.GenDefaultProject().Name,
			ClusterID: test.GenDefaultCluster().Name,
			ExistingKubermaticObjects: test.GenDefaultKubermaticObjects(
				test.GenTestSeed(),
				test.GenDefaultCluster(),
			),
			ExistingAPIUser:        test.GenDefaultAPIUser(),
			ExpectedHTTPStatusCode: http.StatusOK,
			ExpectedResponse:       []*apiv2.RuleGroup{},
		},
		{
			Name:        "list all rule groups that belong to the given cluster with empty query parameters",
			ProjectID:   test.GenDefaultProject().Name,
			ClusterID:   test.GenDefaultCluster().Name,
			QueryParams: map[string]string{},
			ExistingKubermaticObjects: test.GenDefaultKubermaticObjects(
				test.GenTestSeed(),
				test.GenDefaultCluster(),
<<<<<<< HEAD
				test.GenRuleGroup("test-1", test.GenDefaultCluster().Name, v1.RuleGroupTypeMetrics, false),
				test.GenRuleGroup("test-2", test.GenDefaultCluster().Name, v1.RuleGroupTypeMetrics, false),
				test.GenRuleGroup("test-3", test.GenDefaultCluster().Name, v1.RuleGroupTypeMetrics, false),
=======
				test.GenRuleGroup("test-1", test.GenDefaultCluster().Name, kubermaticv1.RuleGroupTypeMetrics),
				test.GenRuleGroup("test-2", test.GenDefaultCluster().Name, kubermaticv1.RuleGroupTypeMetrics),
				test.GenRuleGroup("test-3", test.GenDefaultCluster().Name, kubermaticv1.RuleGroupTypeMetrics),
>>>>>>> 1f12d25c
			),
			ExistingAPIUser:        test.GenDefaultAPIUser(),
			ExpectedHTTPStatusCode: http.StatusOK,
			ExpectedResponse: []*apiv2.RuleGroup{
<<<<<<< HEAD
				test.GenAPIRuleGroup("test-1", v1.RuleGroupTypeMetrics, false),
				test.GenAPIRuleGroup("test-2", v1.RuleGroupTypeMetrics, false),
				test.GenAPIRuleGroup("test-3", v1.RuleGroupTypeMetrics, false),
=======
				test.GenAPIRuleGroup("test-1", kubermaticv1.RuleGroupTypeMetrics),
				test.GenAPIRuleGroup("test-2", kubermaticv1.RuleGroupTypeMetrics),
				test.GenAPIRuleGroup("test-3", kubermaticv1.RuleGroupTypeMetrics),
>>>>>>> 1f12d25c
			},
		},
		{
			Name:        "list rule groups with type Metrics that belong to the given cluster",
			ProjectID:   test.GenDefaultProject().Name,
			ClusterID:   test.GenDefaultCluster().Name,
			QueryParams: map[string]string{"type": "Metrics"},
			ExistingKubermaticObjects: test.GenDefaultKubermaticObjects(
				test.GenTestSeed(),
				test.GenDefaultCluster(),
<<<<<<< HEAD
				test.GenRuleGroup("test-1", test.GenDefaultCluster().Name, v1.RuleGroupTypeMetrics, false),
				test.GenRuleGroup("test-2", test.GenDefaultCluster().Name, "FakeType", false),
				test.GenRuleGroup("test-3", test.GenDefaultCluster().Name, v1.RuleGroupTypeMetrics, false),
				test.GenRuleGroup("test-4", test.GenDefaultCluster().Name, v1.RuleGroupTypeLogs, false),
=======
				test.GenRuleGroup("test-1", test.GenDefaultCluster().Name, kubermaticv1.RuleGroupTypeMetrics),
				test.GenRuleGroup("test-2", test.GenDefaultCluster().Name, "FakeType"),
				test.GenRuleGroup("test-3", test.GenDefaultCluster().Name, kubermaticv1.RuleGroupTypeMetrics),
				test.GenRuleGroup("test-4", test.GenDefaultCluster().Name, kubermaticv1.RuleGroupTypeLogs),
>>>>>>> 1f12d25c
			),
			ExistingAPIUser:        test.GenDefaultAPIUser(),
			ExpectedHTTPStatusCode: http.StatusOK,
			ExpectedResponse: []*apiv2.RuleGroup{
<<<<<<< HEAD
				test.GenAPIRuleGroup("test-1", v1.RuleGroupTypeMetrics, false),
				test.GenAPIRuleGroup("test-3", v1.RuleGroupTypeMetrics, false),
=======
				test.GenAPIRuleGroup("test-1", kubermaticv1.RuleGroupTypeMetrics),
				test.GenAPIRuleGroup("test-3", kubermaticv1.RuleGroupTypeMetrics),
>>>>>>> 1f12d25c
			},
		},
		{
			Name:        "list rule groups with type Logs that belong to the given cluster",
			ProjectID:   test.GenDefaultProject().Name,
			ClusterID:   test.GenDefaultCluster().Name,
			QueryParams: map[string]string{"type": "Logs"},
			ExistingKubermaticObjects: test.GenDefaultKubermaticObjects(
				test.GenTestSeed(),
				test.GenDefaultCluster(),
<<<<<<< HEAD
				test.GenRuleGroup("test-1", test.GenDefaultCluster().Name, v1.RuleGroupTypeMetrics, false),
				test.GenRuleGroup("test-2", test.GenDefaultCluster().Name, "FakeType", false),
				test.GenRuleGroup("test-3", test.GenDefaultCluster().Name, v1.RuleGroupTypeMetrics, false),
				test.GenRuleGroup("test-4", test.GenDefaultCluster().Name, v1.RuleGroupTypeLogs, false),
=======
				test.GenRuleGroup("test-1", test.GenDefaultCluster().Name, kubermaticv1.RuleGroupTypeMetrics),
				test.GenRuleGroup("test-2", test.GenDefaultCluster().Name, "FakeType"),
				test.GenRuleGroup("test-3", test.GenDefaultCluster().Name, kubermaticv1.RuleGroupTypeMetrics),
				test.GenRuleGroup("test-4", test.GenDefaultCluster().Name, kubermaticv1.RuleGroupTypeLogs),
>>>>>>> 1f12d25c
			),
			ExistingAPIUser:        test.GenDefaultAPIUser(),
			ExpectedHTTPStatusCode: http.StatusOK,
			ExpectedResponse: []*apiv2.RuleGroup{
<<<<<<< HEAD
				test.GenAPIRuleGroup("test-4", v1.RuleGroupTypeLogs, false),
=======
				test.GenAPIRuleGroup("test-4", kubermaticv1.RuleGroupTypeLogs),
>>>>>>> 1f12d25c
			},
		},
		{
			Name:        "list rule groups with invalid type",
			ProjectID:   test.GenDefaultProject().Name,
			ClusterID:   test.GenDefaultCluster().Name,
			QueryParams: map[string]string{"type": "FakeType"},
			ExistingKubermaticObjects: test.GenDefaultKubermaticObjects(
				test.GenTestSeed(),
				test.GenDefaultCluster(),
<<<<<<< HEAD
				test.GenRuleGroup("test-1", test.GenDefaultCluster().Name, v1.RuleGroupTypeMetrics, false),
				test.GenRuleGroup("test-2", test.GenDefaultCluster().Name, "FakeType", false),
				test.GenRuleGroup("test-3", test.GenDefaultCluster().Name, v1.RuleGroupTypeMetrics, false),
=======
				test.GenRuleGroup("test-1", test.GenDefaultCluster().Name, kubermaticv1.RuleGroupTypeMetrics),
				test.GenRuleGroup("test-2", test.GenDefaultCluster().Name, "FakeType"),
				test.GenRuleGroup("test-3", test.GenDefaultCluster().Name, kubermaticv1.RuleGroupTypeMetrics),
>>>>>>> 1f12d25c
			),
			ExistingAPIUser:        test.GenDefaultAPIUser(),
			ExpectedHTTPStatusCode: http.StatusBadRequest,
		},
		{
			Name:      "user john cannot list rule groups that belong to bob's cluster",
			ProjectID: test.GenDefaultProject().Name,
			ClusterID: test.GenDefaultCluster().Name,
			ExistingKubermaticObjects: test.GenDefaultKubermaticObjects(
				test.GenTestSeed(),
				test.GenDefaultCluster(),
				test.GenAdminUser("John", "john@acme.com", false),
<<<<<<< HEAD
				test.GenRuleGroup("test-1", test.GenDefaultCluster().Name, v1.RuleGroupTypeMetrics, false),
				test.GenRuleGroup("test-2", test.GenDefaultCluster().Name, v1.RuleGroupTypeMetrics, false),
				test.GenRuleGroup("test-3", test.GenDefaultCluster().Name, v1.RuleGroupTypeMetrics, false),
=======
				test.GenRuleGroup("test-1", test.GenDefaultCluster().Name, kubermaticv1.RuleGroupTypeMetrics),
				test.GenRuleGroup("test-2", test.GenDefaultCluster().Name, kubermaticv1.RuleGroupTypeMetrics),
				test.GenRuleGroup("test-3", test.GenDefaultCluster().Name, kubermaticv1.RuleGroupTypeMetrics),
>>>>>>> 1f12d25c
			),
			ExistingAPIUser:        test.GenAPIUser("John", "john@acme.com"),
			ExpectedHTTPStatusCode: http.StatusForbidden,
		},
		{
			Name:      "admin user john can list rule groups that belong to bob's cluster",
			ProjectID: test.GenDefaultProject().Name,
			ClusterID: test.GenDefaultCluster().Name,
			ExistingKubermaticObjects: test.GenDefaultKubermaticObjects(
				test.GenTestSeed(),
				test.GenDefaultCluster(),
				test.GenAdminUser("John", "john@acme.com", true),
<<<<<<< HEAD
				test.GenRuleGroup("test-1", test.GenDefaultCluster().Name, v1.RuleGroupTypeMetrics, false),
				test.GenRuleGroup("test-2", test.GenDefaultCluster().Name, v1.RuleGroupTypeMetrics, false),
				test.GenRuleGroup("test-3", test.GenDefaultCluster().Name, v1.RuleGroupTypeMetrics, false),
=======
				test.GenRuleGroup("test-1", test.GenDefaultCluster().Name, kubermaticv1.RuleGroupTypeMetrics),
				test.GenRuleGroup("test-2", test.GenDefaultCluster().Name, kubermaticv1.RuleGroupTypeMetrics),
				test.GenRuleGroup("test-3", test.GenDefaultCluster().Name, kubermaticv1.RuleGroupTypeMetrics),
>>>>>>> 1f12d25c
			),
			ExistingAPIUser:        test.GenAPIUser("John", "john@acme.com"),
			ExpectedHTTPStatusCode: http.StatusOK,
			ExpectedResponse: []*apiv2.RuleGroup{
<<<<<<< HEAD
				test.GenAPIRuleGroup("test-1", v1.RuleGroupTypeMetrics, false),
				test.GenAPIRuleGroup("test-2", v1.RuleGroupTypeMetrics, false),
				test.GenAPIRuleGroup("test-3", v1.RuleGroupTypeMetrics, false),
=======
				test.GenAPIRuleGroup("test-1", kubermaticv1.RuleGroupTypeMetrics),
				test.GenAPIRuleGroup("test-2", kubermaticv1.RuleGroupTypeMetrics),
				test.GenAPIRuleGroup("test-3", kubermaticv1.RuleGroupTypeMetrics),
>>>>>>> 1f12d25c
			},
		},
		{
			Name:        "admin user john can list rule groups with type Metrics that belong to bob's cluster",
			ProjectID:   test.GenDefaultProject().Name,
			ClusterID:   test.GenDefaultCluster().Name,
			QueryParams: map[string]string{"type": "Metrics"},
			ExistingKubermaticObjects: test.GenDefaultKubermaticObjects(
				test.GenTestSeed(),
				test.GenDefaultCluster(),
				test.GenAdminUser("John", "john@acme.com", true),
<<<<<<< HEAD
				test.GenRuleGroup("test-1", test.GenDefaultCluster().Name, v1.RuleGroupTypeMetrics, false),
				test.GenRuleGroup("test-2", test.GenDefaultCluster().Name, "FakeType", false),
				test.GenRuleGroup("test-3", test.GenDefaultCluster().Name, v1.RuleGroupTypeMetrics, false),
=======
				test.GenRuleGroup("test-1", test.GenDefaultCluster().Name, kubermaticv1.RuleGroupTypeMetrics),
				test.GenRuleGroup("test-2", test.GenDefaultCluster().Name, "FakeType"),
				test.GenRuleGroup("test-3", test.GenDefaultCluster().Name, kubermaticv1.RuleGroupTypeMetrics),
>>>>>>> 1f12d25c
			),
			ExistingAPIUser:        test.GenAPIUser("John", "john@acme.com"),
			ExpectedHTTPStatusCode: http.StatusOK,
			ExpectedResponse: []*apiv2.RuleGroup{
<<<<<<< HEAD
				test.GenAPIRuleGroup("test-1", v1.RuleGroupTypeMetrics, false),
				test.GenAPIRuleGroup("test-3", v1.RuleGroupTypeMetrics, false),
=======
				test.GenAPIRuleGroup("test-1", kubermaticv1.RuleGroupTypeMetrics),
				test.GenAPIRuleGroup("test-3", kubermaticv1.RuleGroupTypeMetrics),
>>>>>>> 1f12d25c
			},
		},
	}

	for _, tc := range testCases {
		t.Run(tc.Name, func(t *testing.T) {
			requestURL := fmt.Sprintf("/api/v2/projects/%s/clusters/%s/rulegroups", tc.ProjectID, tc.ClusterID)
			req := httptest.NewRequest(http.MethodGet, requestURL, nil)
			if tc.QueryParams != nil {
				q := req.URL.Query()
				for k, v := range tc.QueryParams {
					q.Add(k, v)
				}
				req.URL.RawQuery = q.Encode()
			}
			resp := httptest.NewRecorder()

			ep, err := test.CreateTestEndpoint(*tc.ExistingAPIUser, nil, tc.ExistingKubermaticObjects, nil, hack.NewTestRouting)
			if err != nil {
				t.Fatalf("failed to create test endpoint: %v", err)
			}
			ep.ServeHTTP(resp, req)

			if resp.Code != tc.ExpectedHTTPStatusCode {
				t.Fatalf("Expected HTTP status code %d, got %d: %s", tc.ExpectedHTTPStatusCode, resp.Code, resp.Body.String())
			}
			if resp.Code == http.StatusOK {
				ruleGroups := test.NewRuleGroupSliceWrapper{}
				ruleGroups.DecodeOrDie(resp.Body, t).Sort()

				expectedRuleGroups := test.NewRuleGroupSliceWrapper(tc.ExpectedResponse)
				expectedRuleGroups.Sort()

				ruleGroups.EqualOrDie(expectedRuleGroups, t)
			}
		})
	}
}

func TestCreateEndpoint(t *testing.T) {
	t.Parallel()
	testCases := []struct {
		Name                      string
		ProjectID                 string
		ClusterID                 string
		ExistingKubermaticObjects []ctrlruntimeclient.Object
		ExistingAPIUser           *apiv1.User
		RuleGroup                 *apiv2.RuleGroup
		ExpectedHTTPStatusCode    int
		ExpectedResponse          *apiv2.RuleGroup
	}{
		{
			Name:      "create rule group in the given cluster",
			ProjectID: test.GenDefaultProject().Name,
			ClusterID: test.GenDefaultCluster().Name,
			ExistingKubermaticObjects: test.GenDefaultKubermaticObjects(
				test.GenTestSeed(),
				test.GenDefaultCluster(),
			),
			ExistingAPIUser:        test.GenDefaultAPIUser(),
<<<<<<< HEAD
			RuleGroup:              test.GenAPIRuleGroup("test-rule-group", v1.RuleGroupTypeMetrics, false),
			ExpectedHTTPStatusCode: http.StatusCreated,
			ExpectedResponse:       test.GenAPIRuleGroup("test-rule-group", v1.RuleGroupTypeMetrics, false),
=======
			RuleGroup:              test.GenAPIRuleGroup("test-rule-group", kubermaticv1.RuleGroupTypeMetrics),
			ExpectedHTTPStatusCode: http.StatusCreated,
			ExpectedResponse:       test.GenAPIRuleGroup("test-rule-group", kubermaticv1.RuleGroupTypeMetrics),
>>>>>>> 1f12d25c
		},
		{
			Name:      "cannot create rule group in the given cluster because it already exists",
			ProjectID: test.GenDefaultProject().Name,
			ClusterID: test.GenDefaultCluster().Name,
			ExistingKubermaticObjects: test.GenDefaultKubermaticObjects(
				test.GenTestSeed(),
				test.GenDefaultCluster(),
<<<<<<< HEAD
				test.GenRuleGroup("test-rule-group", test.GenDefaultCluster().Name, v1.RuleGroupTypeMetrics, false),
			),
			ExistingAPIUser:        test.GenDefaultAPIUser(),
			RuleGroup:              test.GenAPIRuleGroup("test-rule-group", v1.RuleGroupTypeMetrics, false),
=======
				test.GenRuleGroup("test-rule-group", test.GenDefaultCluster().Name, kubermaticv1.RuleGroupTypeMetrics),
			),
			ExistingAPIUser:        test.GenDefaultAPIUser(),
			RuleGroup:              test.GenAPIRuleGroup("test-rule-group", kubermaticv1.RuleGroupTypeMetrics),
>>>>>>> 1f12d25c
			ExpectedHTTPStatusCode: http.StatusConflict,
		},
		{
			Name:      "cannot create rule group in the given cluster because the name in data is empty",
			ProjectID: test.GenDefaultProject().Name,
			ClusterID: test.GenDefaultCluster().Name,
			ExistingKubermaticObjects: test.GenDefaultKubermaticObjects(
				test.GenTestSeed(),
				test.GenDefaultCluster(),
			),
			ExistingAPIUser:        test.GenDefaultAPIUser(),
<<<<<<< HEAD
			RuleGroup:              test.GenAPIRuleGroup("", v1.RuleGroupTypeMetrics, false),
=======
			RuleGroup:              test.GenAPIRuleGroup("", kubermaticv1.RuleGroupTypeMetrics),
>>>>>>> 1f12d25c
			ExpectedHTTPStatusCode: http.StatusBadRequest,
		},
		{
			Name:      "cannot create rule group in the given cluster because the in data cannot be unmarshalled into yaml",
			ProjectID: test.GenDefaultProject().Name,
			ClusterID: test.GenDefaultCluster().Name,
			ExistingKubermaticObjects: test.GenDefaultKubermaticObjects(
				test.GenTestSeed(),
				test.GenDefaultCluster(),
			),
			ExistingAPIUser: test.GenDefaultAPIUser(),
			RuleGroup: &apiv2.RuleGroup{
				Data: []byte("fake data"),
				Type: kubermaticv1.RuleGroupTypeMetrics,
			},
			ExpectedHTTPStatusCode: http.StatusBadRequest,
		},
		{
			Name:      "cannot create default rule group by not Admin",
			ProjectID: test.GenDefaultProject().Name,
			ClusterID: test.GenDefaultCluster().Name,
			ExistingKubermaticObjects: test.GenDefaultKubermaticObjects(
				test.GenTestSeed(),
				test.GenDefaultCluster(),
			),
			ExistingAPIUser:        test.GenDefaultAPIUser(),
			RuleGroup:              test.GenAPIRuleGroup("test-rule-group", v1.RuleGroupTypeMetrics, true),
			ExpectedHTTPStatusCode: http.StatusBadRequest,
		},
		{
			Name:      "user john cannot get rule group that belongs to bob's cluster",
			ProjectID: test.GenDefaultProject().Name,
			ClusterID: test.GenDefaultCluster().Name,
			ExistingKubermaticObjects: test.GenDefaultKubermaticObjects(
				test.GenTestSeed(),
				test.GenDefaultCluster(),
				test.GenAdminUser("John", "john@acme.com", false),
			),
			ExistingAPIUser:        test.GenAPIUser("John", "john@acme.com"),
<<<<<<< HEAD
			RuleGroup:              test.GenAPIRuleGroup("test-rule-group", v1.RuleGroupTypeMetrics, false),
			ExpectedHTTPStatusCode: http.StatusForbidden,
			ExpectedResponse:       test.GenAPIRuleGroup("test-rule-group", v1.RuleGroupTypeMetrics, false),
=======
			RuleGroup:              test.GenAPIRuleGroup("test-rule-group", kubermaticv1.RuleGroupTypeMetrics),
			ExpectedHTTPStatusCode: http.StatusForbidden,
			ExpectedResponse:       test.GenAPIRuleGroup("test-rule-group", kubermaticv1.RuleGroupTypeMetrics),
>>>>>>> 1f12d25c
		},
		{
			Name:      "admin user john can get rule group that belongs to bob's cluster",
			ProjectID: test.GenDefaultProject().Name,
			ClusterID: test.GenDefaultCluster().Name,
			ExistingKubermaticObjects: test.GenDefaultKubermaticObjects(
				test.GenTestSeed(),
				test.GenDefaultCluster(),
				test.GenAdminUser("John", "john@acme.com", true),
			),
			ExistingAPIUser:        test.GenAPIUser("John", "john@acme.com"),
<<<<<<< HEAD
			RuleGroup:              test.GenAPIRuleGroup("test-rule-group", v1.RuleGroupTypeMetrics, false),
			ExpectedHTTPStatusCode: http.StatusCreated,
			ExpectedResponse:       test.GenAPIRuleGroup("test-rule-group", v1.RuleGroupTypeMetrics, false),
=======
			RuleGroup:              test.GenAPIRuleGroup("test-rule-group", kubermaticv1.RuleGroupTypeMetrics),
			ExpectedHTTPStatusCode: http.StatusCreated,
			ExpectedResponse:       test.GenAPIRuleGroup("test-rule-group", kubermaticv1.RuleGroupTypeMetrics),
>>>>>>> 1f12d25c
		},
	}

	for _, tc := range testCases {
		t.Run(tc.Name, func(t *testing.T) {
			requestURL := fmt.Sprintf("/api/v2/projects/%s/clusters/%s/rulegroups", tc.ProjectID, tc.ClusterID)
			body, err := json.Marshal(tc.RuleGroup)
			if err != nil {
				t.Fatalf("failed to marshalling rule group: %v", err)
			}
			req := httptest.NewRequest(http.MethodPost, requestURL, bytes.NewBuffer(body))
			resp := httptest.NewRecorder()

			ep, err := test.CreateTestEndpoint(*tc.ExistingAPIUser, nil, tc.ExistingKubermaticObjects, nil, hack.NewTestRouting)
			if err != nil {
				t.Fatalf("failed to create test endpoint: %v", err)
			}
			ep.ServeHTTP(resp, req)

			if resp.Code != tc.ExpectedHTTPStatusCode {
				t.Fatalf("Expected HTTP status code %d, got %d: %s", tc.ExpectedHTTPStatusCode, resp.Code, resp.Body.String())
			}
			if resp.Code == http.StatusCreated {
				b, err := json.Marshal(tc.ExpectedResponse)
				if err != nil {
					t.Fatalf("failed to marshal expected response %v", err)
				}
				test.CompareWithResult(t, resp, string(b))
			}
		})
	}
}

func TestUpdateEndpoint(t *testing.T) {
	t.Parallel()
	testCases := []struct {
		Name                      string
		RuleGroupName             string
		ProjectID                 string
		ClusterID                 string
		ExistingKubermaticObjects []ctrlruntimeclient.Object
		ExistingAPIUser           *apiv1.User
		RuleGroup                 *apiv2.RuleGroup
		ExpectedHTTPStatusCode    int
		ExpectedResponse          *apiv2.RuleGroup
	}{
		{
			Name:          "update rule group in the given cluster",
			RuleGroupName: "test-rule-group",
			ProjectID:     test.GenDefaultProject().Name,
			ClusterID:     test.GenDefaultCluster().Name,
			ExistingKubermaticObjects: test.GenDefaultKubermaticObjects(
				test.GenTestSeed(),
				test.GenDefaultCluster(),
				test.GenRuleGroup("test-rule-group", test.GenDefaultCluster().Name, "UpdateThisType", false),
			),
			ExistingAPIUser:        test.GenDefaultAPIUser(),
<<<<<<< HEAD
			RuleGroup:              test.GenAPIRuleGroup("test-rule-group", v1.RuleGroupTypeMetrics, false),
			ExpectedHTTPStatusCode: http.StatusOK,
			ExpectedResponse:       test.GenAPIRuleGroup("test-rule-group", v1.RuleGroupTypeMetrics, false),
		},
		{
			Name:          "can't update rule group isDefault flag",
			RuleGroupName: "test-rule-group",
			ProjectID:     test.GenDefaultProject().Name,
			ClusterID:     test.GenDefaultCluster().Name,
			ExistingKubermaticObjects: test.GenDefaultKubermaticObjects(
				test.GenTestSeed(),
				test.GenDefaultCluster(),
				test.GenRuleGroup("test-rule-group", test.GenDefaultCluster().Name, "UpdateThisType", false),
			),
			ExistingAPIUser:        test.GenDefaultAPIUser(),
			RuleGroup:              test.GenAPIRuleGroup("test-rule-group", v1.RuleGroupTypeMetrics, true),
			ExpectedHTTPStatusCode: http.StatusBadRequest,
		},
		{
			Name:          "can't update rule group isDefault flag",
			RuleGroupName: "test-rule-group",
			ProjectID:     test.GenDefaultProject().Name,
			ClusterID:     test.GenDefaultCluster().Name,
			ExistingKubermaticObjects: test.GenDefaultKubermaticObjects(
				test.GenTestSeed(),
				test.GenDefaultCluster(),
				test.GenRuleGroup("test-rule-group", test.GenDefaultCluster().Name, "UpdateThisType", true),
			),
			ExistingAPIUser:        test.GenDefaultAPIUser(),
			RuleGroup:              test.GenAPIRuleGroup("test-rule-group", v1.RuleGroupTypeMetrics, false),
			ExpectedHTTPStatusCode: http.StatusBadRequest,
=======
			RuleGroup:              test.GenAPIRuleGroup("test-rule-group", kubermaticv1.RuleGroupTypeMetrics),
			ExpectedHTTPStatusCode: http.StatusOK,
			ExpectedResponse:       test.GenAPIRuleGroup("test-rule-group", kubermaticv1.RuleGroupTypeMetrics),
>>>>>>> 1f12d25c
		},
		{
			Name:          "cannot update rule group in the given cluster because it doesn't exists",
			RuleGroupName: "test-rule-group",
			ProjectID:     test.GenDefaultProject().Name,
			ClusterID:     test.GenDefaultCluster().Name,
			ExistingKubermaticObjects: test.GenDefaultKubermaticObjects(
				test.GenTestSeed(),
				test.GenDefaultCluster(),
			),
			ExistingAPIUser:        test.GenDefaultAPIUser(),
<<<<<<< HEAD
			RuleGroup:              test.GenAPIRuleGroup("test-rule-group", v1.RuleGroupTypeMetrics, false),
=======
			RuleGroup:              test.GenAPIRuleGroup("test-rule-group", kubermaticv1.RuleGroupTypeMetrics),
>>>>>>> 1f12d25c
			ExpectedHTTPStatusCode: http.StatusNotFound,
		},
		{
			Name:          "cannot update rule group name in the data",
			RuleGroupName: "test-rule-group",
			ProjectID:     test.GenDefaultProject().Name,
			ClusterID:     test.GenDefaultCluster().Name,
			ExistingKubermaticObjects: test.GenDefaultKubermaticObjects(
				test.GenTestSeed(),
				test.GenDefaultCluster(),
				test.GenRuleGroup("test-rule-group", test.GenDefaultCluster().Name, "UpdateThisType", false),
			),
			ExistingAPIUser:        test.GenDefaultAPIUser(),
<<<<<<< HEAD
			RuleGroup:              test.GenAPIRuleGroup("test-rule-group-2", v1.RuleGroupTypeMetrics, false),
=======
			RuleGroup:              test.GenAPIRuleGroup("test-rule-group-2", kubermaticv1.RuleGroupTypeMetrics),
>>>>>>> 1f12d25c
			ExpectedHTTPStatusCode: http.StatusBadRequest,
		},
		{
			Name:          "cannot update rule group in the given cluster because the in data cannot be unmarshalled into yaml",
			RuleGroupName: "test-rule-group",
			ProjectID:     test.GenDefaultProject().Name,
			ClusterID:     test.GenDefaultCluster().Name,
			ExistingKubermaticObjects: test.GenDefaultKubermaticObjects(
				test.GenTestSeed(),
				test.GenDefaultCluster(),
				test.GenRuleGroup("test-rule-group", test.GenDefaultCluster().Name, "UpdateThisType", false),
			),
			ExistingAPIUser: test.GenDefaultAPIUser(),
			RuleGroup: &apiv2.RuleGroup{
				Data: []byte("fake data"),
				Type: kubermaticv1.RuleGroupTypeMetrics,
			},
			ExpectedHTTPStatusCode: http.StatusBadRequest,
		},
		{
			Name:          "user john cannot update rule group that belongs to bob's cluster",
			RuleGroupName: "test-rule-group",
			ProjectID:     test.GenDefaultProject().Name,
			ClusterID:     test.GenDefaultCluster().Name,
			ExistingKubermaticObjects: test.GenDefaultKubermaticObjects(
				test.GenTestSeed(),
				test.GenDefaultCluster(),
				test.GenAdminUser("John", "john@acme.com", false),
				test.GenRuleGroup("test-rule-group", test.GenDefaultCluster().Name, "UpdateThisType", false),
			),
			ExistingAPIUser:        test.GenAPIUser("John", "john@acme.com"),
<<<<<<< HEAD
			RuleGroup:              test.GenAPIRuleGroup("test-rule-group", v1.RuleGroupTypeMetrics, false),
			ExpectedHTTPStatusCode: http.StatusForbidden,
			ExpectedResponse:       test.GenAPIRuleGroup("test-rule-group", v1.RuleGroupTypeMetrics, false),
=======
			RuleGroup:              test.GenAPIRuleGroup("test-rule-group", kubermaticv1.RuleGroupTypeMetrics),
			ExpectedHTTPStatusCode: http.StatusForbidden,
			ExpectedResponse:       test.GenAPIRuleGroup("test-rule-group", kubermaticv1.RuleGroupTypeMetrics),
>>>>>>> 1f12d25c
		},
		{
			Name:          "admin user john can update rule group that belongs to bob's cluster",
			RuleGroupName: "test-rule-group",
			ProjectID:     test.GenDefaultProject().Name,
			ClusterID:     test.GenDefaultCluster().Name,
			ExistingKubermaticObjects: test.GenDefaultKubermaticObjects(
				test.GenTestSeed(),
				test.GenDefaultCluster(),
				test.GenAdminUser("John", "john@acme.com", true),
				test.GenRuleGroup("test-rule-group", test.GenDefaultCluster().Name, "UpdateThisType", false),
			),
			ExistingAPIUser:        test.GenAPIUser("John", "john@acme.com"),
<<<<<<< HEAD
			RuleGroup:              test.GenAPIRuleGroup("test-rule-group", v1.RuleGroupTypeMetrics, false),
			ExpectedHTTPStatusCode: http.StatusOK,
			ExpectedResponse:       test.GenAPIRuleGroup("test-rule-group", v1.RuleGroupTypeMetrics, false),
=======
			RuleGroup:              test.GenAPIRuleGroup("test-rule-group", kubermaticv1.RuleGroupTypeMetrics),
			ExpectedHTTPStatusCode: http.StatusOK,
			ExpectedResponse:       test.GenAPIRuleGroup("test-rule-group", kubermaticv1.RuleGroupTypeMetrics),
>>>>>>> 1f12d25c
		},
	}

	for _, tc := range testCases {
		t.Run(tc.Name, func(t *testing.T) {
			requestURL := fmt.Sprintf("/api/v2/projects/%s/clusters/%s/rulegroups/%s", tc.ProjectID, tc.ClusterID, tc.RuleGroupName)
			body, err := json.Marshal(tc.RuleGroup)
			if err != nil {
				t.Fatalf("failed to marshalling rule group: %v", err)
			}
			req := httptest.NewRequest(http.MethodPut, requestURL, bytes.NewBuffer(body))
			resp := httptest.NewRecorder()

			ep, err := test.CreateTestEndpoint(*tc.ExistingAPIUser, nil, tc.ExistingKubermaticObjects, nil, hack.NewTestRouting)
			if err != nil {
				t.Fatalf("failed to create test endpoint: %v", err)
			}
			ep.ServeHTTP(resp, req)

			if resp.Code != tc.ExpectedHTTPStatusCode {
				t.Fatalf("Expected HTTP status code %d, got %d: %s", tc.ExpectedHTTPStatusCode, resp.Code, resp.Body.String())
			}
			if resp.Code == http.StatusOK {
				b, err := json.Marshal(tc.ExpectedResponse)
				if err != nil {
					t.Fatalf("failed to marshal expected response %v", err)
				}
				test.CompareWithResult(t, resp, string(b))
			}
		})
	}
}

func TestDeleteEndpoint(t *testing.T) {
	t.Parallel()
	testCases := []struct {
		Name                      string
		RuleGroupName             string
		ProjectID                 string
		ClusterID                 string
		ExistingKubermaticObjects []ctrlruntimeclient.Object
		ExistingAPIUser           *apiv1.User
		ExpectedHTTPStatusCode    int
	}{
		{
			Name:          "delete rule group that belongs to the given cluster",
			RuleGroupName: "test-rule-group",
			ProjectID:     test.GenDefaultProject().Name,
			ClusterID:     test.GenDefaultCluster().Name,
			ExistingKubermaticObjects: test.GenDefaultKubermaticObjects(
				test.GenTestSeed(),
				test.GenDefaultCluster(),
<<<<<<< HEAD
				test.GenRuleGroup("test-rule-group", test.GenDefaultCluster().Name, v1.RuleGroupTypeMetrics, false),
=======
				test.GenRuleGroup("test-rule-group", test.GenDefaultCluster().Name, kubermaticv1.RuleGroupTypeMetrics),
>>>>>>> 1f12d25c
			),
			ExistingAPIUser:        test.GenDefaultAPIUser(),
			ExpectedHTTPStatusCode: http.StatusOK,
		},
		{
			Name:          "can't delete default rule group",
			RuleGroupName: "test-rule-group",
			ProjectID:     test.GenDefaultProject().Name,
			ClusterID:     test.GenDefaultCluster().Name,
			ExistingKubermaticObjects: test.GenDefaultKubermaticObjects(
				test.GenTestSeed(),
				test.GenDefaultCluster(),
				test.GenRuleGroup("test-rule-group", test.GenDefaultCluster().Name, v1.RuleGroupTypeMetrics, true),
			),
			ExistingAPIUser:        test.GenDefaultAPIUser(),
			ExpectedHTTPStatusCode: http.StatusBadRequest,
		},
		{
			Name:          "delete rule group which doesn't exist",
			RuleGroupName: "test-rule-group",
			ProjectID:     test.GenDefaultProject().Name,
			ClusterID:     test.GenDefaultCluster().Name,
			ExistingKubermaticObjects: test.GenDefaultKubermaticObjects(
				test.GenTestSeed(),
				test.GenDefaultCluster(),
			),
			ExistingAPIUser:        test.GenDefaultAPIUser(),
			ExpectedHTTPStatusCode: http.StatusNotFound,
		},
		{
			Name:          "user john cannot delete rule group that belongs to bob's cluster",
			RuleGroupName: "test-rule-group",
			ProjectID:     test.GenDefaultProject().Name,
			ClusterID:     test.GenDefaultCluster().Name,
			ExistingKubermaticObjects: test.GenDefaultKubermaticObjects(
				test.GenTestSeed(),
				test.GenDefaultCluster(),
				test.GenAdminUser("John", "john@acme.com", false),
<<<<<<< HEAD
				test.GenRuleGroup("test-rule-group", test.GenDefaultCluster().Name, v1.RuleGroupTypeMetrics, false),
=======
				test.GenRuleGroup("test-rule-group", test.GenDefaultCluster().Name, kubermaticv1.RuleGroupTypeMetrics),
>>>>>>> 1f12d25c
			),
			ExistingAPIUser:        test.GenAPIUser("John", "john@acme.com"),
			ExpectedHTTPStatusCode: http.StatusForbidden,
		},
		{
			Name:          "admin user john can delete rule group that belongs to bob's cluster",
			RuleGroupName: "test-rule-group",
			ProjectID:     test.GenDefaultProject().Name,
			ClusterID:     test.GenDefaultCluster().Name,
			ExistingKubermaticObjects: test.GenDefaultKubermaticObjects(
				test.GenTestSeed(),
				test.GenDefaultCluster(),
				test.GenAdminUser("John", "john@acme.com", true),
<<<<<<< HEAD
				test.GenRuleGroup("test-rule-group", test.GenDefaultCluster().Name, v1.RuleGroupTypeMetrics, false),
=======
				test.GenRuleGroup("test-rule-group", test.GenDefaultCluster().Name, kubermaticv1.RuleGroupTypeMetrics),
>>>>>>> 1f12d25c
			),
			ExistingAPIUser:        test.GenAPIUser("John", "john@acme.com"),
			ExpectedHTTPStatusCode: http.StatusOK,
		},
	}

	for _, tc := range testCases {
		t.Run(tc.Name, func(t *testing.T) {
			requestURL := fmt.Sprintf("/api/v2/projects/%s/clusters/%s/rulegroups/%s", tc.ProjectID, tc.ClusterID, tc.RuleGroupName)
			req := httptest.NewRequest(http.MethodDelete, requestURL, nil)
			resp := httptest.NewRecorder()

			ep, err := test.CreateTestEndpoint(*tc.ExistingAPIUser, nil, tc.ExistingKubermaticObjects, nil, hack.NewTestRouting)
			if err != nil {
				t.Fatalf("failed to create test endpoint: %v", err)
			}
			ep.ServeHTTP(resp, req)

			if resp.Code != tc.ExpectedHTTPStatusCode {
				t.Fatalf("Expected HTTP status code %d, got %d: %s", tc.ExpectedHTTPStatusCode, resp.Code, resp.Body.String())
			}
		})
	}
}<|MERGE_RESOLUTION|>--- conflicted
+++ resolved
@@ -53,19 +53,11 @@
 			ExistingKubermaticObjects: test.GenDefaultKubermaticObjects(
 				test.GenTestSeed(),
 				test.GenDefaultCluster(),
-<<<<<<< HEAD
-				test.GenRuleGroup("test-rule-group", test.GenDefaultCluster().Name, v1.RuleGroupTypeMetrics, true),
-			),
-			ExistingAPIUser:        test.GenDefaultAPIUser(),
-			ExpectedHTTPStatusCode: http.StatusOK,
-			ExpectedResponse:       test.GenAPIRuleGroup("test-rule-group", v1.RuleGroupTypeMetrics, true),
-=======
-				test.GenRuleGroup("test-rule-group", test.GenDefaultCluster().Name, kubermaticv1.RuleGroupTypeMetrics),
-			),
-			ExistingAPIUser:        test.GenDefaultAPIUser(),
-			ExpectedHTTPStatusCode: http.StatusOK,
-			ExpectedResponse:       test.GenAPIRuleGroup("test-rule-group", kubermaticv1.RuleGroupTypeMetrics),
->>>>>>> 1f12d25c
+				test.GenRuleGroup("test-rule-group", test.GenDefaultCluster().Name, kubermaticv1.RuleGroupTypeMetrics, true),
+			),
+			ExistingAPIUser:        test.GenDefaultAPIUser(),
+			ExpectedHTTPStatusCode: http.StatusOK,
+			ExpectedResponse:       test.GenAPIRuleGroup("test-rule-group", kubermaticv1.RuleGroupTypeMetrics, true),
 		},
 		{
 			Name:          "get rule group which doesn't exist",
@@ -88,11 +80,7 @@
 				test.GenTestSeed(),
 				test.GenDefaultCluster(),
 				test.GenAdminUser("John", "john@acme.com", false),
-<<<<<<< HEAD
-				test.GenRuleGroup("test-rule-group", test.GenDefaultCluster().Name, v1.RuleGroupTypeMetrics, false),
-=======
-				test.GenRuleGroup("test-rule-group", test.GenDefaultCluster().Name, kubermaticv1.RuleGroupTypeMetrics),
->>>>>>> 1f12d25c
+				test.GenRuleGroup("test-rule-group", test.GenDefaultCluster().Name, kubermaticv1.RuleGroupTypeMetrics, false),
 			),
 			ExistingAPIUser:        test.GenAPIUser("John", "john@acme.com"),
 			ExpectedHTTPStatusCode: http.StatusForbidden,
@@ -106,19 +94,11 @@
 				test.GenTestSeed(),
 				test.GenDefaultCluster(),
 				test.GenAdminUser("John", "john@acme.com", true),
-<<<<<<< HEAD
-				test.GenRuleGroup("test-rule-group", test.GenDefaultCluster().Name, v1.RuleGroupTypeMetrics, false),
-			),
-			ExistingAPIUser:        test.GenAPIUser("John", "john@acme.com"),
-			ExpectedHTTPStatusCode: http.StatusOK,
-			ExpectedResponse:       test.GenAPIRuleGroup("test-rule-group", v1.RuleGroupTypeMetrics, false),
-=======
-				test.GenRuleGroup("test-rule-group", test.GenDefaultCluster().Name, kubermaticv1.RuleGroupTypeMetrics),
-			),
-			ExistingAPIUser:        test.GenAPIUser("John", "john@acme.com"),
-			ExpectedHTTPStatusCode: http.StatusOK,
-			ExpectedResponse:       test.GenAPIRuleGroup("test-rule-group", kubermaticv1.RuleGroupTypeMetrics),
->>>>>>> 1f12d25c
+				test.GenRuleGroup("test-rule-group", test.GenDefaultCluster().Name, kubermaticv1.RuleGroupTypeMetrics, false),
+			),
+			ExistingAPIUser:        test.GenAPIUser("John", "john@acme.com"),
+			ExpectedHTTPStatusCode: http.StatusOK,
+			ExpectedResponse:       test.GenAPIRuleGroup("test-rule-group", kubermaticv1.RuleGroupTypeMetrics, false),
 		},
 	}
 
@@ -168,28 +148,16 @@
 			ExistingKubermaticObjects: test.GenDefaultKubermaticObjects(
 				test.GenTestSeed(),
 				test.GenDefaultCluster(),
-<<<<<<< HEAD
-				test.GenRuleGroup("test-1", test.GenDefaultCluster().Name, v1.RuleGroupTypeMetrics, true),
-				test.GenRuleGroup("test-2", test.GenDefaultCluster().Name, v1.RuleGroupTypeMetrics, false),
-				test.GenRuleGroup("test-3", test.GenDefaultCluster().Name, v1.RuleGroupTypeMetrics, false),
-=======
-				test.GenRuleGroup("test-1", test.GenDefaultCluster().Name, kubermaticv1.RuleGroupTypeMetrics),
-				test.GenRuleGroup("test-2", test.GenDefaultCluster().Name, kubermaticv1.RuleGroupTypeMetrics),
-				test.GenRuleGroup("test-3", test.GenDefaultCluster().Name, kubermaticv1.RuleGroupTypeMetrics),
->>>>>>> 1f12d25c
+				test.GenRuleGroup("test-1", test.GenDefaultCluster().Name, kubermaticv1.RuleGroupTypeMetrics, true),
+				test.GenRuleGroup("test-2", test.GenDefaultCluster().Name, kubermaticv1.RuleGroupTypeMetrics, false),
+				test.GenRuleGroup("test-3", test.GenDefaultCluster().Name, kubermaticv1.RuleGroupTypeMetrics, false),
 			),
 			ExistingAPIUser:        test.GenDefaultAPIUser(),
 			ExpectedHTTPStatusCode: http.StatusOK,
 			ExpectedResponse: []*apiv2.RuleGroup{
-<<<<<<< HEAD
-				test.GenAPIRuleGroup("test-1", v1.RuleGroupTypeMetrics, true),
-				test.GenAPIRuleGroup("test-2", v1.RuleGroupTypeMetrics, false),
-				test.GenAPIRuleGroup("test-3", v1.RuleGroupTypeMetrics, false),
-=======
-				test.GenAPIRuleGroup("test-1", kubermaticv1.RuleGroupTypeMetrics),
-				test.GenAPIRuleGroup("test-2", kubermaticv1.RuleGroupTypeMetrics),
-				test.GenAPIRuleGroup("test-3", kubermaticv1.RuleGroupTypeMetrics),
->>>>>>> 1f12d25c
+				test.GenAPIRuleGroup("test-1", kubermaticv1.RuleGroupTypeMetrics, true),
+				test.GenAPIRuleGroup("test-2", kubermaticv1.RuleGroupTypeMetrics, false),
+				test.GenAPIRuleGroup("test-3", kubermaticv1.RuleGroupTypeMetrics, false),
 			},
 		},
 		{
@@ -212,28 +180,16 @@
 			ExistingKubermaticObjects: test.GenDefaultKubermaticObjects(
 				test.GenTestSeed(),
 				test.GenDefaultCluster(),
-<<<<<<< HEAD
-				test.GenRuleGroup("test-1", test.GenDefaultCluster().Name, v1.RuleGroupTypeMetrics, false),
-				test.GenRuleGroup("test-2", test.GenDefaultCluster().Name, v1.RuleGroupTypeMetrics, false),
-				test.GenRuleGroup("test-3", test.GenDefaultCluster().Name, v1.RuleGroupTypeMetrics, false),
-=======
-				test.GenRuleGroup("test-1", test.GenDefaultCluster().Name, kubermaticv1.RuleGroupTypeMetrics),
-				test.GenRuleGroup("test-2", test.GenDefaultCluster().Name, kubermaticv1.RuleGroupTypeMetrics),
-				test.GenRuleGroup("test-3", test.GenDefaultCluster().Name, kubermaticv1.RuleGroupTypeMetrics),
->>>>>>> 1f12d25c
+				test.GenRuleGroup("test-1", test.GenDefaultCluster().Name, kubermaticv1.RuleGroupTypeMetrics, false),
+				test.GenRuleGroup("test-2", test.GenDefaultCluster().Name, kubermaticv1.RuleGroupTypeMetrics, false),
+				test.GenRuleGroup("test-3", test.GenDefaultCluster().Name, kubermaticv1.RuleGroupTypeMetrics, false),
 			),
 			ExistingAPIUser:        test.GenDefaultAPIUser(),
 			ExpectedHTTPStatusCode: http.StatusOK,
 			ExpectedResponse: []*apiv2.RuleGroup{
-<<<<<<< HEAD
-				test.GenAPIRuleGroup("test-1", v1.RuleGroupTypeMetrics, false),
-				test.GenAPIRuleGroup("test-2", v1.RuleGroupTypeMetrics, false),
-				test.GenAPIRuleGroup("test-3", v1.RuleGroupTypeMetrics, false),
-=======
-				test.GenAPIRuleGroup("test-1", kubermaticv1.RuleGroupTypeMetrics),
-				test.GenAPIRuleGroup("test-2", kubermaticv1.RuleGroupTypeMetrics),
-				test.GenAPIRuleGroup("test-3", kubermaticv1.RuleGroupTypeMetrics),
->>>>>>> 1f12d25c
+				test.GenAPIRuleGroup("test-1", kubermaticv1.RuleGroupTypeMetrics, false),
+				test.GenAPIRuleGroup("test-2", kubermaticv1.RuleGroupTypeMetrics, false),
+				test.GenAPIRuleGroup("test-3", kubermaticv1.RuleGroupTypeMetrics, false),
 			},
 		},
 		{
@@ -244,28 +200,16 @@
 			ExistingKubermaticObjects: test.GenDefaultKubermaticObjects(
 				test.GenTestSeed(),
 				test.GenDefaultCluster(),
-<<<<<<< HEAD
-				test.GenRuleGroup("test-1", test.GenDefaultCluster().Name, v1.RuleGroupTypeMetrics, false),
+				test.GenRuleGroup("test-1", test.GenDefaultCluster().Name, kubermaticv1.RuleGroupTypeMetrics, false),
 				test.GenRuleGroup("test-2", test.GenDefaultCluster().Name, "FakeType", false),
-				test.GenRuleGroup("test-3", test.GenDefaultCluster().Name, v1.RuleGroupTypeMetrics, false),
-				test.GenRuleGroup("test-4", test.GenDefaultCluster().Name, v1.RuleGroupTypeLogs, false),
-=======
-				test.GenRuleGroup("test-1", test.GenDefaultCluster().Name, kubermaticv1.RuleGroupTypeMetrics),
-				test.GenRuleGroup("test-2", test.GenDefaultCluster().Name, "FakeType"),
-				test.GenRuleGroup("test-3", test.GenDefaultCluster().Name, kubermaticv1.RuleGroupTypeMetrics),
-				test.GenRuleGroup("test-4", test.GenDefaultCluster().Name, kubermaticv1.RuleGroupTypeLogs),
->>>>>>> 1f12d25c
+				test.GenRuleGroup("test-3", test.GenDefaultCluster().Name, kubermaticv1.RuleGroupTypeMetrics, false),
+				test.GenRuleGroup("test-4", test.GenDefaultCluster().Name, kubermaticv1.RuleGroupTypeLogs, false),
 			),
 			ExistingAPIUser:        test.GenDefaultAPIUser(),
 			ExpectedHTTPStatusCode: http.StatusOK,
 			ExpectedResponse: []*apiv2.RuleGroup{
-<<<<<<< HEAD
-				test.GenAPIRuleGroup("test-1", v1.RuleGroupTypeMetrics, false),
-				test.GenAPIRuleGroup("test-3", v1.RuleGroupTypeMetrics, false),
-=======
-				test.GenAPIRuleGroup("test-1", kubermaticv1.RuleGroupTypeMetrics),
-				test.GenAPIRuleGroup("test-3", kubermaticv1.RuleGroupTypeMetrics),
->>>>>>> 1f12d25c
+				test.GenAPIRuleGroup("test-1", kubermaticv1.RuleGroupTypeMetrics, false),
+				test.GenAPIRuleGroup("test-3", kubermaticv1.RuleGroupTypeMetrics, false),
 			},
 		},
 		{
@@ -276,26 +220,15 @@
 			ExistingKubermaticObjects: test.GenDefaultKubermaticObjects(
 				test.GenTestSeed(),
 				test.GenDefaultCluster(),
-<<<<<<< HEAD
-				test.GenRuleGroup("test-1", test.GenDefaultCluster().Name, v1.RuleGroupTypeMetrics, false),
+				test.GenRuleGroup("test-1", test.GenDefaultCluster().Name, kubermaticv1.RuleGroupTypeMetrics, false),
 				test.GenRuleGroup("test-2", test.GenDefaultCluster().Name, "FakeType", false),
-				test.GenRuleGroup("test-3", test.GenDefaultCluster().Name, v1.RuleGroupTypeMetrics, false),
-				test.GenRuleGroup("test-4", test.GenDefaultCluster().Name, v1.RuleGroupTypeLogs, false),
-=======
-				test.GenRuleGroup("test-1", test.GenDefaultCluster().Name, kubermaticv1.RuleGroupTypeMetrics),
-				test.GenRuleGroup("test-2", test.GenDefaultCluster().Name, "FakeType"),
-				test.GenRuleGroup("test-3", test.GenDefaultCluster().Name, kubermaticv1.RuleGroupTypeMetrics),
-				test.GenRuleGroup("test-4", test.GenDefaultCluster().Name, kubermaticv1.RuleGroupTypeLogs),
->>>>>>> 1f12d25c
+				test.GenRuleGroup("test-3", test.GenDefaultCluster().Name, kubermaticv1.RuleGroupTypeMetrics, false),
+				test.GenRuleGroup("test-4", test.GenDefaultCluster().Name, kubermaticv1.RuleGroupTypeLogs, false),
 			),
 			ExistingAPIUser:        test.GenDefaultAPIUser(),
 			ExpectedHTTPStatusCode: http.StatusOK,
 			ExpectedResponse: []*apiv2.RuleGroup{
-<<<<<<< HEAD
-				test.GenAPIRuleGroup("test-4", v1.RuleGroupTypeLogs, false),
-=======
-				test.GenAPIRuleGroup("test-4", kubermaticv1.RuleGroupTypeLogs),
->>>>>>> 1f12d25c
+				test.GenAPIRuleGroup("test-4", kubermaticv1.RuleGroupTypeLogs, false),
 			},
 		},
 		{
@@ -306,15 +239,9 @@
 			ExistingKubermaticObjects: test.GenDefaultKubermaticObjects(
 				test.GenTestSeed(),
 				test.GenDefaultCluster(),
-<<<<<<< HEAD
-				test.GenRuleGroup("test-1", test.GenDefaultCluster().Name, v1.RuleGroupTypeMetrics, false),
+				test.GenRuleGroup("test-1", test.GenDefaultCluster().Name, kubermaticv1.RuleGroupTypeMetrics, false),
 				test.GenRuleGroup("test-2", test.GenDefaultCluster().Name, "FakeType", false),
-				test.GenRuleGroup("test-3", test.GenDefaultCluster().Name, v1.RuleGroupTypeMetrics, false),
-=======
-				test.GenRuleGroup("test-1", test.GenDefaultCluster().Name, kubermaticv1.RuleGroupTypeMetrics),
-				test.GenRuleGroup("test-2", test.GenDefaultCluster().Name, "FakeType"),
-				test.GenRuleGroup("test-3", test.GenDefaultCluster().Name, kubermaticv1.RuleGroupTypeMetrics),
->>>>>>> 1f12d25c
+				test.GenRuleGroup("test-3", test.GenDefaultCluster().Name, kubermaticv1.RuleGroupTypeMetrics, false),
 			),
 			ExistingAPIUser:        test.GenDefaultAPIUser(),
 			ExpectedHTTPStatusCode: http.StatusBadRequest,
@@ -327,15 +254,9 @@
 				test.GenTestSeed(),
 				test.GenDefaultCluster(),
 				test.GenAdminUser("John", "john@acme.com", false),
-<<<<<<< HEAD
-				test.GenRuleGroup("test-1", test.GenDefaultCluster().Name, v1.RuleGroupTypeMetrics, false),
-				test.GenRuleGroup("test-2", test.GenDefaultCluster().Name, v1.RuleGroupTypeMetrics, false),
-				test.GenRuleGroup("test-3", test.GenDefaultCluster().Name, v1.RuleGroupTypeMetrics, false),
-=======
-				test.GenRuleGroup("test-1", test.GenDefaultCluster().Name, kubermaticv1.RuleGroupTypeMetrics),
-				test.GenRuleGroup("test-2", test.GenDefaultCluster().Name, kubermaticv1.RuleGroupTypeMetrics),
-				test.GenRuleGroup("test-3", test.GenDefaultCluster().Name, kubermaticv1.RuleGroupTypeMetrics),
->>>>>>> 1f12d25c
+				test.GenRuleGroup("test-1", test.GenDefaultCluster().Name, kubermaticv1.RuleGroupTypeMetrics, false),
+				test.GenRuleGroup("test-2", test.GenDefaultCluster().Name, kubermaticv1.RuleGroupTypeMetrics, false),
+				test.GenRuleGroup("test-3", test.GenDefaultCluster().Name, kubermaticv1.RuleGroupTypeMetrics, false),
 			),
 			ExistingAPIUser:        test.GenAPIUser("John", "john@acme.com"),
 			ExpectedHTTPStatusCode: http.StatusForbidden,
@@ -348,28 +269,16 @@
 				test.GenTestSeed(),
 				test.GenDefaultCluster(),
 				test.GenAdminUser("John", "john@acme.com", true),
-<<<<<<< HEAD
-				test.GenRuleGroup("test-1", test.GenDefaultCluster().Name, v1.RuleGroupTypeMetrics, false),
-				test.GenRuleGroup("test-2", test.GenDefaultCluster().Name, v1.RuleGroupTypeMetrics, false),
-				test.GenRuleGroup("test-3", test.GenDefaultCluster().Name, v1.RuleGroupTypeMetrics, false),
-=======
-				test.GenRuleGroup("test-1", test.GenDefaultCluster().Name, kubermaticv1.RuleGroupTypeMetrics),
-				test.GenRuleGroup("test-2", test.GenDefaultCluster().Name, kubermaticv1.RuleGroupTypeMetrics),
-				test.GenRuleGroup("test-3", test.GenDefaultCluster().Name, kubermaticv1.RuleGroupTypeMetrics),
->>>>>>> 1f12d25c
+				test.GenRuleGroup("test-1", test.GenDefaultCluster().Name, kubermaticv1.RuleGroupTypeMetrics, false),
+				test.GenRuleGroup("test-2", test.GenDefaultCluster().Name, kubermaticv1.RuleGroupTypeMetrics, false),
+				test.GenRuleGroup("test-3", test.GenDefaultCluster().Name, kubermaticv1.RuleGroupTypeMetrics, false),
 			),
 			ExistingAPIUser:        test.GenAPIUser("John", "john@acme.com"),
 			ExpectedHTTPStatusCode: http.StatusOK,
 			ExpectedResponse: []*apiv2.RuleGroup{
-<<<<<<< HEAD
-				test.GenAPIRuleGroup("test-1", v1.RuleGroupTypeMetrics, false),
-				test.GenAPIRuleGroup("test-2", v1.RuleGroupTypeMetrics, false),
-				test.GenAPIRuleGroup("test-3", v1.RuleGroupTypeMetrics, false),
-=======
-				test.GenAPIRuleGroup("test-1", kubermaticv1.RuleGroupTypeMetrics),
-				test.GenAPIRuleGroup("test-2", kubermaticv1.RuleGroupTypeMetrics),
-				test.GenAPIRuleGroup("test-3", kubermaticv1.RuleGroupTypeMetrics),
->>>>>>> 1f12d25c
+				test.GenAPIRuleGroup("test-1", kubermaticv1.RuleGroupTypeMetrics, false),
+				test.GenAPIRuleGroup("test-2", kubermaticv1.RuleGroupTypeMetrics, false),
+				test.GenAPIRuleGroup("test-3", kubermaticv1.RuleGroupTypeMetrics, false),
 			},
 		},
 		{
@@ -381,26 +290,15 @@
 				test.GenTestSeed(),
 				test.GenDefaultCluster(),
 				test.GenAdminUser("John", "john@acme.com", true),
-<<<<<<< HEAD
-				test.GenRuleGroup("test-1", test.GenDefaultCluster().Name, v1.RuleGroupTypeMetrics, false),
+				test.GenRuleGroup("test-1", test.GenDefaultCluster().Name, kubermaticv1.RuleGroupTypeMetrics, false),
 				test.GenRuleGroup("test-2", test.GenDefaultCluster().Name, "FakeType", false),
-				test.GenRuleGroup("test-3", test.GenDefaultCluster().Name, v1.RuleGroupTypeMetrics, false),
-=======
-				test.GenRuleGroup("test-1", test.GenDefaultCluster().Name, kubermaticv1.RuleGroupTypeMetrics),
-				test.GenRuleGroup("test-2", test.GenDefaultCluster().Name, "FakeType"),
-				test.GenRuleGroup("test-3", test.GenDefaultCluster().Name, kubermaticv1.RuleGroupTypeMetrics),
->>>>>>> 1f12d25c
+				test.GenRuleGroup("test-3", test.GenDefaultCluster().Name, kubermaticv1.RuleGroupTypeMetrics, false),
 			),
 			ExistingAPIUser:        test.GenAPIUser("John", "john@acme.com"),
 			ExpectedHTTPStatusCode: http.StatusOK,
 			ExpectedResponse: []*apiv2.RuleGroup{
-<<<<<<< HEAD
-				test.GenAPIRuleGroup("test-1", v1.RuleGroupTypeMetrics, false),
-				test.GenAPIRuleGroup("test-3", v1.RuleGroupTypeMetrics, false),
-=======
-				test.GenAPIRuleGroup("test-1", kubermaticv1.RuleGroupTypeMetrics),
-				test.GenAPIRuleGroup("test-3", kubermaticv1.RuleGroupTypeMetrics),
->>>>>>> 1f12d25c
+				test.GenAPIRuleGroup("test-1", kubermaticv1.RuleGroupTypeMetrics, false),
+				test.GenAPIRuleGroup("test-3", kubermaticv1.RuleGroupTypeMetrics, false),
 			},
 		},
 	}
@@ -461,15 +359,9 @@
 				test.GenDefaultCluster(),
 			),
 			ExistingAPIUser:        test.GenDefaultAPIUser(),
-<<<<<<< HEAD
-			RuleGroup:              test.GenAPIRuleGroup("test-rule-group", v1.RuleGroupTypeMetrics, false),
+			RuleGroup:              test.GenAPIRuleGroup("test-rule-group", kubermaticv1.RuleGroupTypeMetrics, false),
 			ExpectedHTTPStatusCode: http.StatusCreated,
-			ExpectedResponse:       test.GenAPIRuleGroup("test-rule-group", v1.RuleGroupTypeMetrics, false),
-=======
-			RuleGroup:              test.GenAPIRuleGroup("test-rule-group", kubermaticv1.RuleGroupTypeMetrics),
-			ExpectedHTTPStatusCode: http.StatusCreated,
-			ExpectedResponse:       test.GenAPIRuleGroup("test-rule-group", kubermaticv1.RuleGroupTypeMetrics),
->>>>>>> 1f12d25c
+			ExpectedResponse:       test.GenAPIRuleGroup("test-rule-group", kubermaticv1.RuleGroupTypeMetrics, false),
 		},
 		{
 			Name:      "cannot create rule group in the given cluster because it already exists",
@@ -478,17 +370,10 @@
 			ExistingKubermaticObjects: test.GenDefaultKubermaticObjects(
 				test.GenTestSeed(),
 				test.GenDefaultCluster(),
-<<<<<<< HEAD
-				test.GenRuleGroup("test-rule-group", test.GenDefaultCluster().Name, v1.RuleGroupTypeMetrics, false),
-			),
-			ExistingAPIUser:        test.GenDefaultAPIUser(),
-			RuleGroup:              test.GenAPIRuleGroup("test-rule-group", v1.RuleGroupTypeMetrics, false),
-=======
-				test.GenRuleGroup("test-rule-group", test.GenDefaultCluster().Name, kubermaticv1.RuleGroupTypeMetrics),
-			),
-			ExistingAPIUser:        test.GenDefaultAPIUser(),
-			RuleGroup:              test.GenAPIRuleGroup("test-rule-group", kubermaticv1.RuleGroupTypeMetrics),
->>>>>>> 1f12d25c
+				test.GenRuleGroup("test-rule-group", test.GenDefaultCluster().Name, kubermaticv1.RuleGroupTypeMetrics, false),
+			),
+			ExistingAPIUser:        test.GenDefaultAPIUser(),
+			RuleGroup:              test.GenAPIRuleGroup("test-rule-group", kubermaticv1.RuleGroupTypeMetrics, false),
 			ExpectedHTTPStatusCode: http.StatusConflict,
 		},
 		{
@@ -500,11 +385,7 @@
 				test.GenDefaultCluster(),
 			),
 			ExistingAPIUser:        test.GenDefaultAPIUser(),
-<<<<<<< HEAD
-			RuleGroup:              test.GenAPIRuleGroup("", v1.RuleGroupTypeMetrics, false),
-=======
-			RuleGroup:              test.GenAPIRuleGroup("", kubermaticv1.RuleGroupTypeMetrics),
->>>>>>> 1f12d25c
+			RuleGroup:              test.GenAPIRuleGroup("", kubermaticv1.RuleGroupTypeMetrics, false),
 			ExpectedHTTPStatusCode: http.StatusBadRequest,
 		},
 		{
@@ -531,7 +412,7 @@
 				test.GenDefaultCluster(),
 			),
 			ExistingAPIUser:        test.GenDefaultAPIUser(),
-			RuleGroup:              test.GenAPIRuleGroup("test-rule-group", v1.RuleGroupTypeMetrics, true),
+			RuleGroup:              test.GenAPIRuleGroup("test-rule-group", kubermaticv1.RuleGroupTypeMetrics, true),
 			ExpectedHTTPStatusCode: http.StatusBadRequest,
 		},
 		{
@@ -544,15 +425,9 @@
 				test.GenAdminUser("John", "john@acme.com", false),
 			),
 			ExistingAPIUser:        test.GenAPIUser("John", "john@acme.com"),
-<<<<<<< HEAD
-			RuleGroup:              test.GenAPIRuleGroup("test-rule-group", v1.RuleGroupTypeMetrics, false),
+			RuleGroup:              test.GenAPIRuleGroup("test-rule-group", kubermaticv1.RuleGroupTypeMetrics, false),
 			ExpectedHTTPStatusCode: http.StatusForbidden,
-			ExpectedResponse:       test.GenAPIRuleGroup("test-rule-group", v1.RuleGroupTypeMetrics, false),
-=======
-			RuleGroup:              test.GenAPIRuleGroup("test-rule-group", kubermaticv1.RuleGroupTypeMetrics),
-			ExpectedHTTPStatusCode: http.StatusForbidden,
-			ExpectedResponse:       test.GenAPIRuleGroup("test-rule-group", kubermaticv1.RuleGroupTypeMetrics),
->>>>>>> 1f12d25c
+			ExpectedResponse:       test.GenAPIRuleGroup("test-rule-group", kubermaticv1.RuleGroupTypeMetrics, false),
 		},
 		{
 			Name:      "admin user john can get rule group that belongs to bob's cluster",
@@ -564,15 +439,9 @@
 				test.GenAdminUser("John", "john@acme.com", true),
 			),
 			ExistingAPIUser:        test.GenAPIUser("John", "john@acme.com"),
-<<<<<<< HEAD
-			RuleGroup:              test.GenAPIRuleGroup("test-rule-group", v1.RuleGroupTypeMetrics, false),
+			RuleGroup:              test.GenAPIRuleGroup("test-rule-group", kubermaticv1.RuleGroupTypeMetrics, false),
 			ExpectedHTTPStatusCode: http.StatusCreated,
-			ExpectedResponse:       test.GenAPIRuleGroup("test-rule-group", v1.RuleGroupTypeMetrics, false),
-=======
-			RuleGroup:              test.GenAPIRuleGroup("test-rule-group", kubermaticv1.RuleGroupTypeMetrics),
-			ExpectedHTTPStatusCode: http.StatusCreated,
-			ExpectedResponse:       test.GenAPIRuleGroup("test-rule-group", kubermaticv1.RuleGroupTypeMetrics),
->>>>>>> 1f12d25c
+			ExpectedResponse:       test.GenAPIRuleGroup("test-rule-group", kubermaticv1.RuleGroupTypeMetrics, false),
 		},
 	}
 
@@ -630,10 +499,9 @@
 				test.GenRuleGroup("test-rule-group", test.GenDefaultCluster().Name, "UpdateThisType", false),
 			),
 			ExistingAPIUser:        test.GenDefaultAPIUser(),
-<<<<<<< HEAD
-			RuleGroup:              test.GenAPIRuleGroup("test-rule-group", v1.RuleGroupTypeMetrics, false),
-			ExpectedHTTPStatusCode: http.StatusOK,
-			ExpectedResponse:       test.GenAPIRuleGroup("test-rule-group", v1.RuleGroupTypeMetrics, false),
+			RuleGroup:              test.GenAPIRuleGroup("test-rule-group", kubermaticv1.RuleGroupTypeMetrics, false),
+			ExpectedHTTPStatusCode: http.StatusOK,
+			ExpectedResponse:       test.GenAPIRuleGroup("test-rule-group", kubermaticv1.RuleGroupTypeMetrics, false),
 		},
 		{
 			Name:          "can't update rule group isDefault flag",
@@ -646,7 +514,7 @@
 				test.GenRuleGroup("test-rule-group", test.GenDefaultCluster().Name, "UpdateThisType", false),
 			),
 			ExistingAPIUser:        test.GenDefaultAPIUser(),
-			RuleGroup:              test.GenAPIRuleGroup("test-rule-group", v1.RuleGroupTypeMetrics, true),
+			RuleGroup:              test.GenAPIRuleGroup("test-rule-group", kubermaticv1.RuleGroupTypeMetrics, true),
 			ExpectedHTTPStatusCode: http.StatusBadRequest,
 		},
 		{
@@ -660,13 +528,8 @@
 				test.GenRuleGroup("test-rule-group", test.GenDefaultCluster().Name, "UpdateThisType", true),
 			),
 			ExistingAPIUser:        test.GenDefaultAPIUser(),
-			RuleGroup:              test.GenAPIRuleGroup("test-rule-group", v1.RuleGroupTypeMetrics, false),
-			ExpectedHTTPStatusCode: http.StatusBadRequest,
-=======
-			RuleGroup:              test.GenAPIRuleGroup("test-rule-group", kubermaticv1.RuleGroupTypeMetrics),
-			ExpectedHTTPStatusCode: http.StatusOK,
-			ExpectedResponse:       test.GenAPIRuleGroup("test-rule-group", kubermaticv1.RuleGroupTypeMetrics),
->>>>>>> 1f12d25c
+			RuleGroup:              test.GenAPIRuleGroup("test-rule-group", kubermaticv1.RuleGroupTypeMetrics, false),
+			ExpectedHTTPStatusCode: http.StatusBadRequest,
 		},
 		{
 			Name:          "cannot update rule group in the given cluster because it doesn't exists",
@@ -678,11 +541,7 @@
 				test.GenDefaultCluster(),
 			),
 			ExistingAPIUser:        test.GenDefaultAPIUser(),
-<<<<<<< HEAD
-			RuleGroup:              test.GenAPIRuleGroup("test-rule-group", v1.RuleGroupTypeMetrics, false),
-=======
-			RuleGroup:              test.GenAPIRuleGroup("test-rule-group", kubermaticv1.RuleGroupTypeMetrics),
->>>>>>> 1f12d25c
+			RuleGroup:              test.GenAPIRuleGroup("test-rule-group", kubermaticv1.RuleGroupTypeMetrics, false),
 			ExpectedHTTPStatusCode: http.StatusNotFound,
 		},
 		{
@@ -696,11 +555,7 @@
 				test.GenRuleGroup("test-rule-group", test.GenDefaultCluster().Name, "UpdateThisType", false),
 			),
 			ExistingAPIUser:        test.GenDefaultAPIUser(),
-<<<<<<< HEAD
-			RuleGroup:              test.GenAPIRuleGroup("test-rule-group-2", v1.RuleGroupTypeMetrics, false),
-=======
-			RuleGroup:              test.GenAPIRuleGroup("test-rule-group-2", kubermaticv1.RuleGroupTypeMetrics),
->>>>>>> 1f12d25c
+			RuleGroup:              test.GenAPIRuleGroup("test-rule-group-2", kubermaticv1.RuleGroupTypeMetrics, false),
 			ExpectedHTTPStatusCode: http.StatusBadRequest,
 		},
 		{
@@ -732,15 +587,9 @@
 				test.GenRuleGroup("test-rule-group", test.GenDefaultCluster().Name, "UpdateThisType", false),
 			),
 			ExistingAPIUser:        test.GenAPIUser("John", "john@acme.com"),
-<<<<<<< HEAD
-			RuleGroup:              test.GenAPIRuleGroup("test-rule-group", v1.RuleGroupTypeMetrics, false),
+			RuleGroup:              test.GenAPIRuleGroup("test-rule-group", kubermaticv1.RuleGroupTypeMetrics, false),
 			ExpectedHTTPStatusCode: http.StatusForbidden,
-			ExpectedResponse:       test.GenAPIRuleGroup("test-rule-group", v1.RuleGroupTypeMetrics, false),
-=======
-			RuleGroup:              test.GenAPIRuleGroup("test-rule-group", kubermaticv1.RuleGroupTypeMetrics),
-			ExpectedHTTPStatusCode: http.StatusForbidden,
-			ExpectedResponse:       test.GenAPIRuleGroup("test-rule-group", kubermaticv1.RuleGroupTypeMetrics),
->>>>>>> 1f12d25c
+			ExpectedResponse:       test.GenAPIRuleGroup("test-rule-group", kubermaticv1.RuleGroupTypeMetrics, false),
 		},
 		{
 			Name:          "admin user john can update rule group that belongs to bob's cluster",
@@ -754,15 +603,9 @@
 				test.GenRuleGroup("test-rule-group", test.GenDefaultCluster().Name, "UpdateThisType", false),
 			),
 			ExistingAPIUser:        test.GenAPIUser("John", "john@acme.com"),
-<<<<<<< HEAD
-			RuleGroup:              test.GenAPIRuleGroup("test-rule-group", v1.RuleGroupTypeMetrics, false),
-			ExpectedHTTPStatusCode: http.StatusOK,
-			ExpectedResponse:       test.GenAPIRuleGroup("test-rule-group", v1.RuleGroupTypeMetrics, false),
-=======
-			RuleGroup:              test.GenAPIRuleGroup("test-rule-group", kubermaticv1.RuleGroupTypeMetrics),
-			ExpectedHTTPStatusCode: http.StatusOK,
-			ExpectedResponse:       test.GenAPIRuleGroup("test-rule-group", kubermaticv1.RuleGroupTypeMetrics),
->>>>>>> 1f12d25c
+			RuleGroup:              test.GenAPIRuleGroup("test-rule-group", kubermaticv1.RuleGroupTypeMetrics, false),
+			ExpectedHTTPStatusCode: http.StatusOK,
+			ExpectedResponse:       test.GenAPIRuleGroup("test-rule-group", kubermaticv1.RuleGroupTypeMetrics, false),
 		},
 	}
 
@@ -815,11 +658,7 @@
 			ExistingKubermaticObjects: test.GenDefaultKubermaticObjects(
 				test.GenTestSeed(),
 				test.GenDefaultCluster(),
-<<<<<<< HEAD
-				test.GenRuleGroup("test-rule-group", test.GenDefaultCluster().Name, v1.RuleGroupTypeMetrics, false),
-=======
-				test.GenRuleGroup("test-rule-group", test.GenDefaultCluster().Name, kubermaticv1.RuleGroupTypeMetrics),
->>>>>>> 1f12d25c
+				test.GenRuleGroup("test-rule-group", test.GenDefaultCluster().Name, kubermaticv1.RuleGroupTypeMetrics, false),
 			),
 			ExistingAPIUser:        test.GenDefaultAPIUser(),
 			ExpectedHTTPStatusCode: http.StatusOK,
@@ -832,7 +671,7 @@
 			ExistingKubermaticObjects: test.GenDefaultKubermaticObjects(
 				test.GenTestSeed(),
 				test.GenDefaultCluster(),
-				test.GenRuleGroup("test-rule-group", test.GenDefaultCluster().Name, v1.RuleGroupTypeMetrics, true),
+				test.GenRuleGroup("test-rule-group", test.GenDefaultCluster().Name, kubermaticv1.RuleGroupTypeMetrics, true),
 			),
 			ExistingAPIUser:        test.GenDefaultAPIUser(),
 			ExpectedHTTPStatusCode: http.StatusBadRequest,
@@ -858,11 +697,7 @@
 				test.GenTestSeed(),
 				test.GenDefaultCluster(),
 				test.GenAdminUser("John", "john@acme.com", false),
-<<<<<<< HEAD
-				test.GenRuleGroup("test-rule-group", test.GenDefaultCluster().Name, v1.RuleGroupTypeMetrics, false),
-=======
-				test.GenRuleGroup("test-rule-group", test.GenDefaultCluster().Name, kubermaticv1.RuleGroupTypeMetrics),
->>>>>>> 1f12d25c
+				test.GenRuleGroup("test-rule-group", test.GenDefaultCluster().Name, kubermaticv1.RuleGroupTypeMetrics, false),
 			),
 			ExistingAPIUser:        test.GenAPIUser("John", "john@acme.com"),
 			ExpectedHTTPStatusCode: http.StatusForbidden,
@@ -876,11 +711,7 @@
 				test.GenTestSeed(),
 				test.GenDefaultCluster(),
 				test.GenAdminUser("John", "john@acme.com", true),
-<<<<<<< HEAD
-				test.GenRuleGroup("test-rule-group", test.GenDefaultCluster().Name, v1.RuleGroupTypeMetrics, false),
-=======
-				test.GenRuleGroup("test-rule-group", test.GenDefaultCluster().Name, kubermaticv1.RuleGroupTypeMetrics),
->>>>>>> 1f12d25c
+				test.GenRuleGroup("test-rule-group", test.GenDefaultCluster().Name, kubermaticv1.RuleGroupTypeMetrics, false),
 			),
 			ExistingAPIUser:        test.GenAPIUser("John", "john@acme.com"),
 			ExpectedHTTPStatusCode: http.StatusOK,
