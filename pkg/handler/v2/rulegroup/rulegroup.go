/*
Copyright 2021 The Kubermatic Kubernetes Platform contributors.

Licensed under the Apache License, Version 2.0 (the "License");
you may not use this file except in compliance with the License.
You may obtain a copy of the License at

    http://www.apache.org/licenses/LICENSE-2.0

Unless required by applicable law or agreed to in writing, software
distributed under the License is distributed on an "AS IS" BASIS,
WITHOUT WARRANTIES OR CONDITIONS OF ANY KIND, either express or implied.
See the License for the specific language governing permissions and
limitations under the License.
*/

package rulegroup

import (
	"context"
	"fmt"

	"github.com/go-kit/kit/endpoint"

	apiv2 "k8c.io/kubermatic/v2/pkg/api/v2"
	kubermaticv1 "k8c.io/kubermatic/v2/pkg/apis/kubermatic/v1"
	handlercommon "k8c.io/kubermatic/v2/pkg/handler/common"
	"k8c.io/kubermatic/v2/pkg/handler/middleware"
	"k8c.io/kubermatic/v2/pkg/handler/v1/common"
	"k8c.io/kubermatic/v2/pkg/provider"
	utilerrors "k8c.io/kubermatic/v2/pkg/util/errors"

	corev1 "k8s.io/api/core/v1"
	metav1 "k8s.io/apimachinery/pkg/apis/meta/v1"
)

func GetEndpoint(userInfoGetter provider.UserInfoGetter, projectProvider provider.ProjectProvider,
	privilegedProjectProvider provider.PrivilegedProjectProvider) endpoint.Endpoint {
	return func(ctx context.Context, request interface{}) (interface{}, error) {
		req := request.(getReq)
		c, err := handlercommon.GetCluster(ctx, projectProvider, privilegedProjectProvider, userInfoGetter, req.ProjectID, req.ClusterID, nil)
		if err != nil {
			return nil, err
		}
		ruleGroup, err := getRuleGroup(ctx, userInfoGetter, c, req.ProjectID, req.RuleGroupID)
		if err != nil {
			return nil, common.KubernetesErrorToHTTPError(err)
		}
		return convertInternalToAPIRuleGroup(ruleGroup), nil
	}
}

func ListEndpoint(userInfoGetter provider.UserInfoGetter, projectProvider provider.ProjectProvider,
	privilegedProjectProvider provider.PrivilegedProjectProvider) endpoint.Endpoint {
	return func(ctx context.Context, request interface{}) (interface{}, error) {
		req := request.(listReq)
		c, err := handlercommon.GetCluster(ctx, projectProvider, privilegedProjectProvider, userInfoGetter, req.ProjectID, req.ClusterID, nil)
		if err != nil {
			return nil, err
		}
		options := &provider.RuleGroupListOptions{}
		if req.Type != "" {
			options.RuleGroupType = kubermaticv1.RuleGroupType(req.Type)
		}
		ruleGroups, err := listRuleGroups(ctx, userInfoGetter, c, req.ProjectID, options)
		if err != nil {
			return nil, common.KubernetesErrorToHTTPError(err)
		}
		return convertInternalToAPIRuleGroups(ruleGroups), nil
	}
}

func CreateEndpoint(userInfoGetter provider.UserInfoGetter, projectProvider provider.ProjectProvider,
	privilegedProjectProvider provider.PrivilegedProjectProvider) endpoint.Endpoint {
	return func(ctx context.Context, request interface{}) (interface{}, error) {
		req := request.(createReq)
		groupName, err := req.validate()
		if err != nil {
			return nil, utilerrors.NewBadRequest(fmt.Errorf("invalid rule group: %w", err).Error())
		}
		c, err := handlercommon.GetCluster(ctx, projectProvider, privilegedProjectProvider, userInfoGetter, req.ProjectID, req.ClusterID, nil)
		if err != nil {
			return nil, err
		}
		ruleGroup, err := convertAPIToInternalRuleGroup(c, &req.Body, groupName)
		if err != nil {
			return nil, common.KubernetesErrorToHTTPError(err)
		}
		resRuleGroup, err := createRuleGroup(ctx, userInfoGetter, req.ProjectID, ruleGroup)
		if err != nil {
			return nil, common.KubernetesErrorToHTTPError(err)
		}
		return convertInternalToAPIRuleGroup(resRuleGroup), nil
	}
}

func UpdateEndpoint(userInfoGetter provider.UserInfoGetter, projectProvider provider.ProjectProvider,
	privilegedProjectProvider provider.PrivilegedProjectProvider) endpoint.Endpoint {
	return func(ctx context.Context, request interface{}) (interface{}, error) {
		req := request.(updateReq)
		if err := req.validate(); err != nil {
			return nil, utilerrors.NewBadRequest(fmt.Errorf("invalid rule group: %w", err).Error())
		}
		c, err := handlercommon.GetCluster(ctx, projectProvider, privilegedProjectProvider, userInfoGetter, req.ProjectID, req.ClusterID, nil)
		if err != nil {
			return nil, err
		}
		currentRuleGroup, err := getRuleGroup(ctx, userInfoGetter, c, req.ProjectID, req.RuleGroupID)
		if err != nil {
			return nil, common.KubernetesErrorToHTTPError(err)
		}
		if currentRuleGroup.Spec.IsDefault {
			return nil, utilerrors.NewBadRequest("only Admin can update default rule group")
		}
		ruleGroup, err := convertAPIToInternalRuleGroup(c, &req.Body, req.RuleGroupID)
		if err != nil {
			return nil, common.KubernetesErrorToHTTPError(err)
		}
		currentRuleGroup.Spec = ruleGroup.Spec

		resRuleGroup, err := updateRuleGroup(ctx, userInfoGetter, req.ProjectID, currentRuleGroup)
		if err != nil {
			return nil, common.KubernetesErrorToHTTPError(err)
		}
		return convertInternalToAPIRuleGroup(resRuleGroup), nil
	}
}

func DeleteEndpoint(userInfoGetter provider.UserInfoGetter, projectProvider provider.ProjectProvider,
	privilegedProjectProvider provider.PrivilegedProjectProvider) endpoint.Endpoint {
	return func(ctx context.Context, request interface{}) (interface{}, error) {
		req := request.(deleteReq)
		c, err := handlercommon.GetCluster(ctx, projectProvider, privilegedProjectProvider, userInfoGetter, req.ProjectID, req.ClusterID, nil)
		if err != nil {
			return nil, err
		}
		currentRuleGroup, err := getRuleGroup(ctx, userInfoGetter, c, req.ProjectID, req.RuleGroupID)
		if err != nil {
			return nil, common.KubernetesErrorToHTTPError(err)
		}
		if currentRuleGroup.Spec.IsDefault {
			return nil, utilerrors.NewBadRequest("only Admin can delete default rule group")
		}
		if err = deleteRuleGroup(ctx, userInfoGetter, c, req.ProjectID, req.RuleGroupID); err != nil {
			return nil, common.KubernetesErrorToHTTPError(err)
		}
		return nil, nil
	}
}

func getRuleGroup(ctx context.Context, userInfoGetter provider.UserInfoGetter, cluster *kubermaticv1.Cluster, projectID, ruleGroupID string) (*kubermaticv1.RuleGroup, error) {
	adminUserInfo, privilegedRuleGroupProvider, err := getAdminUserInfoPrivilegedRuleGroupProvider(ctx, userInfoGetter)
	if err != nil {
		return nil, err
	}
	if adminUserInfo.IsAdmin {
		return privilegedRuleGroupProvider.GetUnsecured(ruleGroupID, cluster.Status.NamespaceName)
	}
	userInfo, alertmanagerProvider, err := getUserInfoRuleGroupProvider(ctx, userInfoGetter, projectID)
	if err != nil {
		return nil, err
	}
	return alertmanagerProvider.Get(userInfo, cluster, ruleGroupID)
}

func listRuleGroups(ctx context.Context, userInfoGetter provider.UserInfoGetter, cluster *kubermaticv1.Cluster, projectID string, options *provider.RuleGroupListOptions) ([]*kubermaticv1.RuleGroup, error) {
	adminUserInfo, privilegedRuleGroupProvider, err := getAdminUserInfoPrivilegedRuleGroupProvider(ctx, userInfoGetter)
	if err != nil {
		return nil, err
	}
	if adminUserInfo.IsAdmin {
		return privilegedRuleGroupProvider.ListUnsecured(cluster.Status.NamespaceName, options)
	}
	userInfo, alertmanagerProvider, err := getUserInfoRuleGroupProvider(ctx, userInfoGetter, projectID)
	if err != nil {
		return nil, err
	}
	return alertmanagerProvider.List(userInfo, cluster, options)
}

func createRuleGroup(ctx context.Context, userInfoGetter provider.UserInfoGetter, projectID string, ruleGroup *kubermaticv1.RuleGroup) (*kubermaticv1.RuleGroup, error) {
	adminUserInfo, privilegedRuleGroupProvider, err := getAdminUserInfoPrivilegedRuleGroupProvider(ctx, userInfoGetter)
	if err != nil {
		return nil, err
	}
	if adminUserInfo.IsAdmin {
		return privilegedRuleGroupProvider.CreateUnsecured(ruleGroup)
	}
	userInfo, alertmanagerProvider, err := getUserInfoRuleGroupProvider(ctx, userInfoGetter, projectID)
	if err != nil {
		return nil, err
	}
	return alertmanagerProvider.Create(userInfo, ruleGroup)
}

func updateRuleGroup(ctx context.Context, userInfoGetter provider.UserInfoGetter, projectID string, ruleGroup *kubermaticv1.RuleGroup) (*kubermaticv1.RuleGroup, error) {
	adminUserInfo, privilegedRuleGroupProvider, err := getAdminUserInfoPrivilegedRuleGroupProvider(ctx, userInfoGetter)
	if err != nil {
		return nil, err
	}
	if adminUserInfo.IsAdmin {
		return privilegedRuleGroupProvider.UpdateUnsecured(ruleGroup)
	}
	userInfo, alertmanagerProvider, err := getUserInfoRuleGroupProvider(ctx, userInfoGetter, projectID)
	if err != nil {
		return nil, err
	}
	return alertmanagerProvider.Update(userInfo, ruleGroup)
}

func deleteRuleGroup(ctx context.Context, userInfoGetter provider.UserInfoGetter, cluster *kubermaticv1.Cluster, projectID, ruleGroupID string) error {
	adminUserInfo, privilegedRuleGroupProvider, err := getAdminUserInfoPrivilegedRuleGroupProvider(ctx, userInfoGetter)
	if err != nil {
		return err
	}
	if adminUserInfo.IsAdmin {
		return privilegedRuleGroupProvider.DeleteUnsecured(ruleGroupID, cluster.Status.NamespaceName)
	}
	userInfo, alertmanagerProvider, err := getUserInfoRuleGroupProvider(ctx, userInfoGetter, projectID)
	if err != nil {
		return err
	}
	return alertmanagerProvider.Delete(userInfo, cluster, ruleGroupID)
}

func convertAPIToInternalRuleGroup(cluster *kubermaticv1.Cluster, ruleGroup *apiv2.RuleGroup, ruleGroupID string) (*kubermaticv1.RuleGroup, error) {
	internalRuleGroup := &kubermaticv1.RuleGroup{
		ObjectMeta: metav1.ObjectMeta{
			Name:      ruleGroupID,
			Namespace: cluster.Status.NamespaceName,
		},
		Spec: kubermaticv1.RuleGroupSpec{
			RuleGroupType: ruleGroup.Type,
			Cluster: corev1.ObjectReference{
				Kind:            kubermaticv1.ClusterKindName,
				Namespace:       "",
				Name:            cluster.Name,
				UID:             cluster.UID,
				APIVersion:      cluster.APIVersion,
				ResourceVersion: cluster.ResourceVersion,
			},
			Data:      ruleGroup.Data,
			IsDefault: ruleGroup.IsDefault,
		},
	}
	return internalRuleGroup, nil
}

func convertInternalToAPIRuleGroups(ruleGroups []*kubermaticv1.RuleGroup) []*apiv2.RuleGroup {
	var apiRuleGroups []*apiv2.RuleGroup
	for _, ruleGroup := range ruleGroups {
		apiRuleGroups = append(apiRuleGroups, convertInternalToAPIRuleGroup(ruleGroup))
	}
	return apiRuleGroups
}

func convertInternalToAPIRuleGroup(ruleGroup *kubermaticv1.RuleGroup) *apiv2.RuleGroup {
	return &apiv2.RuleGroup{
<<<<<<< HEAD
		Data:      ruleGroup.Spec.Data,
		Type:      ruleGroup.Spec.RuleGroupType,
		IsDefault: ruleGroup.Spec.IsDefault,
=======
		Name: ruleGroup.ObjectMeta.Name,
		Data: ruleGroup.Spec.Data,
		Type: ruleGroup.Spec.RuleGroupType,
>>>>>>> 1f12d25c
	}
}

func getAdminUserInfoPrivilegedRuleGroupProvider(ctx context.Context, userInfoGetter provider.UserInfoGetter) (*provider.UserInfo, provider.PrivilegedRuleGroupProvider, error) {
	userInfo, err := userInfoGetter(ctx, "")
	if err != nil {
		return nil, nil, err
	}
	if !userInfo.IsAdmin {
		return userInfo, nil, nil
	}
	privilegedRuleGroupProvider := ctx.Value(middleware.PrivilegedRuleGroupProviderContextKey).(provider.PrivilegedRuleGroupProvider)
	return userInfo, privilegedRuleGroupProvider, nil
}

func getUserInfoRuleGroupProvider(ctx context.Context, userInfoGetter provider.UserInfoGetter, projectID string) (*provider.UserInfo, provider.RuleGroupProvider, error) {
	userInfo, err := userInfoGetter(ctx, projectID)
	if err != nil {
		return nil, nil, err
	}

	ruleGroupProvider := ctx.Value(middleware.RuleGroupProviderContextKey).(provider.RuleGroupProvider)
	return userInfo, ruleGroupProvider, nil
}<|MERGE_RESOLUTION|>--- conflicted
+++ resolved
@@ -256,15 +256,10 @@
 
 func convertInternalToAPIRuleGroup(ruleGroup *kubermaticv1.RuleGroup) *apiv2.RuleGroup {
 	return &apiv2.RuleGroup{
-<<<<<<< HEAD
+		Name:      ruleGroup.ObjectMeta.Name,
 		Data:      ruleGroup.Spec.Data,
 		Type:      ruleGroup.Spec.RuleGroupType,
 		IsDefault: ruleGroup.Spec.IsDefault,
-=======
-		Name: ruleGroup.ObjectMeta.Name,
-		Data: ruleGroup.Spec.Data,
-		Type: ruleGroup.Spec.RuleGroupType,
->>>>>>> 1f12d25c
 	}
 }
 
