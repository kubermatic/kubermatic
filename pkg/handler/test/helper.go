/*
Copyright 2020 The Kubermatic Kubernetes Platform contributors.

Licensed under the Apache License, Version 2.0 (the "License");
you may not use this file except in compliance with the License.
You may obtain a copy of the License at

    http://www.apache.org/licenses/LICENSE-2.0

Unless required by applicable law or agreed to in writing, software
distributed under the License is distributed on an "AS IS" BASIS,
WITHOUT WARRANTIES OR CONDITIONS OF ANY KIND, either express or implied.
See the License for the specific language governing permissions and
limitations under the License.
*/

package test

import (
	"context"
	"crypto/sha256"
	"crypto/sha512"
	"fmt"
	"io"
	"io/ioutil"
	"net/http"
	"net/http/httptest"
	"sort"
	"strings"
	"testing"
	"time"

	ver "github.com/Masterminds/semver/v3"
	constrainttemplatev1beta1 "github.com/open-policy-agent/frameworks/constraint/pkg/apis/templates/v1beta1"
	gatekeeperconfigv1alpha1 "github.com/open-policy-agent/gatekeeper/apis/config/v1alpha1"
	prometheusapi "github.com/prometheus/client_golang/api"

	clusterv1alpha1 "github.com/kubermatic/machine-controller/pkg/apis/cluster/v1alpha1"
	apiv1 "k8c.io/kubermatic/v2/pkg/api/v1"
	apiv2 "k8c.io/kubermatic/v2/pkg/api/v2"
	k8cuserclusterclient "k8c.io/kubermatic/v2/pkg/cluster/client"
	"k8c.io/kubermatic/v2/pkg/controller/master-controller-manager/rbac"
	kubermaticfakeclientset "k8c.io/kubermatic/v2/pkg/crd/client/clientset/versioned/fake"
	kubermaticv1 "k8c.io/kubermatic/v2/pkg/crd/kubermatic/v1"
	"k8c.io/kubermatic/v2/pkg/handler/auth"
	handlercommon "k8c.io/kubermatic/v2/pkg/handler/common"
	kubermaticlog "k8c.io/kubermatic/v2/pkg/log"
	"k8c.io/kubermatic/v2/pkg/provider"
	"k8c.io/kubermatic/v2/pkg/provider/kubernetes"
	"k8c.io/kubermatic/v2/pkg/resources"
	"k8c.io/kubermatic/v2/pkg/semver"
	"k8c.io/kubermatic/v2/pkg/serviceaccount"
	"k8c.io/kubermatic/v2/pkg/version"
	"k8c.io/kubermatic/v2/pkg/version/kubermatic"
	"k8c.io/kubermatic/v2/pkg/watcher"
	kuberneteswatcher "k8c.io/kubermatic/v2/pkg/watcher/kubernetes"

	corev1 "k8s.io/api/core/v1"
	rbacv1 "k8s.io/api/rbac/v1"
	apiextensionv1 "k8s.io/apiextensions-apiserver/pkg/apis/apiextensions/v1"
	"k8s.io/apimachinery/pkg/api/resource"
	metav1 "k8s.io/apimachinery/pkg/apis/meta/v1"
	"k8s.io/apimachinery/pkg/runtime"
	"k8s.io/apimachinery/pkg/types"
	k8sjson "k8s.io/apimachinery/pkg/util/json"
	"k8s.io/apimachinery/pkg/util/sets"
	kubernetesclientset "k8s.io/client-go/kubernetes"
	fakerestclient "k8s.io/client-go/kubernetes/fake"
	"k8s.io/client-go/kubernetes/scheme"
	restclient "k8s.io/client-go/rest"
	"k8s.io/client-go/tools/reference"
	"k8s.io/metrics/pkg/apis/metrics/v1beta1"
	"k8s.io/utils/pointer"
	ctrlruntimeclient "sigs.k8s.io/controller-runtime/pkg/client"
	fakectrlruntimeclient "sigs.k8s.io/controller-runtime/pkg/client/fake"
)

func init() {
	// We call this in init because even thought it is possible to register the same
	// scheme multiple times it is an unprotected concurrent map access and these tests
	// are very good at making that panic
	if err := clusterv1alpha1.SchemeBuilder.AddToScheme(scheme.Scheme); err != nil {
		kubermaticlog.Logger.Fatalw("failed to add cluster/v1alpha1 scheme to scheme.Scheme", "error", err)
	}
	if err := v1beta1.AddToScheme(scheme.Scheme); err != nil {
		kubermaticlog.Logger.Fatalw("failed to register scheme metrics/v1beta1", "error", err)
	}
	if err := apiextensionv1.SchemeBuilder.AddToScheme(scheme.Scheme); err != nil {
		kubermaticlog.Logger.Fatalw("failed to register scheme apiextension/v1beta1", "error", err)
	}
	if err := gatekeeperconfigv1alpha1.SchemeBuilder.AddToScheme(scheme.Scheme); err != nil {
		kubermaticlog.Logger.Fatalw("failed to register scheme gatekeeperconfig/v1alpha1", "error", err)
	}
}

const (
	// UserID holds a test user ID
	UserID = "1233"
	// UserID2 holds a test user ID
	UserID2 = "1523"
	// UserName holds a test user name
	UserName = "user1"
	// UserName2 holds a test user name
	UserName2 = "user2"
	// UserEmail holds a test user email
	UserEmail = "john@acme.com"
	// UserEmail2 holds a test user email
	UserEmail2 = "bob@example.com"
	// ClusterID holds the test cluster ID
	ClusterID = "AbcClusterID"
	// DefaultClusterID holds the test default cluster ID
	DefaultClusterID = "defClusterID"
	// DefaultClusterName holds the test default cluster name
	DefaultClusterName = "defClusterName"
	// ProjectName holds the test project ID
	ProjectName = "my-first-project-ID"
	// TestDatacenter holds datacenter name
	TestSeedDatacenter = "us-central1"
	// TestServiceAccountHashKey authenticates the service account's token value using HMAC
	TestServiceAccountHashKey = "eyJhbGciOiJIUzI1NeyJhbGciOiJIUzI1N"
	// TestFakeToken signed JWT token with fake data
	TestFakeToken = "eyJhbGciOiJIUzI1NiJ9.eyJlbWFpbCI6IjEiLCJleHAiOjE2NDk3NDg4NTYsImlhdCI6MTU1NTA1NDQ1NiwibmJmIjoxNTU1MDU0NDU2LCJwcm9qZWN0X2lkIjoiMSIsInRva2VuX2lkIjoiMSJ9.Q4qxzOaCvUnWfXneY654YiQjUTd_Lsmw56rE17W2ouo"
	// TestOSdomain OpenStack domain
	TestOSdomain = "OSdomain"
	// TestOSuserPass OpenStack user password
	TestOSuserPass = "OSpass"
	// TestOSuserName OpenStack user name
	TestOSuserName = "OSuser"
	// TestFakeCredential Fake provider credential name
	TestFakeCredential = "fake"
	// RequiredEmailDomain required domain for predefined credentials
	RequiredEmailDomain = "acme.com"
	// DefaultKubernetesVersion kubernetes version
	DefaultKubernetesVersion = "1.22.1"
	// Kubermatic namespace
	KubermaticNamespace = "kubermatic"
)

// GetUser is a convenience function for generating apiv1.User
func GetUser(email, id, name string) apiv1.User {
	u := apiv1.User{
		ObjectMeta: apiv1.ObjectMeta{
			ID:   id,
			Name: name,
		},
		Email: email,
	}
	return u
}

// newRoutingFunc defines a func that knows how to create and set up routing required for testing
// this function is temporal until all types end up in their own packages.
// it is meant to be used by legacy handler.createTestEndpointAndGetClients function
type newRoutingFunc func(
	adminProvider provider.AdminProvider,
	settingsProvider provider.SettingsProvider,
	userInfoGetter provider.UserInfoGetter,
	seedsGetter provider.SeedsGetter,
	seedClientGetter provider.SeedClientGetter,
	clusterProviderGetter provider.ClusterProviderGetter,
	addonProviderGetter provider.AddonProviderGetter,
	addonConfigProvider provider.AddonConfigProvider,
	newSSHKeyProvider provider.SSHKeyProvider,
	privilegedSSHKeyProvider provider.PrivilegedSSHKeyProvider,
	userProvider provider.UserProvider,
	serviceAccountProvider provider.ServiceAccountProvider,
	privilegedServiceAccountProvider provider.PrivilegedServiceAccountProvider,
	serviceAccountTokenProvider provider.ServiceAccountTokenProvider,
	privilegedServiceAccountTokenProvider provider.PrivilegedServiceAccountTokenProvider,
	projectProvider provider.ProjectProvider,
	privilegedProjectProvider provider.PrivilegedProjectProvider,
	oidcIssuerVerifier auth.OIDCIssuerVerifier,
	tokenVerifiers auth.TokenVerifier,
	tokenExtractors auth.TokenExtractor,
	prometheusClient prometheusapi.Client,
	projectMemberProvider *kubernetes.ProjectMemberProvider,
	privilegedProjectMemberProvider provider.PrivilegedProjectMemberProvider,
	versions []*version.Version,
	updates []*version.Update,
	providerIncompatibilities []*version.ProviderIncompatibility,
	saTokenAuthenticator serviceaccount.TokenAuthenticator,
	saTokenGenerator serviceaccount.TokenGenerator,
	eventRecorderProvider provider.EventRecorderProvider,
	presetsProvider provider.PresetProvider,
	admissionPluginProvider provider.AdmissionPluginsProvider,
	settingsWatcher watcher.SettingsWatcher,
	userWatcher watcher.UserWatcher,
	externalClusterProvider provider.ExternalClusterProvider,
	privilegedExternalClusterProvider provider.PrivilegedExternalClusterProvider,
	constraintTemplateProvider provider.ConstraintTemplateProvider,
	constraintProviderGetter provider.ConstraintProviderGetter,
	alertmanagerProviderGetter provider.AlertmanagerProviderGetter,
	clusterTemplateProvider provider.ClusterTemplateProvider,
	clusterTemplateInstanceProviderGetter provider.ClusterTemplateInstanceProviderGetter,
	ruleGroupProviderGetter provider.RuleGroupProviderGetter,
	kubermaticVersions kubermatic.Versions,
	defaultConstraintProvider provider.DefaultConstraintProvider,
	privilegedAllowedRegistryProvider provider.PrivilegedAllowedRegistryProvider,
	etcdBackupConfigProviderGetter provider.EtcdBackupConfigProviderGetter,
	etcdRestoreProviderGetter provider.EtcdRestoreProviderGetter,
	etcdBackupConfigProjectProviderGetter provider.EtcdBackupConfigProjectProviderGetter,
	etcdRestoreProjectProviderGetter provider.EtcdRestoreProjectProviderGetter,
<<<<<<< HEAD
	privilegedMLAAdminSettingProviderGetter provider.PrivilegedMLAAdminSettingProviderGetter,
=======
	backupCredentialsProviderGetter provider.BackupCredentialsProviderGetter,
>>>>>>> a5873ae4
) http.Handler

func getRuntimeObjects(objs ...ctrlruntimeclient.Object) []runtime.Object {
	runtimeObjects := []runtime.Object{}
	for _, obj := range objs {
		runtimeObjects = append(runtimeObjects, obj.(runtime.Object))
	}

	return runtimeObjects
}

func initTestEndpoint(user apiv1.User, seedsGetter provider.SeedsGetter, kubeObjects, machineObjects, kubermaticObjects []ctrlruntimeclient.Object, versions []*version.Version, updates []*version.Update, providerIncompatibilities []*version.ProviderIncompatibility, routingFunc newRoutingFunc) (http.Handler, *ClientsSets, error) {
	ctx := context.Background()

	allObjects := kubeObjects
	allObjects = append(allObjects, machineObjects...)
	allObjects = append(allObjects, kubermaticObjects...)
	fakeClient := fakectrlruntimeclient.
		NewClientBuilder().
		WithScheme(scheme.Scheme).
		WithObjects(allObjects...).
		Build()
	kubermaticClient := kubermaticfakeclientset.NewSimpleClientset(getRuntimeObjects(kubermaticObjects...)...)
	kubernetesClient := fakerestclient.NewSimpleClientset(getRuntimeObjects(kubeObjects...)...)
	fakeImpersonationClient := func(impCfg restclient.ImpersonationConfig) (ctrlruntimeclient.Client, error) {
		return fakeClient, nil
	}

	sshKeyProvider := kubernetes.NewSSHKeyProvider(fakeImpersonationClient, fakeClient)
	privilegedSSHKeyProvider, err := kubernetes.NewPrivilegedSSHKeyProvider(fakeClient)
	if err != nil {
		return nil, nil, err
	}
	userProvider := kubernetes.NewUserProvider(fakeClient, kubernetes.IsProjectServiceAccount, kubermaticClient)
	adminProvider := kubernetes.NewAdminProvider(fakeClient)
	settingsProvider := kubernetes.NewSettingsProvider(ctx, kubermaticClient, fakeClient)
	addonConfigProvider := kubernetes.NewAddonConfigProvider(fakeClient)
	tokenGenerator, err := serviceaccount.JWTTokenGenerator([]byte(TestServiceAccountHashKey))
	if err != nil {
		return nil, nil, err
	}
	tokenAuth := serviceaccount.JWTTokenAuthenticator([]byte(TestServiceAccountHashKey))
	serviceAccountTokenProvider, err := kubernetes.NewServiceAccountTokenProvider(fakeImpersonationClient, fakeClient)
	if err != nil {
		return nil, nil, err
	}
	serviceAccountProvider := kubernetes.NewServiceAccountProvider(fakeImpersonationClient, fakeClient, "localhost")
	projectMemberProvider := kubernetes.NewProjectMemberProvider(fakeImpersonationClient, fakeClient, kubernetes.IsProjectServiceAccount)
	userInfoGetter, err := provider.UserInfoGetterFactory(projectMemberProvider)
	if err != nil {
		return nil, nil, err
	}
	var verifiers []auth.TokenVerifier
	var extractors []auth.TokenExtractor
	{
		// if the API users is actually a service account use JWTTokenAuthentication
		// that knows how to extract and verify the token
		if strings.HasPrefix(user.Email, "serviceaccount-") {
			saExtractorVerifier := auth.NewServiceAccountAuthClient(
				auth.NewHeaderBearerTokenExtractor("Authorization"),
				serviceaccount.JWTTokenAuthenticator([]byte(TestServiceAccountHashKey)),
				serviceAccountTokenProvider,
			)
			verifiers = append(verifiers, saExtractorVerifier)
			extractors = append(extractors, saExtractorVerifier)

			// for normal users we use OIDCClient which is broken at the moment
			// because the tests don't send a token in the Header instead
			// the client spits out a hardcoded value
		} else {
			fakeOIDCClient := NewFakeOIDCClient(user)
			verifiers = append(verifiers, fakeOIDCClient)
			extractors = append(extractors, fakeOIDCClient)
		}
	}
	tokenVerifiers := auth.NewTokenVerifierPlugins(verifiers)
	tokenExtractors := auth.NewTokenExtractorPlugins(extractors)
	fakeOIDCClient := NewFakeOIDCClient(user)

	projectProvider, err := kubernetes.NewProjectProvider(fakeImpersonationClient, fakeClient)
	if err != nil {
		return nil, nil, err
	}
	privilegedProjectProvider, err := kubernetes.NewPrivilegedProjectProvider(fakeClient)
	if err != nil {
		return nil, nil, err
	}

	kubermaticVersions := kubermatic.NewFakeVersions()
	fUserClusterConnection := &fakeUserClusterConnection{fakeClient}
	clusterProvider := kubernetes.NewClusterProvider(
		&restclient.Config{},
		fakeImpersonationClient,
		fUserClusterConnection,
		"",
		rbac.ExtractGroupPrefix,
		fakeClient,
		kubernetesClient,
		false,
		kubermaticVersions,
	)
	clusterProviders := map[string]provider.ClusterProvider{"us-central1": clusterProvider}
	clusterProviderGetter := func(seed *kubermaticv1.Seed) (provider.ClusterProvider, error) {
		if clusterProvider, exists := clusterProviders[seed.Name]; exists {
			return clusterProvider, nil
		}
		return nil, fmt.Errorf("can not find clusterprovider for cluster %q", seed.Name)
	}

	addonProvider := kubernetes.NewAddonProvider(
		fakeClient,
		fakeImpersonationClient,
		sets.NewString("addon1", "addon2"),
	)
	addonProviders := map[string]provider.AddonProvider{"us-central1": addonProvider}
	addonProviderGetter := func(seed *kubermaticv1.Seed) (provider.AddonProvider, error) {
		if addonProvider, exists := addonProviders[seed.Name]; exists {
			return addonProvider, nil
		}
		return nil, fmt.Errorf("can not find addonprovider for cluster %q", seed.Name)
	}

	credentialsManager, err := kubernetes.NewPresetsProvider(ctx, fakeClient, "", true)
	if err != nil {
		return nil, nil, err
	}
	admissionPluginProvider := kubernetes.NewAdmissionPluginsProvider(ctx, fakeClient)

	if seedsGetter == nil {
		seedsGetter = CreateTestSeedsGetter(ctx, fakeClient)
	}

	seedClientGetter := func(seed *kubermaticv1.Seed) (ctrlruntimeclient.Client, error) {
		return fakeClient, nil
	}

	externalClusterProvider, err := kubernetes.NewExternalClusterProvider(fakeImpersonationClient, fakeClient)
	if err != nil {
		return nil, nil, err
	}
	fakeExternalClusterProvider := &FakeExternalClusterProvider{
		Provider:   externalClusterProvider,
		FakeClient: fakeClient,
	}

	constraintTemplateProvider, err := kubernetes.NewConstraintTemplateProvider(fakeImpersonationClient, fakeClient)
	if err != nil {
		return nil, nil, err
	}
	fakeConstraintTemplateProvider := &FakeConstraintTemplateProvider{
		Provider:   constraintTemplateProvider,
		FakeClient: fakeClient,
	}

	privilegedAllowedRegistryProvider, err := kubernetes.NewAllowedRegistryPrivilegedProvider(fakeClient)
	if err != nil {
		return nil, nil, err
	}
	fakePrivilegedAllowedRegistryProvider := &FakePrivilegedAllowedRegistryProvider{
		Provider:   privilegedAllowedRegistryProvider,
		FakeClient: fakeClient,
	}

	defaultConstraintProvider, err := kubernetes.NewDefaultConstraintProvider(fakeImpersonationClient, fakeClient, KubermaticNamespace)
	if err != nil {
		return nil, nil, err
	}
	fakeDefaultConstraintProvider := &FakeDefaultConstraintProvider{
		Provider:   defaultConstraintProvider,
		FakeClient: fakeClient,
	}

	constraintProvider, err := kubernetes.NewConstraintProvider(fakeImpersonationClient, fakeClient)
	if err != nil {
		return nil, nil, err
	}
	constraintProviders := map[string]provider.ConstraintProvider{"us-central1": constraintProvider}
	constraintProviderGetter := func(seed *kubermaticv1.Seed) (provider.ConstraintProvider, error) {
		if constraint, exists := constraintProviders[seed.Name]; exists {
			return constraint, nil
		}
		return nil, fmt.Errorf("can not find constraintprovider for cluster %q", seed.Name)
	}

	alertmanagerProvider := kubernetes.NewAlertmanagerProvider(fakeImpersonationClient, fakeClient)
	alertmanagerProviders := map[string]provider.AlertmanagerProvider{"us-central1": alertmanagerProvider}
	alertmanagerProviderGetter := func(seed *kubermaticv1.Seed) (provider.AlertmanagerProvider, error) {
		if alertmanager, exists := alertmanagerProviders[seed.Name]; exists {
			return alertmanager, nil
		}
		return nil, fmt.Errorf("can not find alertmanagerprovider for cluster %q", seed.Name)
	}

	clusterTemplateProvider, err := kubernetes.NewClusterTemplateProvider(fakeImpersonationClient, fakeClient)
	if err != nil {
		return nil, nil, err
	}

	ruleGroupProvider := kubernetes.NewRuleGroupProvider(fakeImpersonationClient, fakeClient)
	ruleGroupProviders := map[string]provider.RuleGroupProvider{"us-central1": ruleGroupProvider}
	ruleGroupProviderGetter := func(seed *kubermaticv1.Seed) (provider.RuleGroupProvider, error) {
		if ruleGroup, exists := ruleGroupProviders[seed.Name]; exists {
			return ruleGroup, nil
		}
		return nil, fmt.Errorf("can not find ruleGroupProvider for cluster %q", seed.Name)
	}

	clusterTemplateInstanceProvider := kubernetes.NewClusterTemplateInstanceProvider(fakeImpersonationClient, fakeClient)
	clusterTemplateInstanceProviders := map[string]provider.ClusterTemplateInstanceProvider{"us-central1": clusterTemplateInstanceProvider}
	clusterTemplateInstanceProviderGetter := func(seed *kubermaticv1.Seed) (provider.ClusterTemplateInstanceProvider, error) {
		if instances, exists := clusterTemplateInstanceProviders[seed.Name]; exists {
			return instances, nil
		}
		return nil, fmt.Errorf("can not find clusterTemplateInstanceProvider for seed %q", seed.Name)
	}

	etcdBackupConfigProvider := kubernetes.NewEtcdBackupConfigProvider(fakeImpersonationClient, fakeClient)
	etcdBackupConfigProviders := map[string]provider.EtcdBackupConfigProvider{"us-central1": etcdBackupConfigProvider}
	etcdBackupConfigProviderGetter := func(seed *kubermaticv1.Seed) (provider.EtcdBackupConfigProvider, error) {
		if etcdBackupConfig, exists := etcdBackupConfigProviders[seed.Name]; exists {
			return etcdBackupConfig, nil
		}
		return nil, fmt.Errorf("can not find etcdBackupConfigProvider for cluster %q", seed.Name)
	}

	etcdRestoreProvider := kubernetes.NewEtcdRestoreProvider(fakeImpersonationClient, fakeClient)
	etcdRestoreProviders := map[string]provider.EtcdRestoreProvider{"us-central1": etcdRestoreProvider}
	etcdRestoreProviderGetter := func(seed *kubermaticv1.Seed) (provider.EtcdRestoreProvider, error) {
		if etcdRestore, exists := etcdRestoreProviders[seed.Name]; exists {
			return etcdRestore, nil
		}
		return nil, fmt.Errorf("can not find etcdRestoreProvider for cluster %q", seed.Name)
	}

	etcdBackupConfigProjectProvider := kubernetes.NewEtcdBackupConfigProjectProvider(
		map[string]kubernetes.ImpersonationClient{"us-central1": fakeImpersonationClient},
		map[string]ctrlruntimeclient.Client{"us-central1": fakeClient})
	etcdBackupConfigProjectProviderGetter := func(seed map[string]*kubermaticv1.Seed) (provider.EtcdBackupConfigProjectProvider, error) {
		return etcdBackupConfigProjectProvider, nil
	}

	etcdRestoreProjectProvider := kubernetes.NewEtcdRestoreProjectProvider(
		map[string]kubernetes.ImpersonationClient{"us-central1": fakeImpersonationClient},
		map[string]ctrlruntimeclient.Client{"us-central1": fakeClient})
	etcdRestoreProjectProviderGetter := func(seed map[string]*kubermaticv1.Seed) (provider.EtcdRestoreProjectProvider, error) {
		return etcdRestoreProjectProvider, nil
	}

<<<<<<< HEAD
	privilegedMLAAdminSettingProvider := kubernetes.NewPrivilegedMLAAdminSettingProvider(fakeClient)
	privilegedMLAAdminSettingProviders := map[string]provider.PrivilegedMLAAdminSettingProvider{"us-central1": privilegedMLAAdminSettingProvider}
	privilegedMLAAdminSettingProviderGetter := func(seed *kubermaticv1.Seed) (provider.PrivilegedMLAAdminSettingProvider, error) {
		if privilegedMLAAdminSetting, exists := privilegedMLAAdminSettingProviders[seed.Name]; exists {
			return privilegedMLAAdminSetting, nil
		}
		return nil, fmt.Errorf("can not find privilegedMLAAdminSettingProvider for cluster %q", seed.Name)
=======
	backupCredentialsProvider := kubernetes.NewBackupCredentialsProvider(fakeClient)
	backupCredentialsProviders := map[string]provider.BackupCredentialsProvider{"us-central1": backupCredentialsProvider}
	backupCredentialsProviderGetter := func(seed *kubermaticv1.Seed) (provider.BackupCredentialsProvider, error) {
		if backupCredentials, exists := backupCredentialsProviders[seed.Name]; exists {
			return backupCredentials, nil
		}
		return nil, fmt.Errorf("can not find backupCredentialsProvider for cluster %q", seed.Name)
>>>>>>> a5873ae4
	}

	eventRecorderProvider := kubernetes.NewEventRecorder()

	settingsWatcher, err := kuberneteswatcher.NewSettingsWatcher(settingsProvider)
	if err != nil {
		return nil, nil, err
	}

	userWatcher, err := kuberneteswatcher.NewUserWatcher(userProvider)
	if err != nil {
		return nil, nil, err
	}

	// Disable the metrics endpoint in tests
	var prometheusClient prometheusapi.Client

	mainRouter := routingFunc(
		adminProvider,
		settingsProvider,
		userInfoGetter,
		seedsGetter,
		seedClientGetter,
		clusterProviderGetter,
		addonProviderGetter,
		addonConfigProvider,
		sshKeyProvider,
		privilegedSSHKeyProvider,
		userProvider,
		serviceAccountProvider,
		serviceAccountProvider,
		serviceAccountTokenProvider,
		serviceAccountTokenProvider,
		projectProvider,
		privilegedProjectProvider,
		fakeOIDCClient,
		tokenVerifiers,
		tokenExtractors,
		prometheusClient,
		projectMemberProvider,
		projectMemberProvider,
		versions,
		updates,
		providerIncompatibilities,
		tokenAuth,
		tokenGenerator,
		eventRecorderProvider,
		credentialsManager,
		admissionPluginProvider,
		settingsWatcher,
		userWatcher,
		fakeExternalClusterProvider,
		externalClusterProvider,
		fakeConstraintTemplateProvider,
		constraintProviderGetter,
		alertmanagerProviderGetter,
		clusterTemplateProvider,
		clusterTemplateInstanceProviderGetter,
		ruleGroupProviderGetter,
		kubermaticVersions,
		fakeDefaultConstraintProvider,
		fakePrivilegedAllowedRegistryProvider,
		etcdBackupConfigProviderGetter,
		etcdRestoreProviderGetter,
		etcdBackupConfigProjectProviderGetter,
		etcdRestoreProjectProviderGetter,
<<<<<<< HEAD
		privilegedMLAAdminSettingProviderGetter,
=======
		backupCredentialsProviderGetter,
>>>>>>> a5873ae4
	)

	return mainRouter, &ClientsSets{kubermaticClient, fakeClient, kubernetesClient, tokenAuth, tokenGenerator}, nil
}

// CreateTestEndpointAndGetClients is a convenience function that instantiates fake providers and sets up routes for the tests
func CreateTestEndpointAndGetClients(user apiv1.User, seedsGetter provider.SeedsGetter, kubeObjects, machineObjects, kubermaticObjects []ctrlruntimeclient.Object, versions []*version.Version, updates []*version.Update, providerIncompatibilities []*version.ProviderIncompatibility, routingFunc newRoutingFunc) (http.Handler, *ClientsSets, error) {
	return initTestEndpoint(user, seedsGetter, kubeObjects, machineObjects, kubermaticObjects, versions, updates, providerIncompatibilities, routingFunc)
}

// CreateTestEndpoint does exactly the same as CreateTestEndpointAndGetClients except it omits ClientsSets when returning
func CreateTestEndpoint(user apiv1.User, kubeObjects, kubermaticObjects []ctrlruntimeclient.Object, versions []*version.Version, updates []*version.Update, providerIncompatibilities []*version.ProviderIncompatibility, routingFunc newRoutingFunc) (http.Handler, error) {
	router, _, err := CreateTestEndpointAndGetClients(user, nil, kubeObjects, nil, kubermaticObjects, versions, updates, providerIncompatibilities, routingFunc)
	return router, err
}

func GenTestSeed(modifiers ...func(seed *kubermaticv1.Seed)) *kubermaticv1.Seed {
	seed := &kubermaticv1.Seed{
		ObjectMeta: metav1.ObjectMeta{
			Name:      "us-central1",
			Namespace: "kubermatic",
		},
		Spec: kubermaticv1.SeedSpec{
			Location: "us-central",
			Country:  "US",
			Datacenters: map[string]kubermaticv1.Datacenter{
				"private-do1": {
					Country:  "NL",
					Location: "US ",
					Spec: kubermaticv1.DatacenterSpec{
						Digitalocean: &kubermaticv1.DatacenterSpecDigitalocean{
							Region: "ams2",
						},
						EnforcePodSecurityPolicy: true,
					},
					Node: &kubermaticv1.NodeSettings{
						PauseImage: "image-pause",
					},
				},
				"regular-do1": {
					Country:  "NL",
					Location: "Amsterdam",
					Spec: kubermaticv1.DatacenterSpec{
						Digitalocean: &kubermaticv1.DatacenterSpecDigitalocean{
							Region: "ams2",
						},
					},
				},
				"restricted-fake-dc": {
					Country:  "NL",
					Location: "Amsterdam",
					Spec: kubermaticv1.DatacenterSpec{
						Fake:                &kubermaticv1.DatacenterSpecFake{},
						RequiredEmailDomain: "example.com",
					},
				},
				"restricted-fake-dc2": {
					Country:  "NL",
					Location: "Amsterdam",
					Spec: kubermaticv1.DatacenterSpec{
						Fake:                 &kubermaticv1.DatacenterSpecFake{},
						RequiredEmailDomains: []string{"23f67weuc.com", "example.com", "12noifsdsd.org"},
					},
				},
				"fake-dc": {
					Location: "Henrik's basement",
					Country:  "Germany",
					Spec: kubermaticv1.DatacenterSpec{
						Fake: &kubermaticv1.DatacenterSpecFake{},
					},
				},
				"audited-dc": {
					Location: "Finanzamt Castle",
					Country:  "Germany",
					Spec: kubermaticv1.DatacenterSpec{
						Fake:                &kubermaticv1.DatacenterSpecFake{},
						EnforceAuditLogging: true,
					},
				},
				"psp-dc": {
					Location: "Alexandria",
					Country:  "Egypt",
					Spec: kubermaticv1.DatacenterSpec{
						Fake:                     &kubermaticv1.DatacenterSpecFake{},
						EnforcePodSecurityPolicy: true,
					},
				},
				"node-dc": {
					Location: "Santiago",
					Country:  "Chile",
					Spec: kubermaticv1.DatacenterSpec{
						Fake: &kubermaticv1.DatacenterSpecFake{},
					},
					Node: &kubermaticv1.NodeSettings{
						ProxySettings: kubermaticv1.ProxySettings{
							HTTPProxy: kubermaticv1.NewProxyValue("HTTPProxy"),
						},
						InsecureRegistries: []string{"incsecure-registry"},
						RegistryMirrors:    []string{"http://127.0.0.1:5001"},
						PauseImage:         "pause-image",
						HyperkubeImage:     "hyperkube-image",
					},
				},
			},
		},
	}
	for _, modifier := range modifiers {
		modifier(seed)
	}
	return seed
}

// CreateTestSeedsGetter creates a SeedsGetter only useful for generic tests,
// as it does not follow the CE/EE conventions and always returns all Seeds.
func CreateTestSeedsGetter(ctx context.Context, client ctrlruntimeclient.Client) provider.SeedsGetter {
	listOpts := &ctrlruntimeclient.ListOptions{Namespace: "kubermatic"}

	return func() (map[string]*kubermaticv1.Seed, error) {
		seeds := &kubermaticv1.SeedList{}
		if err := client.List(ctx, seeds, listOpts); err != nil {
			return nil, fmt.Errorf("failed to list the seeds: %v", err)
		}
		seedMap := map[string]*kubermaticv1.Seed{}
		for idx, seed := range seeds.Items {
			seedMap[seed.Name] = &seeds.Items[idx]
		}
		return seedMap, nil
	}
}

type fakeUserClusterConnection struct {
	fakeDynamicClient ctrlruntimeclient.Client
}

func (f *fakeUserClusterConnection) GetClient(_ context.Context, _ *kubermaticv1.Cluster, _ ...k8cuserclusterclient.ConfigOption) (ctrlruntimeclient.Client, error) {
	return f.fakeDynamicClient, nil
}

// ClientsSets a simple wrapper that holds fake client sets
type ClientsSets struct {
	FakeKubermaticClient *kubermaticfakeclientset.Clientset
	FakeClient           ctrlruntimeclient.Client
	// this client is used for unprivileged methods where impersonated client is used
	FakeKubernetesCoreClient kubernetesclientset.Interface

	TokenAuthenticator serviceaccount.TokenAuthenticator
	TokenGenerator     serviceaccount.TokenGenerator
}

// GenerateTestKubeconfig returns test kubeconfig yaml structure
func GenerateTestKubeconfig(clusterID, token string) string {
	return fmt.Sprintf(`
apiVersion: v1
clusters:
- cluster:
    certificate-authority-data:
    server: test.fake.io
  name: %s
contexts:
- context:
    cluster: %s
    user: default
  name: default
current-context: default
kind: Config
users:
- name: default
  user:
    token: %s`, clusterID, clusterID, token)
}

// APIUserToKubermaticUser simply converts apiv1.User to kubermaticv1.User type
func APIUserToKubermaticUser(user apiv1.User) *kubermaticv1.User {
	var deletionTimestamp *metav1.Time
	if user.DeletionTimestamp != nil {
		deletionTimestamp = &metav1.Time{Time: user.DeletionTimestamp.Time}
	}
	return &kubermaticv1.User{
		ObjectMeta: metav1.ObjectMeta{
			Name:              user.Name,
			CreationTimestamp: metav1.Time{Time: user.CreationTimestamp.Time},
			DeletionTimestamp: deletionTimestamp,
		},
		Spec: kubermaticv1.UserSpec{
			Name:    user.Name,
			Email:   user.Email,
			ID:      user.ID,
			IsAdmin: user.IsAdmin,
		},
	}
}

// CompareWithResult a convenience function for comparing http.Body content with response
func CompareWithResult(t *testing.T, res *httptest.ResponseRecorder, response string) {
	t.Helper()
	bBytes, err := ioutil.ReadAll(res.Body)
	if err != nil {
		t.Fatal("Unable to read response body")
	}

	r := strings.TrimSpace(response)
	b := strings.TrimSpace(string(bBytes))

	if r != b {
		t.Fatalf("Expected response body to be \n%s \ngot \n%s", r, b)
	}
}

// GenUser generates a User resource
// note if the id is empty then it will be auto generated
func GenUser(id, name, email string) *kubermaticv1.User {
	if len(id) == 0 {
		// the name of the object is derived from the email address and encoded as sha256
		id = fmt.Sprintf("%x", sha256.Sum256([]byte(email)))
	}

	specID := ""
	{
		h := sha512.New512_224()
		if _, err := io.WriteString(h, email); err != nil {
			// not nice, better to use t.Error
			panic("unable to generate a test user due to " + err.Error())
		}
		specID = fmt.Sprintf("%x_KUBE", h.Sum(nil))
	}

	return &kubermaticv1.User{
		ObjectMeta: metav1.ObjectMeta{
			Name: id,
			UID:  types.UID(fmt.Sprintf("fake-uid-%s", id)),
		},
		Spec: kubermaticv1.UserSpec{
			ID:    specID,
			Name:  name,
			Email: email,
		},
	}
}

// GenInactiveProjectServiceAccount generates a Service Account resource
func GenInactiveProjectServiceAccount(id, name, group, projectName string) *kubermaticv1.User {
	user := GenUser(id, name, fmt.Sprintf("serviceaccount-%s@sa.kubermatic.io", id))
	user.Labels = map[string]string{kubernetes.ServiceAccountLabelGroup: fmt.Sprintf("%s-%s", group, projectName)}
	user.OwnerReferences = []metav1.OwnerReference{
		{
			APIVersion: kubermaticv1.SchemeGroupVersion.String(),
			Kind:       kubermaticv1.ProjectKindName,
			Name:       projectName,
			UID:        types.UID(id),
		},
	}
	user.Spec.ID = id
	user.Name = fmt.Sprintf("serviceaccount-%s", id)
	user.UID = ""

	return user
}

func GenProjectServiceAccount(id, name, group, projectName string) *kubermaticv1.User {
	sa := GenInactiveProjectServiceAccount(id, name, group, projectName)
	sa.Labels = map[string]string{}
	return sa
}

func GenMainServiceAccount(id, name, group, ownerEmail string) *kubermaticv1.User {
	user := GenUser(id, name, fmt.Sprintf("main-serviceaccount-%s@sa.kubermatic.io", id))
	user.Labels = map[string]string{kubernetes.ServiceAccountLabelGroup: group}
	user.Annotations = map[string]string{kubernetes.ServiceAccountAnnotationOwner: ownerEmail}

	user.Spec.ID = id
	user.Name = fmt.Sprintf("main-serviceaccount-%s", id)
	user.UID = ""
	return user
}

// GenAPIUser generates a API user
func GenAPIUser(name, email string) *apiv1.User {
	usr := GenUser("", name, email)
	return &apiv1.User{
		ObjectMeta: apiv1.ObjectMeta{
			ID:   usr.Name,
			Name: usr.Spec.Name,
		},
		Email: usr.Spec.Email,
	}
}

// DefaultCreationTimestamp returns default test timestamp
func DefaultCreationTimestamp() time.Time {
	return time.Date(2013, 02, 03, 19, 54, 0, 0, time.UTC)
}

// GenDefaultAPIUser generates a default API user
func GenDefaultAPIUser() *apiv1.User {
	return &apiv1.User{
		ObjectMeta: apiv1.ObjectMeta{
			ID:   GenDefaultUser().Name,
			Name: GenDefaultUser().Spec.Name,
		},
		Email: GenDefaultUser().Spec.Email,
	}
}

// GenDefaultAdminAPIUser generates a default admin API user
func GenDefaultAdminAPIUser() *apiv1.User {
	user := GenDefaultAPIUser()
	user.IsAdmin = true
	return user
}

// GenDefaultUser generates a default user
func GenDefaultUser() *kubermaticv1.User {
	userEmail := "bob@acme.com"
	return GenUser("", "Bob", userEmail)
}

// GenProject generates new empty project
func GenProject(name, phase string, creationTime time.Time, oRef ...metav1.OwnerReference) *kubermaticv1.Project {
	return &kubermaticv1.Project{
		ObjectMeta: metav1.ObjectMeta{
			Name:              fmt.Sprintf("%s-%s", name, "ID"),
			CreationTimestamp: metav1.NewTime(creationTime),
			OwnerReferences:   oRef,
		},
		Spec: kubermaticv1.ProjectSpec{Name: name},
		Status: kubermaticv1.ProjectStatus{
			Phase: phase,
		},
	}
}

// GenDefaultProject generates a default project
func GenDefaultProject() *kubermaticv1.Project {
	user := GenDefaultUser()
	oRef := metav1.OwnerReference{
		APIVersion: "kubermatic.io/v1",
		Kind:       "User",
		UID:        user.UID,
		Name:       user.Name,
	}
	return GenProject("my-first-project", kubermaticv1.ProjectActive, DefaultCreationTimestamp(), oRef)
}

// GenBinding generates a binding
func GenBinding(projectID, email, group string) *kubermaticv1.UserProjectBinding {
	return &kubermaticv1.UserProjectBinding{
		ObjectMeta: metav1.ObjectMeta{
			Name: fmt.Sprintf("%s-%s-%s", projectID, email, group),
			OwnerReferences: []metav1.OwnerReference{
				{
					APIVersion: kubermaticv1.SchemeGroupVersion.String(),
					Kind:       kubermaticv1.ProjectKindName,
					Name:       projectID,
				},
			},
		},
		Spec: kubermaticv1.UserProjectBindingSpec{
			UserEmail: email,
			ProjectID: projectID,
			Group:     fmt.Sprintf("%s-%s", group, projectID),
		},
	}
}

// GenDefaultOwnerBinding generates default owner binding
func GenDefaultOwnerBinding() *kubermaticv1.UserProjectBinding {
	return GenBinding(GenDefaultProject().Name, GenDefaultUser().Spec.Email, "owners")
}

// GenDefaultKubermaticObjects generates default kubermatic object
func GenDefaultKubermaticObjects(objs ...ctrlruntimeclient.Object) []ctrlruntimeclient.Object {
	defaultsObjs := []ctrlruntimeclient.Object{
		// add a project
		GenDefaultProject(),
		// add a user
		GenDefaultUser(),
		// make a user the owner of the default project
		GenDefaultOwnerBinding(),
		// add presets
		GenDefaultPreset(),
	}

	return append(defaultsObjs, objs...)
}

func GenCluster(id string, name string, projectID string, creationTime time.Time, modifiers ...func(*kubermaticv1.Cluster)) *kubermaticv1.Cluster {
	cluster := &kubermaticv1.Cluster{
		ObjectMeta: metav1.ObjectMeta{
			Name:   id,
			Labels: map[string]string{"project-id": projectID},
			CreationTimestamp: func() metav1.Time {
				return metav1.NewTime(creationTime)
			}(),
		},
		Spec: kubermaticv1.ClusterSpec{
			Cloud: kubermaticv1.CloudSpec{
				DatacenterName: "private-do1",
				Fake:           &kubermaticv1.FakeCloudSpec{Token: "SecretToken"},
			},
			Version:               *semver.NewSemverOrDie("9.9.9"),
			HumanReadableName:     name,
			EnableUserSSHKeyAgent: pointer.BoolPtr(false),
		},
		Address: kubermaticv1.ClusterAddress{
			AdminToken:   "drphc2.g4kq82pnlfqjqt65",
			ExternalName: "w225mx4z66.asia-east1-a-1.cloud.kubermatic.io",
			IP:           "35.194.142.199",
			URL:          "https://w225mx4z66.asia-east1-a-1.cloud.kubermatic.io:31885",
		},
		Status: kubermaticv1.ClusterStatus{
			ExtendedHealth: kubermaticv1.ExtendedClusterHealth{
				Apiserver:                    kubermaticv1.HealthStatusUp,
				Scheduler:                    kubermaticv1.HealthStatusUp,
				Controller:                   kubermaticv1.HealthStatusUp,
				MachineController:            kubermaticv1.HealthStatusUp,
				Etcd:                         kubermaticv1.HealthStatusUp,
				UserClusterControllerManager: kubermaticv1.HealthStatusUp,
				CloudProviderInfrastructure:  kubermaticv1.HealthStatusUp,
			},
			NamespaceName: "cluster-" + id,
		},
	}

	for _, modifier := range modifiers {
		modifier(cluster)
	}
	return cluster
}

func GenDefaultCluster() *kubermaticv1.Cluster {
	return GenCluster(DefaultClusterID, DefaultClusterName, GenDefaultProject().Name, time.Date(2013, 02, 03, 19, 54, 0, 0, time.UTC))
}

func GenTestMachine(name, rawProviderSpec string, labels map[string]string, ownerRef []metav1.OwnerReference) *clusterv1alpha1.Machine {
	return &clusterv1alpha1.Machine{
		ObjectMeta: metav1.ObjectMeta{
			UID:             types.UID(name + "-machine"),
			Name:            name,
			Namespace:       metav1.NamespaceSystem,
			Labels:          labels,
			OwnerReferences: ownerRef,
		},
		TypeMeta: metav1.TypeMeta{
			Kind: "Machine",
		},
		Spec: clusterv1alpha1.MachineSpec{
			ProviderSpec: clusterv1alpha1.ProviderSpec{
				Value: &runtime.RawExtension{
					Raw: []byte(rawProviderSpec),
				},
			},
			Versions: clusterv1alpha1.MachineVersionInfo{
				Kubelet: "v9.9.9",
			},
		},
	}
}

func GenTestMachineDeployment(name, rawProviderSpec string, selector map[string]string, dynamicConfig bool) *clusterv1alpha1.MachineDeployment {
	var replicas int32 = 1

	var configSource *corev1.NodeConfigSource
	if dynamicConfig {
		configSource = &corev1.NodeConfigSource{
			ConfigMap: &corev1.ConfigMapNodeConfigSource{
				Namespace:        "kube-system",
				KubeletConfigKey: "kubelet",
				Name:             "config-kubelet-9.9",
			},
		}
	}
	return &clusterv1alpha1.MachineDeployment{
		ObjectMeta: metav1.ObjectMeta{
			Name:      name,
			Namespace: metav1.NamespaceSystem,
		},
		TypeMeta: metav1.TypeMeta{
			Kind: "MachineDeployment",
		},
		Spec: clusterv1alpha1.MachineDeploymentSpec{
			Selector: metav1.LabelSelector{
				MatchLabels: selector,
			},
			Replicas: &replicas,
			Template: clusterv1alpha1.MachineTemplateSpec{
				Spec: clusterv1alpha1.MachineSpec{
					ProviderSpec: clusterv1alpha1.ProviderSpec{
						Value: &runtime.RawExtension{
							Raw: []byte(rawProviderSpec),
						},
					},
					Versions: clusterv1alpha1.MachineVersionInfo{
						Kubelet: "v9.9.9",
					},
					ConfigSource: configSource,
				},
			},
		},
	}
}

func GenTestAddon(name string, variables *runtime.RawExtension, cluster *kubermaticv1.Cluster, creationTime time.Time) *kubermaticv1.Addon {
	if variables == nil {
		variables = &runtime.RawExtension{}
	}
	return &kubermaticv1.Addon{
		ObjectMeta: metav1.ObjectMeta{
			Name:      name,
			Namespace: cluster.Status.NamespaceName,
			OwnerReferences: []metav1.OwnerReference{
				{
					APIVersion: kubermaticv1.SchemeGroupVersion.String(),
					Kind:       kubermaticv1.ClusterKindName,
					Name:       cluster.Name,
					UID:        cluster.UID,
				},
			},
			CreationTimestamp: metav1.NewTime(creationTime),
		},
		Spec: kubermaticv1.AddonSpec{
			Name:      name,
			Variables: *variables,
			Cluster: corev1.ObjectReference{
				APIVersion: kubermaticv1.SchemeGroupVersion.String(),
				Kind:       kubermaticv1.ClusterKindName,
				Name:       cluster.Name,
				UID:        cluster.UID,
			},
		},
	}
}

func CheckStatusCode(wantStatusCode int, recorder *httptest.ResponseRecorder, t *testing.T) {
	t.Helper()
	if recorder.Code != wantStatusCode {
		t.Errorf("Expected status code to be %d, got: %d", wantStatusCode, recorder.Code)
		t.Error(recorder.Body.String())
		return
	}
}

func GenDefaultSaToken(projectID, saID, name, id string) *corev1.Secret {
	secret := &corev1.Secret{}
	secret.Name = fmt.Sprintf("sa-token-%s", id)
	secret.Type = "Opaque"
	secret.Namespace = "kubermatic"
	secret.Data = map[string][]byte{}
	secret.Data["token"] = []byte(TestFakeToken)
	secret.Labels = map[string]string{
		kubermaticv1.ProjectIDLabelKey: projectID,
		"name":                         name,
	}
	secret.OwnerReferences = []metav1.OwnerReference{
		{
			APIVersion: kubermaticv1.SchemeGroupVersion.String(),
			Kind:       kubermaticv1.UserKindName,
			UID:        "",
			Name:       saID,
		},
	}

	return secret
}

func GenDefaultExpiry() (apiv1.Time, error) {
	authenticator := serviceaccount.JWTTokenAuthenticator([]byte(TestServiceAccountHashKey))
	claim, _, err := authenticator.Authenticate(TestFakeToken)
	if err != nil {
		return apiv1.Time{}, err
	}
	return apiv1.NewTime(claim.Expiry.Time()), nil
}

func GenTestEvent(eventName, eventType, eventReason, eventMessage, kind, uid string) *corev1.Event {
	return &corev1.Event{
		ObjectMeta: metav1.ObjectMeta{
			Name:      eventName,
			Namespace: metav1.NamespaceSystem,
		},
		InvolvedObject: corev1.ObjectReference{
			UID:       types.UID(uid),
			Name:      "testMachine",
			Namespace: metav1.NamespaceSystem,
			Kind:      kind,
		},
		Reason:  eventReason,
		Message: eventMessage,
		Source:  corev1.EventSource{Component: "eventTest"},
		Count:   1,
		Type:    eventType,
	}
}

func sortVersion(versions []*apiv1.MasterVersion) {
	sort.SliceStable(versions, func(i, j int) bool {
		mi, mj := versions[i], versions[j]
		return mi.Version.LessThan(mj.Version)
	})
}

func CompareVersions(t *testing.T, versions, expected []*apiv1.MasterVersion) {
	if len(versions) != len(expected) {
		t.Fatalf("got different lengths, got %d expected %d", len(versions), len(expected))
	}

	sortVersion(versions)
	sortVersion(expected)

	for i, v := range versions {
		if !v.Version.Equal(expected[i].Version) {
			t.Fatalf("expected version %v got %v", expected[i].Version, v.Version)
		}
		if v.Default != expected[i].Default {
			t.Fatalf("expected flag %v got %v", expected[i].Default, v.Default)
		}
	}
}

func GenDefaultPreset() *kubermaticv1.Preset {
	return &kubermaticv1.Preset{
		ObjectMeta: metav1.ObjectMeta{
			Name: TestFakeCredential,
		},
		Spec: kubermaticv1.PresetSpec{
			Openstack: &kubermaticv1.Openstack{
				Username: TestOSuserName, Password: TestOSuserPass, Domain: TestOSdomain,
			},
			Fake: &kubermaticv1.Fake{Token: "dummy_pluton_token"},
		},
	}
}

func GenDefaultSettings() *kubermaticv1.KubermaticSetting {
	return &kubermaticv1.KubermaticSetting{
		ObjectMeta: metav1.ObjectMeta{
			Name: kubermaticv1.GlobalSettingsName,
		},
		Spec: kubermaticv1.SettingSpec{
			CustomLinks: []kubermaticv1.CustomLink{},
			CleanupOptions: kubermaticv1.CleanupOptions{
				Enabled:  false,
				Enforced: false,
			},
			DefaultNodeCount:      10,
			ClusterTypeOptions:    kubermaticv1.ClusterTypeAll,
			DisplayDemoInfo:       false,
			DisplayAPIDocs:        false,
			DisplayTermsOfService: false,
			EnableDashboard:       true,
			EnableOIDCKubeconfig:  false,
		},
	}
}

func GenDefaultVersions() []*version.Version {
	return []*version.Version{
		{
			Version: ver.MustParse("1.20.9"),
			Default: false,
			Type:    apiv1.KubernetesClusterType,
		},
		{
			Version: ver.MustParse("1.21.3"),
			Default: false,
			Type:    apiv1.KubernetesClusterType,
		},
		{
			Version: ver.MustParse("1.22.1"),
			Default: false,
			Type:    apiv1.KubernetesClusterType,
		},
	}
}

func GenBlacklistTokenSecret(name string, tokens []byte) *corev1.Secret {
	return &corev1.Secret{
		ObjectMeta: metav1.ObjectMeta{
			Name:      name,
			Namespace: resources.KubermaticNamespace,
		},
		Type: corev1.SecretTypeOpaque,
		Data: map[string][]byte{
			resources.TokenBlacklist: tokens,
		},
	}
}

func GenDefaultGlobalSettings() *kubermaticv1.KubermaticSetting {
	return &kubermaticv1.KubermaticSetting{
		ObjectMeta: metav1.ObjectMeta{
			Name: kubermaticv1.GlobalSettingsName,
		},
		Spec: kubermaticv1.SettingSpec{
			CustomLinks: []kubermaticv1.CustomLink{
				{
					Label:    "label",
					URL:      "url:label",
					Icon:     "icon",
					Location: "EU",
				},
			},
			CleanupOptions: kubermaticv1.CleanupOptions{
				Enabled:  true,
				Enforced: true,
			},
			DefaultNodeCount:            5,
			ClusterTypeOptions:          5,
			DisplayDemoInfo:             true,
			DisplayAPIDocs:              true,
			DisplayTermsOfService:       true,
			EnableExternalClusterImport: true,
			OpaOptions: kubermaticv1.OpaOptions{
				Enabled:  true,
				Enforced: true,
			},
			MlaOptions: kubermaticv1.MlaOptions{
				LoggingEnabled:     true,
				LoggingEnforced:    true,
				MonitoringEnabled:  true,
				MonitoringEnforced: true,
			},
		},
	}
}

func GenClusterWithOpenstack(cluster *kubermaticv1.Cluster) *kubermaticv1.Cluster {
	cluster.Spec.Cloud = kubermaticv1.CloudSpec{
		DatacenterName: "OpenstackDatacenter",
		Openstack: &kubermaticv1.OpenstackCloudSpec{
			Username:       "username",
			Password:       "password",
			SubnetID:       "subnetID",
			Domain:         "domain",
			FloatingIPPool: "floatingIPPool",
			Network:        "network",
			RouterID:       "routerID",
			SecurityGroups: "securityGroups",
			Tenant:         "tenant",
		},
	}
	return cluster
}

func GenDefaultExternalClusterNodes() ([]ctrlruntimeclient.Object, error) {
	cpuQuantity, err := resource.ParseQuantity("290")
	if err != nil {
		return nil, err
	}
	memoryQuantity, err := resource.ParseQuantity("687202304")
	if err != nil {
		return nil, err
	}
	return []ctrlruntimeclient.Object{
		&corev1.Node{
			ObjectMeta: metav1.ObjectMeta{Name: "node1"},
			Spec: corev1.NodeSpec{
				PodCIDR:       "abc",
				ProviderID:    "abc",
				Unschedulable: false,
			},
			Status: corev1.NodeStatus{
				Capacity:        nil,
				Allocatable:     corev1.ResourceList{"cpu": cpuQuantity, "memory": memoryQuantity},
				Phase:           "init",
				DaemonEndpoints: corev1.NodeDaemonEndpoints{},
				NodeInfo: corev1.NodeSystemInfo{
					MachineID:               "abc",
					SystemUUID:              "abc",
					BootID:                  "190ee9ec-75b7-43f3-9c39-0ebf361d64f0",
					KernelVersion:           "4.14",
					OSImage:                 "Container-Optimized OS from Google",
					ContainerRuntimeVersion: "containerd://1.2.8",
					KubeletVersion:          "v1.15.12-gke.2",
					KubeProxyVersion:        "v1.15.12-gke.2",
					OperatingSystem:         "linux",
					Architecture:            "amd64",
				},
			},
		},
		&corev1.Node{
			ObjectMeta: metav1.ObjectMeta{Name: "node2"},
			Spec: corev1.NodeSpec{
				PodCIDR:       "def",
				ProviderID:    "def",
				Unschedulable: false,
			},
			Status: corev1.NodeStatus{
				Capacity:        nil,
				Allocatable:     corev1.ResourceList{"cpu": cpuQuantity, "memory": memoryQuantity},
				Phase:           "init",
				DaemonEndpoints: corev1.NodeDaemonEndpoints{},
				NodeInfo: corev1.NodeSystemInfo{
					MachineID:               "def",
					SystemUUID:              "def",
					BootID:                  "190ee9ec-75b7-43f3-9c39-0ebf361d64f0",
					KernelVersion:           "4.14",
					OSImage:                 "Container-Optimized OS from Google",
					ContainerRuntimeVersion: "containerd://1.2.8",
					KubeletVersion:          "v1.15.12-gke.2",
					KubeProxyVersion:        "v1.15.12-gke.2",
					OperatingSystem:         "linux",
					Architecture:            "amd64",
				},
			},
		},
	}, nil
}

func GenDefaultExternalClusterNode() (*corev1.Node, error) {
	cpuQuantity, err := resource.ParseQuantity("290")
	if err != nil {
		return nil, err
	}
	memoryQuantity, err := resource.ParseQuantity("687202304")
	if err != nil {
		return nil, err
	}
	return &corev1.Node{
		ObjectMeta: metav1.ObjectMeta{Name: "node1"},
		Spec: corev1.NodeSpec{
			PodCIDR:       "abc",
			ProviderID:    "abc",
			Unschedulable: false,
		},
		Status: corev1.NodeStatus{
			Capacity:        nil,
			Allocatable:     corev1.ResourceList{"cpu": cpuQuantity, "memory": memoryQuantity},
			Phase:           "init",
			DaemonEndpoints: corev1.NodeDaemonEndpoints{},
			NodeInfo: corev1.NodeSystemInfo{
				MachineID:               "abc",
				SystemUUID:              "abc",
				BootID:                  "190ee9ec-75b7-43f3-9c39-0ebf361d64f0",
				KernelVersion:           "4.14",
				OSImage:                 "Container-Optimized OS from Google",
				ContainerRuntimeVersion: "containerd://1.2.8",
				KubeletVersion:          "v1.15.12-gke.2",
				KubeProxyVersion:        "v1.15.12-gke.2",
				OperatingSystem:         "linux",
				Architecture:            "amd64",
			},
		},
	}, nil
}

func GenDefaultConstraintTemplate(name string) apiv2.ConstraintTemplate {
	return apiv2.ConstraintTemplate{
		Name: name,
		Spec: kubermaticv1.ConstraintTemplateSpec{
			CRD: constrainttemplatev1beta1.CRD{
				Spec: constrainttemplatev1beta1.CRDSpec{
					Names: constrainttemplatev1beta1.Names{
						Kind:       "labelconstraint",
						ShortNames: []string{"lc"},
					},
					Validation: &constrainttemplatev1beta1.Validation{
						OpenAPIV3Schema: &apiextensionv1.JSONSchemaProps{
							Properties: map[string]apiextensionv1.JSONSchemaProps{
								"labels": {
									Type: "array",
									Items: &apiextensionv1.JSONSchemaPropsOrArray{
										Schema: &apiextensionv1.JSONSchemaProps{
											Type: "string",
										},
									},
								},
							},
							Required: []string{"labels"},
						},
					},
				},
			},
			Targets: []constrainttemplatev1beta1.Target{
				{
					Target: "admission.k8s.gatekeeper.sh",
					Rego: `
		package k8srequiredlabels

        deny[{"msg": msg, "details": {"missing_labels": missing}}] {
          provided := {label | input.review.object.metadata.labels[label]}
          required := {label | label := input.parameters.labels[_]}
          missing := required - provided
          count(missing) > 0
          msg := sprintf("you must provide labels: %v", [missing])
        }`,
				},
			},
			Selector: kubermaticv1.ConstraintTemplateSelector{
				Providers: []string{"aws", "gcp"},
				LabelSelector: metav1.LabelSelector{
					MatchExpressions: []metav1.LabelSelectorRequirement{
						{
							Key:      "cluster",
							Operator: metav1.LabelSelectorOpExists,
						},
					},
					MatchLabels: map[string]string{
						"deployment": "prod",
						"domain":     "sales",
					},
				},
			},
		},
	}
}

func GenAdminUser(name, email string, isAdmin bool) *kubermaticv1.User {
	user := GenUser("", name, email)
	user.Spec.IsAdmin = isAdmin
	return user
}

func GenConstraintTemplate(name string) *kubermaticv1.ConstraintTemplate {
	ct := &kubermaticv1.ConstraintTemplate{}
	ct.Name = name
	ct.Spec = kubermaticv1.ConstraintTemplateSpec{
		CRD: constrainttemplatev1beta1.CRD{
			Spec: constrainttemplatev1beta1.CRDSpec{
				Names: constrainttemplatev1beta1.Names{
					Kind:       "labelconstraint",
					ShortNames: []string{"lc"},
				},
				Validation: &constrainttemplatev1beta1.Validation{
					OpenAPIV3Schema: &apiextensionv1.JSONSchemaProps{
						Properties: map[string]apiextensionv1.JSONSchemaProps{
							"labels": {
								Type: "array",
								Items: &apiextensionv1.JSONSchemaPropsOrArray{
									Schema: &apiextensionv1.JSONSchemaProps{
										Type: "string",
									},
								},
							},
						},
						Required: []string{"labels"},
					},
				},
			},
		},
		Targets: []constrainttemplatev1beta1.Target{
			{
				Target: "admission.k8s.gatekeeper.sh",
				Rego: `
		package k8srequiredlabels

        deny[{"msg": msg, "details": {"missing_labels": missing}}] {
          provided := {label | input.review.object.metadata.labels[label]}
          required := {label | label := input.parameters.labels[_]}
          missing := required - provided
          count(missing) > 0
          msg := sprintf("you must provide labels: %v", [missing])
        }`,
			},
		},
		Selector: kubermaticv1.ConstraintTemplateSelector{
			Providers: []string{"aws", "gcp"},
			LabelSelector: metav1.LabelSelector{
				MatchExpressions: []metav1.LabelSelectorRequirement{
					{
						Key:      "cluster",
						Operator: metav1.LabelSelectorOpExists,
					},
				},
				MatchLabels: map[string]string{
					"deployment": "prod",
					"domain":     "sales",
				},
			},
		},
	}

	return ct
}

func GenDefaultRole(name, namespace string) *rbacv1.Role {
	return &rbacv1.Role{
		ObjectMeta: metav1.ObjectMeta{
			Name:      name,
			Labels:    map[string]string{handlercommon.UserClusterComponentKey: handlercommon.UserClusterRoleComponentValue},
			Namespace: namespace,
		},
		Rules: []rbacv1.PolicyRule{
			{
				Verbs:     []string{"get"},
				APIGroups: []string{""},
				Resources: []string{"pod"},
			},
		},
	}
}

func GenDefaultClusterRole(name string) *rbacv1.ClusterRole {
	return &rbacv1.ClusterRole{
		ObjectMeta: metav1.ObjectMeta{
			Name:   name,
			Labels: map[string]string{handlercommon.UserClusterComponentKey: handlercommon.UserClusterRoleComponentValue},
		},
		Rules: []rbacv1.PolicyRule{
			{
				Verbs:     []string{"get", "list"},
				APIGroups: []string{""},
				Resources: []string{"pod"},
			},
		},
	}
}

func GenDefaultRoleBinding(name, namespace, roleID, userEmail string) *rbacv1.RoleBinding {
	return &rbacv1.RoleBinding{
		ObjectMeta: metav1.ObjectMeta{
			Name:      name,
			Labels:    map[string]string{handlercommon.UserClusterComponentKey: handlercommon.UserClusterBindingComponentValue},
			Namespace: namespace,
		},
		Subjects: []rbacv1.Subject{
			{
				Kind: "User",
				Name: userEmail,
			},
		},
		RoleRef: rbacv1.RoleRef{
			Name: roleID,
		},
	}
}

func GenDefaultGroupRoleBinding(name, namespace, roleID, group string) *rbacv1.RoleBinding {
	return &rbacv1.RoleBinding{
		ObjectMeta: metav1.ObjectMeta{
			Name:      name,
			Labels:    map[string]string{handlercommon.UserClusterComponentKey: handlercommon.UserClusterBindingComponentValue},
			Namespace: namespace,
		},
		Subjects: []rbacv1.Subject{
			{
				Kind: "Group",
				Name: group,
			},
		},
		RoleRef: rbacv1.RoleRef{
			Name: roleID,
		},
	}
}

func GenDefaultClusterRoleBinding(name, roleID, userEmail string) *rbacv1.ClusterRoleBinding {
	return &rbacv1.ClusterRoleBinding{
		ObjectMeta: metav1.ObjectMeta{
			Name:   name,
			Labels: map[string]string{handlercommon.UserClusterComponentKey: handlercommon.UserClusterBindingComponentValue},
		},
		Subjects: []rbacv1.Subject{
			{
				Kind: "User",
				Name: userEmail,
			},
		},
		RoleRef: rbacv1.RoleRef{
			Name: roleID,
		},
	}
}

func GenDefaultGroupClusterRoleBinding(name, roleID, group string) *rbacv1.ClusterRoleBinding {
	return &rbacv1.ClusterRoleBinding{
		ObjectMeta: metav1.ObjectMeta{
			Name:   name,
			Labels: map[string]string{handlercommon.UserClusterComponentKey: handlercommon.UserClusterBindingComponentValue},
		},
		Subjects: []rbacv1.Subject{
			{
				Kind: "Group",
				Name: group,
			},
		},
		RoleRef: rbacv1.RoleRef{
			Name: roleID,
		},
	}
}

func RegisterScheme(builder runtime.SchemeBuilder) error {
	return builder.AddToScheme(scheme.Scheme)
}

func CreateRawVariables(t *testing.T, in map[string]interface{}) *runtime.RawExtension {
	result := &runtime.RawExtension{}
	raw, err := k8sjson.Marshal(in)
	if err != nil {
		t.Fatalf("failed to marshal external Variables: %v", err)
	}
	result.Raw = raw
	return result
}

func GenConstraint(name, namespace, kind string) *kubermaticv1.Constraint {
	ct := &kubermaticv1.Constraint{}
	ct.Kind = kubermaticv1.ConstraintKind
	ct.APIVersion = kubermaticv1.SchemeGroupVersion.String()
	ct.Name = name
	ct.Namespace = namespace
	ct.Spec = kubermaticv1.ConstraintSpec{
		ConstraintType: kind,
		Match: kubermaticv1.Match{
			Kinds: []kubermaticv1.Kind{
				{Kinds: []string{"namespace"}, APIGroups: []string{""}},
			},
		},
		Parameters: kubermaticv1.Parameters{
			"labels": []interface{}{"gatekeeper", "opa"},
		},
		Selector: kubermaticv1.ConstraintSelector{
			Providers: []string{"aws", "gcp"},
			LabelSelector: metav1.LabelSelector{
				MatchExpressions: []metav1.LabelSelectorRequirement{
					{
						Key:      "cluster",
						Operator: metav1.LabelSelectorOpExists,
					},
				},
				MatchLabels: map[string]string{
					"deployment": "prod",
					"domain":     "sales",
				},
			},
		},
	}

	return ct
}

func GenDefaultAPIConstraint(name, kind string) apiv2.Constraint {
	return apiv2.Constraint{
		Name: name,
		Spec: kubermaticv1.ConstraintSpec{
			ConstraintType: kind,
			Match: kubermaticv1.Match{
				Kinds: []kubermaticv1.Kind{
					{Kinds: []string{"namespace"}, APIGroups: []string{""}},
				},
			},
			Parameters: kubermaticv1.Parameters{
				"labels": []interface{}{"gatekeeper", "opa"},
			},
			Selector: kubermaticv1.ConstraintSelector{
				Providers: []string{"aws", "gcp"},
				LabelSelector: metav1.LabelSelector{
					MatchExpressions: []metav1.LabelSelectorRequirement{
						{
							Key:      "cluster",
							Operator: metav1.LabelSelectorOpExists,
						},
					},
					MatchLabels: map[string]string{
						"deployment": "prod",
						"domain":     "sales",
					},
				},
			},
		},
		Status: &apiv2.ConstraintStatus{
			Enforcement:    "true",
			AuditTimestamp: "2019-05-11T01:46:13Z",
			Violations: []apiv2.Violation{
				{
					EnforcementAction: "deny",
					Kind:              "Namespace",
					Message:           "'you must provide labels: {\"gatekeeper\"}'",
					Name:              "default",
				},
				{
					EnforcementAction: "deny",
					Kind:              "Namespace",
					Message:           "'you must provide labels: {\"gatekeeper\"}'",
					Name:              "gatekeeper",
				},
			},
			Synced: pointer.BoolPtr(true),
		},
	}
}

func GenAlertmanager(namespace, configSecretName string) *kubermaticv1.Alertmanager {
	return &kubermaticv1.Alertmanager{
		ObjectMeta: metav1.ObjectMeta{
			Name:      resources.AlertmanagerName,
			Namespace: namespace,
		},
		Spec: kubermaticv1.AlertmanagerSpec{
			ConfigSecret: corev1.LocalObjectReference{
				Name: configSecretName,
			},
		},
	}
}

func GenAlertmanagerConfigSecret(name, namespace string, config []byte) *corev1.Secret {
	return &corev1.Secret{
		ObjectMeta: metav1.ObjectMeta{
			Name:      name,
			Namespace: namespace,
		},
		Data: map[string][]byte{
			resources.AlertmanagerConfigSecretKey: config,
		},
	}
}

func GenClusterTemplate(name, id, projectID, scope, userEmail string) *kubermaticv1.ClusterTemplate {
	return &kubermaticv1.ClusterTemplate{
		ObjectMeta: metav1.ObjectMeta{
			Name:        id,
			Labels:      map[string]string{kubermaticv1.ClusterTemplateScopeLabelKey: scope, kubermaticv1.ProjectIDLabelKey: projectID, kubermaticv1.ClusterTemplateHumanReadableNameLabelKey: name},
			Annotations: map[string]string{kubermaticv1.ClusterTemplateUserAnnotationKey: userEmail},
		},
		ClusterLabels:          nil,
		InheritedClusterLabels: nil,
		Credential:             "",
		Spec: kubermaticv1.ClusterSpec{
			HumanReadableName: name,
			Cloud: kubermaticv1.CloudSpec{
				DatacenterName: "fake-dc",
				Fake:           &kubermaticv1.FakeCloudSpec{},
			},
		},
	}
}

func GenClusterTemplateInstance(projectID, templateID string, replicas int64) *kubermaticv1.ClusterTemplateInstance {
	return &kubermaticv1.ClusterTemplateInstance{
		ObjectMeta: metav1.ObjectMeta{
			Name:   fmt.Sprintf("%s-%s", projectID, templateID),
			Labels: map[string]string{kubernetes.ClusterTemplateLabelKey: templateID, kubermaticv1.ProjectIDLabelKey: projectID},
		},
		Spec: kubermaticv1.ClusterTemplateInstanceSpec{
			ProjectID:         projectID,
			ClusterTemplateID: templateID,
			Replicas:          replicas,
		},
	}
}

func GenRuleGroup(name, clusterName string, ruleGroupType kubermaticv1.RuleGroupType) *kubermaticv1.RuleGroup {
	return &kubermaticv1.RuleGroup{
		ObjectMeta: metav1.ObjectMeta{
			Name:      name,
			Namespace: "cluster-" + clusterName,
		},
		TypeMeta: metav1.TypeMeta{
			Kind:       kubermaticv1.RuleGroupKindName,
			APIVersion: kubermaticv1.SchemeGroupVersion.String(),
		},
		Spec: kubermaticv1.RuleGroupSpec{
			RuleGroupType: ruleGroupType,
			Cluster: corev1.ObjectReference{
				Kind:       kubermaticv1.ClusterKindName,
				Namespace:  "",
				Name:       clusterName,
				APIVersion: kubermaticv1.SchemeGroupVersion.String(),
			},
			Data: GenerateTestRuleGroupData(name),
		},
	}
}

func GenAPIRuleGroup(name string, ruleGroupType kubermaticv1.RuleGroupType) *apiv2.RuleGroup {
	return &apiv2.RuleGroup{
		Data: GenerateTestRuleGroupData(name),
		Type: ruleGroupType,
	}
}

func GenerateTestRuleGroupData(ruleGroupName string) []byte {
	return []byte(fmt.Sprintf(`
name: %s
rules:
# Alert for any instance that is unreachable for >5 minutes.
- alert: InstanceDown
  expr: up == 0
  for: 5m
  labels:
    severity: page
  annotations:
    summary: "Instance  down"
`, ruleGroupName))
}

func GenDefaultAPIAllowedRegistry(name, registryPrefix string) apiv2.AllowedRegistry {
	return apiv2.AllowedRegistry{
		Name: name,
		Spec: kubermaticv1.AllowedRegistrySpec{
			RegistryPrefix: registryPrefix,
		},
	}
}

func GenAllowedRegistry(name, registryPrefix string) *kubermaticv1.AllowedRegistry {
	wr := &kubermaticv1.AllowedRegistry{}
	wr.Name = name
	wr.Spec = kubermaticv1.AllowedRegistrySpec{
		RegistryPrefix: registryPrefix,
	}
	return wr
}

func GenAPIEtcdBackupConfig(id, name, clusterID string) *apiv2.EtcdBackupConfig {
	keep := 5
	return &apiv2.EtcdBackupConfig{
		ObjectMeta: apiv1.ObjectMeta{
			Name:              name,
			ID:                id,
			Annotations:       nil,
			CreationTimestamp: apiv1.Date(0001, 01, 01, 00, 00, 0, 0, time.UTC),
		},
		Spec: apiv2.EtcdBackupConfigSpec{
			ClusterID: clusterID,
			Schedule:  "5 * * * * *",
			Keep:      &keep,
		},
	}
}

func GenEtcdBackupConfig(id, name string, cluster *kubermaticv1.Cluster, projectID string) *kubermaticv1.EtcdBackupConfig {
	keep := 5
	clusterObjectRef, _ := reference.GetReference(scheme.Scheme, cluster)

	return &kubermaticv1.EtcdBackupConfig{
		ObjectMeta: metav1.ObjectMeta{
			Name:      id,
			Namespace: cluster.Status.NamespaceName,
			Labels: map[string]string{
				provider.ProjectLabelKey: projectID,
			},
			OwnerReferences: []metav1.OwnerReference{
				*metav1.NewControllerRef(cluster, kubermaticv1.SchemeGroupVersion.WithKind("Cluster")),
			},
		},
		Spec: kubermaticv1.EtcdBackupConfigSpec{
			Name:     name,
			Cluster:  *clusterObjectRef,
			Schedule: "5 * * * * *",
			Keep:     &keep,
		},
	}
}

func GenAPIEtcdRestore(name, clusterID string) *apiv2.EtcdRestore {
	return &apiv2.EtcdRestore{
		Name: name,
		Spec: apiv2.EtcdRestoreSpec{
			ClusterID:                       clusterID,
			BackupName:                      "backup-1",
			BackupDownloadCredentialsSecret: "secret",
		},
	}
}

func GenEtcdRestore(name string, cluster *kubermaticv1.Cluster, projectID string) *kubermaticv1.EtcdRestore {
	clusterObjectRef, _ := reference.GetReference(scheme.Scheme, cluster)

	return &kubermaticv1.EtcdRestore{
		ObjectMeta: metav1.ObjectMeta{
			Name:      name,
			Namespace: cluster.Status.NamespaceName,
			Labels: map[string]string{
				provider.ProjectLabelKey: projectID,
			},
			OwnerReferences: []metav1.OwnerReference{
				*metav1.NewControllerRef(cluster, kubermaticv1.SchemeGroupVersion.WithKind("Cluster")),
			},
		},
		Spec: kubermaticv1.EtcdRestoreSpec{
			Name:                            name,
			Cluster:                         *clusterObjectRef,
			BackupName:                      "backup-1",
			BackupDownloadCredentialsSecret: "secret",
		},
	}
}

<<<<<<< HEAD
func GenMLAAdminSetting(name, clusterName string, value int32) *kubermaticv1.MLAAdminSetting {
	return &kubermaticv1.MLAAdminSetting{
		ObjectMeta: metav1.ObjectMeta{
			Name:      name,
			Namespace: "cluster-" + clusterName,
		},
		TypeMeta: metav1.TypeMeta{
			Kind:       "MLAAdminSetting",
			APIVersion: kubermaticv1.SchemeGroupVersion.String(),
		},
		Spec: kubermaticv1.MLAAdminSettingSpec{
			ClusterName: clusterName,
			MonitoringRateLimits: &kubermaticv1.MonitoringRateLimitSettings{
				IngestionRate:      value,
				IngestionBurstSize: value,
				MaxSeriesPerMetric: value,
				MaxSeriesTotal:     value,
				QueryRate:          value,
				QueryBurstSize:     value,
				MaxSamplesPerQuery: value,
				MaxSeriesPerQuery:  value,
			},
			LoggingRateLimits: &kubermaticv1.LoggingRateLimitSettings{
				IngestionRate:      value,
				IngestionBurstSize: value,
				QueryRate:          value,
				QueryBurstSize:     value,
			},
		},
	}
}

func GenAPIMLAAdminSetting(value int32) *apiv2.MLAAdminSetting {
	return &apiv2.MLAAdminSetting{
		MonitoringRateLimits: &kubermaticv1.MonitoringRateLimitSettings{
			IngestionRate:      value,
			IngestionBurstSize: value,
			MaxSeriesPerMetric: value,
			MaxSeriesTotal:     value,
			QueryRate:          value,
			QueryBurstSize:     value,
			MaxSamplesPerQuery: value,
			MaxSeriesPerQuery:  value,
		},
		LoggingRateLimits: &kubermaticv1.LoggingRateLimitSettings{
			IngestionRate:      value,
			IngestionBurstSize: value,
			QueryRate:          value,
			QueryBurstSize:     value,
=======
func GenDefaultAPIBackupCredentials() *apiv2.BackupCredentials {
	return &apiv2.BackupCredentials{
		S3BackupCredentials: apiv2.S3BackupCredentials{
			AccessKeyID:     "accessKeyId",
			SecretAccessKey: "secretAccessKey",
		},
	}
}

func GenDefaultBackupCredentials() *corev1.Secret {
	return &corev1.Secret{
		ObjectMeta: metav1.ObjectMeta{
			Name:      "s3-credentials",
			Namespace: "kube-system",
		},
		StringData: map[string]string{
			"ACCESS_KEY_ID":     "accessKeyId",
			"SECRET_ACCESS_KEY": "secretAccessKey",
>>>>>>> a5873ae4
		},
	}
}<|MERGE_RESOLUTION|>--- conflicted
+++ resolved
@@ -200,11 +200,8 @@
 	etcdRestoreProviderGetter provider.EtcdRestoreProviderGetter,
 	etcdBackupConfigProjectProviderGetter provider.EtcdBackupConfigProjectProviderGetter,
 	etcdRestoreProjectProviderGetter provider.EtcdRestoreProjectProviderGetter,
-<<<<<<< HEAD
+	backupCredentialsProviderGetter provider.BackupCredentialsProviderGetter,
 	privilegedMLAAdminSettingProviderGetter provider.PrivilegedMLAAdminSettingProviderGetter,
-=======
-	backupCredentialsProviderGetter provider.BackupCredentialsProviderGetter,
->>>>>>> a5873ae4
 ) http.Handler
 
 func getRuntimeObjects(objs ...ctrlruntimeclient.Object) []runtime.Object {
@@ -453,7 +450,15 @@
 		return etcdRestoreProjectProvider, nil
 	}
 
-<<<<<<< HEAD
+	backupCredentialsProvider := kubernetes.NewBackupCredentialsProvider(fakeClient)
+	backupCredentialsProviders := map[string]provider.BackupCredentialsProvider{"us-central1": backupCredentialsProvider}
+	backupCredentialsProviderGetter := func(seed *kubermaticv1.Seed) (provider.BackupCredentialsProvider, error) {
+		if backupCredentials, exists := backupCredentialsProviders[seed.Name]; exists {
+			return backupCredentials, nil
+		}
+		return nil, fmt.Errorf("can not find backupCredentialsProvider for cluster %q", seed.Name)
+	}
+
 	privilegedMLAAdminSettingProvider := kubernetes.NewPrivilegedMLAAdminSettingProvider(fakeClient)
 	privilegedMLAAdminSettingProviders := map[string]provider.PrivilegedMLAAdminSettingProvider{"us-central1": privilegedMLAAdminSettingProvider}
 	privilegedMLAAdminSettingProviderGetter := func(seed *kubermaticv1.Seed) (provider.PrivilegedMLAAdminSettingProvider, error) {
@@ -461,15 +466,6 @@
 			return privilegedMLAAdminSetting, nil
 		}
 		return nil, fmt.Errorf("can not find privilegedMLAAdminSettingProvider for cluster %q", seed.Name)
-=======
-	backupCredentialsProvider := kubernetes.NewBackupCredentialsProvider(fakeClient)
-	backupCredentialsProviders := map[string]provider.BackupCredentialsProvider{"us-central1": backupCredentialsProvider}
-	backupCredentialsProviderGetter := func(seed *kubermaticv1.Seed) (provider.BackupCredentialsProvider, error) {
-		if backupCredentials, exists := backupCredentialsProviders[seed.Name]; exists {
-			return backupCredentials, nil
-		}
-		return nil, fmt.Errorf("can not find backupCredentialsProvider for cluster %q", seed.Name)
->>>>>>> a5873ae4
 	}
 
 	eventRecorderProvider := kubernetes.NewEventRecorder()
@@ -536,11 +532,8 @@
 		etcdRestoreProviderGetter,
 		etcdBackupConfigProjectProviderGetter,
 		etcdRestoreProjectProviderGetter,
-<<<<<<< HEAD
+		backupCredentialsProviderGetter,
 		privilegedMLAAdminSettingProviderGetter,
-=======
-		backupCredentialsProviderGetter,
->>>>>>> a5873ae4
 	)
 
 	return mainRouter, &ClientsSets{kubermaticClient, fakeClient, kubernetesClient, tokenAuth, tokenGenerator}, nil
@@ -1921,7 +1914,28 @@
 	}
 }
 
-<<<<<<< HEAD
+func GenDefaultAPIBackupCredentials() *apiv2.BackupCredentials {
+	return &apiv2.BackupCredentials{
+		S3BackupCredentials: apiv2.S3BackupCredentials{
+			AccessKeyID:     "accessKeyId",
+			SecretAccessKey: "secretAccessKey",
+		},
+	}
+}
+
+func GenDefaultBackupCredentials() *corev1.Secret {
+	return &corev1.Secret{
+		ObjectMeta: metav1.ObjectMeta{
+			Name:      "s3-credentials",
+			Namespace: "kube-system",
+		},
+		StringData: map[string]string{
+			"ACCESS_KEY_ID":     "accessKeyId",
+			"SECRET_ACCESS_KEY": "secretAccessKey",
+		},
+	}
+}
+
 func GenMLAAdminSetting(name, clusterName string, value int32) *kubermaticv1.MLAAdminSetting {
 	return &kubermaticv1.MLAAdminSetting{
 		ObjectMeta: metav1.ObjectMeta{
@@ -1971,26 +1985,6 @@
 			IngestionBurstSize: value,
 			QueryRate:          value,
 			QueryBurstSize:     value,
-=======
-func GenDefaultAPIBackupCredentials() *apiv2.BackupCredentials {
-	return &apiv2.BackupCredentials{
-		S3BackupCredentials: apiv2.S3BackupCredentials{
-			AccessKeyID:     "accessKeyId",
-			SecretAccessKey: "secretAccessKey",
-		},
-	}
-}
-
-func GenDefaultBackupCredentials() *corev1.Secret {
-	return &corev1.Secret{
-		ObjectMeta: metav1.ObjectMeta{
-			Name:      "s3-credentials",
-			Namespace: "kube-system",
-		},
-		StringData: map[string]string{
-			"ACCESS_KEY_ID":     "accessKeyId",
-			"SECRET_ACCESS_KEY": "secretAccessKey",
->>>>>>> a5873ae4
 		},
 	}
 }