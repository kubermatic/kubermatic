/*
Copyright 2020 The Kubermatic Kubernetes Platform contributors.

Licensed under the Apache License, Version 2.0 (the "License");
you may not use this file except in compliance with the License.
You may obtain a copy of the License at

    http://www.apache.org/licenses/LICENSE-2.0

Unless required by applicable law or agreed to in writing, software
distributed under the License is distributed on an "AS IS" BASIS,
WITHOUT WARRANTIES OR CONDITIONS OF ANY KIND, either express or implied.
See the License for the specific language governing permissions and
limitations under the License.
*/

package test

import (
	"context"
	"crypto/sha256"
	"crypto/sha512"
	"encoding/json"
	"fmt"
	"io"
	"io/ioutil"
	"net/http"
	"net/http/httptest"
	"sort"
	"strings"
	"testing"
	"time"

	constrainttemplatev1beta1 "github.com/open-policy-agent/frameworks/constraint/pkg/apis/templates/v1beta1"
	gatekeeperconfigv1alpha1 "github.com/open-policy-agent/gatekeeper/apis/config/v1alpha1"
	prometheusapi "github.com/prometheus/client_golang/api"
	"go.uber.org/zap"

	clusterv1alpha1 "github.com/kubermatic/machine-controller/pkg/apis/cluster/v1alpha1"
	apiv1 "k8c.io/kubermatic/v2/pkg/api/v1"
	apiv2 "k8c.io/kubermatic/v2/pkg/api/v2"
	kubermaticv1 "k8c.io/kubermatic/v2/pkg/apis/kubermatic/v1"
	k8cuserclusterclient "k8c.io/kubermatic/v2/pkg/cluster/client"
	"k8c.io/kubermatic/v2/pkg/controller/master-controller-manager/rbac"
	"k8c.io/kubermatic/v2/pkg/controller/operator/common"
	"k8c.io/kubermatic/v2/pkg/features"
	"k8c.io/kubermatic/v2/pkg/handler/auth"
	handlercommon "k8c.io/kubermatic/v2/pkg/handler/common"
	"k8c.io/kubermatic/v2/pkg/handler/middleware"
	"k8c.io/kubermatic/v2/pkg/handler/v2/etcdbackupconfig"
	kubermaticlog "k8c.io/kubermatic/v2/pkg/log"
	"k8c.io/kubermatic/v2/pkg/provider"
	"k8c.io/kubermatic/v2/pkg/provider/kubernetes"
	"k8c.io/kubermatic/v2/pkg/resources"
	"k8c.io/kubermatic/v2/pkg/semver"
	"k8c.io/kubermatic/v2/pkg/serviceaccount"
	"k8c.io/kubermatic/v2/pkg/version/cni"
	"k8c.io/kubermatic/v2/pkg/version/kubermatic"
	"k8c.io/kubermatic/v2/pkg/watcher"
	kuberneteswatcher "k8c.io/kubermatic/v2/pkg/watcher/kubernetes"

	corev1 "k8s.io/api/core/v1"
	rbacv1 "k8s.io/api/rbac/v1"
	apiextensionv1 "k8s.io/apiextensions-apiserver/pkg/apis/apiextensions/v1"
	"k8s.io/apimachinery/pkg/api/resource"
	metav1 "k8s.io/apimachinery/pkg/apis/meta/v1"
	"k8s.io/apimachinery/pkg/runtime"
	"k8s.io/apimachinery/pkg/types"
	k8sjson "k8s.io/apimachinery/pkg/util/json"
	kubernetesclientset "k8s.io/client-go/kubernetes"
	fakerestclient "k8s.io/client-go/kubernetes/fake"
	"k8s.io/client-go/kubernetes/scheme"
	restclient "k8s.io/client-go/rest"
	"k8s.io/client-go/tools/reference"
	"k8s.io/metrics/pkg/apis/metrics/v1beta1"
	"k8s.io/utils/pointer"
	"sigs.k8s.io/controller-runtime/pkg/client"
	ctrlruntimeclient "sigs.k8s.io/controller-runtime/pkg/client"
	fakectrlruntimeclient "sigs.k8s.io/controller-runtime/pkg/client/fake"
)

func init() {
	// We call this in init because even thought it is possible to register the same
	// scheme multiple times it is an unprotected concurrent map access and these tests
	// are very good at making that panic
	if err := clusterv1alpha1.SchemeBuilder.AddToScheme(scheme.Scheme); err != nil {
		kubermaticlog.Logger.Fatalw("failed to add cluster/v1alpha1 scheme to scheme.Scheme", "error", err)
	}
	if err := kubermaticv1.SchemeBuilder.AddToScheme(scheme.Scheme); err != nil {
		kubermaticlog.Logger.Fatalw("failed to add kubermatic/v1 scheme to scheme.Scheme", "error", err)
	}
	if err := v1beta1.AddToScheme(scheme.Scheme); err != nil {
		kubermaticlog.Logger.Fatalw("failed to register scheme metrics/v1beta1", "error", err)
	}
	if err := apiextensionv1.SchemeBuilder.AddToScheme(scheme.Scheme); err != nil {
		kubermaticlog.Logger.Fatalw("failed to register scheme apiextension/v1beta1", "error", err)
	}
	if err := gatekeeperconfigv1alpha1.SchemeBuilder.AddToScheme(scheme.Scheme); err != nil {
		kubermaticlog.Logger.Fatalw("failed to register scheme gatekeeperconfig/v1alpha1", "error", err)
	}

	middleware.Now = func() time.Time {
		return UserLastSeen
	}
}

const (
	// UserID holds a test user ID.
	UserID = "1233"
	// UserID2 holds a test user ID.
	UserID2 = "1523"
	// UserName holds a test user name.
	UserName = "user1"
	// UserName2 holds a test user name.
	UserName2 = "user2"
	// UserEmail holds a test user email.
	UserEmail = "john@acme.com"
	// UserEmail2 holds a test user email.
	UserEmail2 = "bob@example.com"
	// ClusterID holds the test cluster ID.
	ClusterID = "AbcClusterID"
	// DefaultClusterID holds the test default cluster ID.
	DefaultClusterID = "defClusterID"
	// DefaultClusterName holds the test default cluster name.
	DefaultClusterName = "defClusterName"
	// ProjectName holds the test project ID.
	ProjectName = "my-first-project-ID"
	// TestDatacenter holds datacenter name.
	TestSeedDatacenter = "us-central1"
	// TestServiceAccountHashKey authenticates the service account's token value using HMAC.
	TestServiceAccountHashKey = "eyJhbGciOiJIUzI1NeyJhbGciOiJIUzI1N"
	// TestFakeToken signed JWT token with fake data.
	TestFakeToken = "eyJhbGciOiJIUzI1NiJ9.eyJlbWFpbCI6IjEiLCJleHAiOjE2NDk3NDg4NTYsImlhdCI6MTU1NTA1NDQ1NiwibmJmIjoxNTU1MDU0NDU2LCJwcm9qZWN0X2lkIjoiMSIsInRva2VuX2lkIjoiMSJ9.Q4qxzOaCvUnWfXneY654YiQjUTd_Lsmw56rE17W2ouo"
	// TestOSdomain OpenStack domain.
	TestOSdomain = "OSdomain"
	// TestOSuserPass OpenStack user password.
	TestOSuserPass = "OSpass"
	// TestOSuserName OpenStack user name.
	TestOSuserName = "OSuser"
	// TestFakeCredential Fake provider credential name.
	TestFakeCredential = "fake"
	// RequiredEmailDomain required domain for predefined credentials.
	RequiredEmailDomain = "acme.com"
	// DefaultKubernetesVersion kubernetes version.
	DefaultKubernetesVersion = "1.22.5"
	// Kubermatic namespace.
	KubermaticNamespace = "kubermatic"
)

var (
	// UserLastSeen hold a time the user was last seen.
	UserLastSeen = time.Date(2020, time.December, 31, 23, 0, 0, 0, time.UTC)
)

// GetUser is a convenience function for generating apiv1.User.
func GetUser(email, id, name string) apiv1.User {
	u := apiv1.User{
		ObjectMeta: apiv1.ObjectMeta{
			ID:   id,
			Name: name,
		},
		Email: email,
	}
	return u
}

// newRoutingFunc defines a func that knows how to create and set up routing required for testing
// this function is temporal until all types end up in their own packages.
// it is meant to be used by legacy handler.createTestEndpointAndGetClients function.
type newRoutingFunc func(
	adminProvider provider.AdminProvider,
	settingsProvider provider.SettingsProvider,
	userInfoGetter provider.UserInfoGetter,
	seedsGetter provider.SeedsGetter,
	seedClientGetter provider.SeedClientGetter,
	configGetter provider.KubermaticConfigurationGetter,
	clusterProviderGetter provider.ClusterProviderGetter,
	addonProviderGetter provider.AddonProviderGetter,
	addonConfigProvider provider.AddonConfigProvider,
	newSSHKeyProvider provider.SSHKeyProvider,
	privilegedSSHKeyProvider provider.PrivilegedSSHKeyProvider,
	userProvider provider.UserProvider,
	serviceAccountProvider provider.ServiceAccountProvider,
	privilegedServiceAccountProvider provider.PrivilegedServiceAccountProvider,
	serviceAccountTokenProvider provider.ServiceAccountTokenProvider,
	privilegedServiceAccountTokenProvider provider.PrivilegedServiceAccountTokenProvider,
	projectProvider provider.ProjectProvider,
	privilegedProjectProvider provider.PrivilegedProjectProvider,
	oidcIssuerVerifier auth.OIDCIssuerVerifier,
	tokenVerifiers auth.TokenVerifier,
	tokenExtractors auth.TokenExtractor,
	prometheusClient prometheusapi.Client,
	projectMemberProvider *kubernetes.ProjectMemberProvider,
	privilegedProjectMemberProvider provider.PrivilegedProjectMemberProvider,
	saTokenAuthenticator serviceaccount.TokenAuthenticator,
	saTokenGenerator serviceaccount.TokenGenerator,
	eventRecorderProvider provider.EventRecorderProvider,
	presetProvider provider.PresetProvider,
	admissionPluginProvider provider.AdmissionPluginsProvider,
	settingsWatcher watcher.SettingsWatcher,
	userWatcher watcher.UserWatcher,
	externalClusterProvider provider.ExternalClusterProvider,
	privilegedExternalClusterProvider provider.PrivilegedExternalClusterProvider,
	constraintTemplateProvider provider.ConstraintTemplateProvider,
	constraintProviderGetter provider.ConstraintProviderGetter,
	alertmanagerProviderGetter provider.AlertmanagerProviderGetter,
	clusterTemplateProvider provider.ClusterTemplateProvider,
	clusterTemplateInstanceProviderGetter provider.ClusterTemplateInstanceProviderGetter,
	ruleGroupProviderGetter provider.RuleGroupProviderGetter,
	kubermaticVersions kubermatic.Versions,
	defaultConstraintProvider provider.DefaultConstraintProvider,
	privilegedAllowedRegistryProvider provider.PrivilegedAllowedRegistryProvider,
	etcdBackupConfigProviderGetter provider.EtcdBackupConfigProviderGetter,
	etcdRestoreProviderGetter provider.EtcdRestoreProviderGetter,
	etcdBackupConfigProjectProviderGetter provider.EtcdBackupConfigProjectProviderGetter,
	etcdRestoreProjectProviderGetter provider.EtcdRestoreProjectProviderGetter,
	backupCredentialsProviderGetter provider.BackupCredentialsProviderGetter,
	privilegedMLAAdminSettingProviderGetter provider.PrivilegedMLAAdminSettingProviderGetter,
	masterClient client.Client,
	featureGatesProvider provider.FeatureGatesProvider,
	seedProvider provider.SeedProvider,
	features features.FeatureGate,
) http.Handler

func getRuntimeObjects(objs ...ctrlruntimeclient.Object) []runtime.Object {
	runtimeObjects := []runtime.Object{}
	for _, obj := range objs {
		runtimeObjects = append(runtimeObjects, obj.(runtime.Object))
	}

	return runtimeObjects
}

func initTestEndpoint(user apiv1.User, seedsGetter provider.SeedsGetter, kubeObjects, machineObjects, kubermaticObjects []ctrlruntimeclient.Object, kubermaticConfiguration *kubermaticv1.KubermaticConfiguration, routingFunc newRoutingFunc) (http.Handler, *ClientsSets, error) {
	ctx := context.Background()

	allObjects := kubeObjects
	allObjects = append(allObjects, machineObjects...)
	allObjects = append(allObjects, kubermaticObjects...)

	// most tests don't actually use the KubermaticConfiguration, but since they handle the
	// configGetter, they can still fail if no config exists; to prevent this, we simply
	// create a dummy, empty config here by default, unless a test defines its own config
	if kubermaticConfiguration == nil {
		kubermaticConfiguration = &kubermaticv1.KubermaticConfiguration{
			ObjectMeta: metav1.ObjectMeta{
				Name:      "kubermatic",
				Namespace: KubermaticNamespace,
			},
			Spec: kubermaticv1.KubermaticConfigurationSpec{
				API: kubermaticv1.KubermaticAPIConfiguration{
					AccessibleAddons: []string{"addon1", "addon2"},
				},
				Versions: kubermaticv1.KubermaticVersioningConfiguration{
					Versions: []semver.Semver{
						*semver.NewSemverOrDie("8.8.8"),
						*semver.NewSemverOrDie("9.9.9"),
					},
				},
			},
		}
	}

	allObjects = append(allObjects, kubermaticConfiguration)
	fakeClient := fakectrlruntimeclient.
		NewClientBuilder().
		WithScheme(scheme.Scheme).
		WithObjects(allObjects...).
		Build()
	kubernetesClient := fakerestclient.NewSimpleClientset(getRuntimeObjects(kubeObjects...)...)
	fakeImpersonationClient := func(impCfg restclient.ImpersonationConfig) (ctrlruntimeclient.Client, error) {
		return fakeClient, nil
	}

	sshKeyProvider := kubernetes.NewSSHKeyProvider(fakeImpersonationClient, fakeClient)
	privilegedSSHKeyProvider, err := kubernetes.NewPrivilegedSSHKeyProvider(fakeClient)
	if err != nil {
		return nil, nil, err
	}
	userProvider := kubernetes.NewUserProvider(fakeClient, kubernetes.IsProjectServiceAccount)
	adminProvider := kubernetes.NewAdminProvider(fakeClient)
	settingsProvider := kubernetes.NewSettingsProvider(fakeClient)
	addonConfigProvider := kubernetes.NewAddonConfigProvider(fakeClient)
	tokenGenerator, err := serviceaccount.JWTTokenGenerator([]byte(TestServiceAccountHashKey))
	if err != nil {
		return nil, nil, err
	}
	tokenAuth := serviceaccount.JWTTokenAuthenticator([]byte(TestServiceAccountHashKey))
	serviceAccountTokenProvider, err := kubernetes.NewServiceAccountTokenProvider(fakeImpersonationClient, fakeClient)
	if err != nil {
		return nil, nil, err
	}
	serviceAccountProvider := kubernetes.NewServiceAccountProvider(fakeImpersonationClient, fakeClient, "localhost")
	projectMemberProvider := kubernetes.NewProjectMemberProvider(fakeImpersonationClient, fakeClient, kubernetes.IsProjectServiceAccount)
	userInfoGetter, err := provider.UserInfoGetterFactory(projectMemberProvider)
	if err != nil {
		return nil, nil, err
	}
	var verifiers []auth.TokenVerifier
	var extractors []auth.TokenExtractor
	{
		// if the API users is actually a service account use JWTTokenAuthentication
		// that knows how to extract and verify the token
		if strings.HasPrefix(user.Email, "serviceaccount-") {
			saExtractorVerifier := auth.NewServiceAccountAuthClient(
				auth.NewHeaderBearerTokenExtractor("Authorization"),
				serviceaccount.JWTTokenAuthenticator([]byte(TestServiceAccountHashKey)),
				serviceAccountTokenProvider,
			)
			verifiers = append(verifiers, saExtractorVerifier)
			extractors = append(extractors, saExtractorVerifier)

			// for normal users we use OIDCClient which is broken at the moment
			// because the tests don't send a token in the Header instead
			// the client spits out a hardcoded value
		} else {
			fakeOIDCClient := NewFakeOIDCClient(user)
			verifiers = append(verifiers, fakeOIDCClient)
			extractors = append(extractors, fakeOIDCClient)
		}
	}
	tokenVerifiers := auth.NewTokenVerifierPlugins(verifiers)
	tokenExtractors := auth.NewTokenExtractorPlugins(extractors)
	fakeOIDCClient := NewFakeOIDCClient(user)

	projectProvider, err := kubernetes.NewProjectProvider(fakeImpersonationClient, fakeClient)
	if err != nil {
		return nil, nil, err
	}
	privilegedProjectProvider, err := kubernetes.NewPrivilegedProjectProvider(fakeClient)
	if err != nil {
		return nil, nil, err
	}

	kubermaticVersions := kubermatic.NewFakeVersions()
	fUserClusterConnection := &fakeUserClusterConnection{fakeClient}
	clusterProvider := kubernetes.NewClusterProvider(
		&restclient.Config{},
		fakeImpersonationClient,
		fUserClusterConnection,
		"",
		rbac.ExtractGroupPrefix,
		fakeClient,
		kubernetesClient,
		false,
		kubermaticVersions,
		GenTestSeed().Name,
	)
	clusterProviders := map[string]provider.ClusterProvider{"us-central1": clusterProvider}
	clusterProviderGetter := func(seed *kubermaticv1.Seed) (provider.ClusterProvider, error) {
		if clusterProvider, exists := clusterProviders[seed.Name]; exists {
			return clusterProvider, nil
		}
		return nil, fmt.Errorf("can not find clusterprovider for cluster %q", seed.Name)
	}

	credentialsManager, err := kubernetes.NewPresetProvider(ctx, fakeClient, "", true)
	if err != nil {
		return nil, nil, err
	}
	admissionPluginProvider := kubernetes.NewAdmissionPluginsProvider(ctx, fakeClient)

	if seedsGetter == nil {
		seedsGetter = CreateTestSeedsGetter(ctx, fakeClient)
	}

	seedClientGetter := func(seed *kubermaticv1.Seed) (ctrlruntimeclient.Client, error) {
		return fakeClient, nil
	}

	// could also use a StaticKubermaticConfigurationGetterFactory, but this nicely tests
	// the more complex implementation on the side
	configGetter, err := provider.DynamicKubermaticConfigurationGetterFactory(fakeClient, KubermaticNamespace)
	if err != nil {
		return nil, nil, err
	}

	addonProvider := kubernetes.NewAddonProvider(
		fakeClient,
		fakeImpersonationClient,
		configGetter,
	)
	addonProviders := map[string]provider.AddonProvider{"us-central1": addonProvider}
	addonProviderGetter := func(seed *kubermaticv1.Seed) (provider.AddonProvider, error) {
		if addonProvider, exists := addonProviders[seed.Name]; exists {
			return addonProvider, nil
		}
		return nil, fmt.Errorf("can not find addonprovider for cluster %q", seed.Name)
	}

	externalClusterProvider, err := kubernetes.NewExternalClusterProvider(fakeImpersonationClient, fakeClient)
	if err != nil {
		return nil, nil, err
	}
	fakeExternalClusterProvider := &FakeExternalClusterProvider{
		Provider:   externalClusterProvider,
		FakeClient: fakeClient,
	}

	constraintTemplateProvider, err := kubernetes.NewConstraintTemplateProvider(fakeImpersonationClient, fakeClient)
	if err != nil {
		return nil, nil, err
	}
	fakeConstraintTemplateProvider := &FakeConstraintTemplateProvider{
		Provider:   constraintTemplateProvider,
		FakeClient: fakeClient,
	}

	privilegedAllowedRegistryProvider, err := kubernetes.NewAllowedRegistryPrivilegedProvider(fakeClient)
	if err != nil {
		return nil, nil, err
	}
	fakePrivilegedAllowedRegistryProvider := &FakePrivilegedAllowedRegistryProvider{
		Provider:   privilegedAllowedRegistryProvider,
		FakeClient: fakeClient,
	}

	defaultConstraintProvider, err := kubernetes.NewDefaultConstraintProvider(fakeImpersonationClient, fakeClient, KubermaticNamespace)
	if err != nil {
		return nil, nil, err
	}
	fakeDefaultConstraintProvider := &FakeDefaultConstraintProvider{
		Provider:   defaultConstraintProvider,
		FakeClient: fakeClient,
	}

	constraintProvider, err := kubernetes.NewConstraintProvider(fakeImpersonationClient, fakeClient)
	if err != nil {
		return nil, nil, err
	}
	constraintProviders := map[string]provider.ConstraintProvider{"us-central1": constraintProvider}
	constraintProviderGetter := func(seed *kubermaticv1.Seed) (provider.ConstraintProvider, error) {
		if constraint, exists := constraintProviders[seed.Name]; exists {
			return constraint, nil
		}
		return nil, fmt.Errorf("can not find constraintprovider for cluster %q", seed.Name)
	}

	alertmanagerProvider := kubernetes.NewAlertmanagerProvider(fakeImpersonationClient, fakeClient)
	alertmanagerProviders := map[string]provider.AlertmanagerProvider{"us-central1": alertmanagerProvider}
	alertmanagerProviderGetter := func(seed *kubermaticv1.Seed) (provider.AlertmanagerProvider, error) {
		if alertmanager, exists := alertmanagerProviders[seed.Name]; exists {
			return alertmanager, nil
		}
		return nil, fmt.Errorf("can not find alertmanagerprovider for cluster %q", seed.Name)
	}

	clusterTemplateProvider, err := kubernetes.NewClusterTemplateProvider(fakeImpersonationClient, fakeClient)
	if err != nil {
		return nil, nil, err
	}

	ruleGroupProvider := kubernetes.NewRuleGroupProvider(fakeImpersonationClient, fakeClient)
	ruleGroupProviders := map[string]provider.RuleGroupProvider{"us-central1": ruleGroupProvider}
	ruleGroupProviderGetter := func(seed *kubermaticv1.Seed) (provider.RuleGroupProvider, error) {
		if ruleGroup, exists := ruleGroupProviders[seed.Name]; exists {
			return ruleGroup, nil
		}
		return nil, fmt.Errorf("can not find ruleGroupProvider for cluster %q", seed.Name)
	}

	clusterTemplateInstanceProvider := kubernetes.NewClusterTemplateInstanceProvider(fakeImpersonationClient, fakeClient)
	clusterTemplateInstanceProviders := map[string]provider.ClusterTemplateInstanceProvider{"us-central1": clusterTemplateInstanceProvider}
	clusterTemplateInstanceProviderGetter := func(seed *kubermaticv1.Seed) (provider.ClusterTemplateInstanceProvider, error) {
		if instances, exists := clusterTemplateInstanceProviders[seed.Name]; exists {
			return instances, nil
		}
		return nil, fmt.Errorf("can not find clusterTemplateInstanceProvider for seed %q", seed.Name)
	}

	etcdBackupConfigProvider := kubernetes.NewEtcdBackupConfigProvider(fakeImpersonationClient, fakeClient)
	etcdBackupConfigProviders := map[string]provider.EtcdBackupConfigProvider{"us-central1": etcdBackupConfigProvider}
	etcdBackupConfigProviderGetter := func(seed *kubermaticv1.Seed) (provider.EtcdBackupConfigProvider, error) {
		if etcdBackupConfig, exists := etcdBackupConfigProviders[seed.Name]; exists {
			return etcdBackupConfig, nil
		}
		return nil, fmt.Errorf("can not find etcdBackupConfigProvider for cluster %q", seed.Name)
	}

	etcdRestoreProvider := kubernetes.NewEtcdRestoreProvider(fakeImpersonationClient, fakeClient)
	etcdRestoreProviders := map[string]provider.EtcdRestoreProvider{"us-central1": etcdRestoreProvider}
	etcdRestoreProviderGetter := func(seed *kubermaticv1.Seed) (provider.EtcdRestoreProvider, error) {
		if etcdRestore, exists := etcdRestoreProviders[seed.Name]; exists {
			return etcdRestore, nil
		}
		return nil, fmt.Errorf("can not find etcdRestoreProvider for cluster %q", seed.Name)
	}

	etcdBackupConfigProjectProvider := kubernetes.NewEtcdBackupConfigProjectProvider(
		map[string]kubernetes.ImpersonationClient{"us-central1": fakeImpersonationClient},
		map[string]ctrlruntimeclient.Client{"us-central1": fakeClient})
	etcdBackupConfigProjectProviderGetter := func(seed map[string]*kubermaticv1.Seed) (provider.EtcdBackupConfigProjectProvider, error) {
		return etcdBackupConfigProjectProvider, nil
	}

	etcdRestoreProjectProvider := kubernetes.NewEtcdRestoreProjectProvider(
		map[string]kubernetes.ImpersonationClient{"us-central1": fakeImpersonationClient},
		map[string]ctrlruntimeclient.Client{"us-central1": fakeClient})
	etcdRestoreProjectProviderGetter := func(seed map[string]*kubermaticv1.Seed) (provider.EtcdRestoreProjectProvider, error) {
		return etcdRestoreProjectProvider, nil
	}

	backupCredentialsProvider := kubernetes.NewBackupCredentialsProvider(fakeClient)
	backupCredentialsProviders := map[string]provider.BackupCredentialsProvider{"us-central1": backupCredentialsProvider}
	backupCredentialsProviderGetter := func(seed *kubermaticv1.Seed) (provider.BackupCredentialsProvider, error) {
		if backupCredentials, exists := backupCredentialsProviders[seed.Name]; exists {
			return backupCredentials, nil
		}
		return nil, fmt.Errorf("can not find backupCredentialsProvider for cluster %q", seed.Name)
	}

	privilegedMLAAdminSettingProvider := kubernetes.NewPrivilegedMLAAdminSettingProvider(fakeClient)
	privilegedMLAAdminSettingProviders := map[string]provider.PrivilegedMLAAdminSettingProvider{"us-central1": privilegedMLAAdminSettingProvider}
	privilegedMLAAdminSettingProviderGetter := func(seed *kubermaticv1.Seed) (provider.PrivilegedMLAAdminSettingProvider, error) {
		if privilegedMLAAdminSetting, exists := privilegedMLAAdminSettingProviders[seed.Name]; exists {
			return privilegedMLAAdminSetting, nil
		}
		return nil, fmt.Errorf("can not find privilegedMLAAdminSettingProvider for cluster %q", seed.Name)
	}

	seedProvider := kubernetes.NewSeedProvider(fakeClient)
	if err != nil {
		return nil, nil, err
	}

	eventRecorderProvider := kubernetes.NewEventRecorder()

	settingsWatcher, err := kuberneteswatcher.NewSettingsWatcher(ctx, zap.NewNop().Sugar())
	if err != nil {
		return nil, nil, err
	}

	userWatcher, err := kuberneteswatcher.NewUserWatcher(ctx, zap.NewNop().Sugar())
	if err != nil {
		return nil, nil, err
	}

	// Disable the metrics endpoint in tests
	var prometheusClient prometheusapi.Client

	featureGates, err := features.NewFeatures(common.StringifyFeatureGates(kubermaticConfiguration))
	if err != nil {
		return nil, nil, err
	}

	featureGatesProvider := kubernetes.NewFeatureGatesProvider(featureGates)

	mainRouter := routingFunc(
		adminProvider,
		settingsProvider,
		userInfoGetter,
		seedsGetter,
		seedClientGetter,
		configGetter,
		clusterProviderGetter,
		addonProviderGetter,
		addonConfigProvider,
		sshKeyProvider,
		privilegedSSHKeyProvider,
		userProvider,
		serviceAccountProvider,
		serviceAccountProvider,
		serviceAccountTokenProvider,
		serviceAccountTokenProvider,
		projectProvider,
		privilegedProjectProvider,
		fakeOIDCClient,
		tokenVerifiers,
		tokenExtractors,
		prometheusClient,
		projectMemberProvider,
		projectMemberProvider,
		tokenAuth,
		tokenGenerator,
		eventRecorderProvider,
		credentialsManager,
		admissionPluginProvider,
		settingsWatcher,
		userWatcher,
		fakeExternalClusterProvider,
		externalClusterProvider,
		fakeConstraintTemplateProvider,
		constraintProviderGetter,
		alertmanagerProviderGetter,
		clusterTemplateProvider,
		clusterTemplateInstanceProviderGetter,
		ruleGroupProviderGetter,
		kubermaticVersions,
		fakeDefaultConstraintProvider,
		fakePrivilegedAllowedRegistryProvider,
		etcdBackupConfigProviderGetter,
		etcdRestoreProviderGetter,
		etcdBackupConfigProjectProviderGetter,
		etcdRestoreProjectProviderGetter,
		backupCredentialsProviderGetter,
		privilegedMLAAdminSettingProviderGetter,
		fakeClient,
		featureGatesProvider,
		seedProvider,
		featureGates,
	)

	return mainRouter, &ClientsSets{fakeClient, kubernetesClient, tokenAuth, tokenGenerator}, nil
}

// CreateTestEndpointAndGetClients is a convenience function that instantiates fake providers and sets up routes for the tests.
func CreateTestEndpointAndGetClients(user apiv1.User, seedsGetter provider.SeedsGetter, kubeObjects, machineObjects, kubermaticObjects []ctrlruntimeclient.Object, config *kubermaticv1.KubermaticConfiguration, routingFunc newRoutingFunc) (http.Handler, *ClientsSets, error) {
	return initTestEndpoint(user, seedsGetter, kubeObjects, machineObjects, kubermaticObjects, config, routingFunc)
}

// CreateTestEndpoint does exactly the same as CreateTestEndpointAndGetClients except it omits ClientsSets when returning.
func CreateTestEndpoint(user apiv1.User, kubeObjects, kubermaticObjects []ctrlruntimeclient.Object, config *kubermaticv1.KubermaticConfiguration, routingFunc newRoutingFunc) (http.Handler, error) {
	router, _, err := CreateTestEndpointAndGetClients(user, nil, kubeObjects, nil, kubermaticObjects, config, routingFunc)
	return router, err
}

func GenTestSeed(modifiers ...func(seed *kubermaticv1.Seed)) *kubermaticv1.Seed {
	seed := &kubermaticv1.Seed{
		ObjectMeta: metav1.ObjectMeta{
			Name:      "us-central1",
			Namespace: "kubermatic",
		},
		Spec: kubermaticv1.SeedSpec{
			Location: "us-central",
			Country:  "US",
			Datacenters: map[string]kubermaticv1.Datacenter{
				"private-do1": {
					Country:  "NL",
					Location: "US ",
					Spec: kubermaticv1.DatacenterSpec{
						Digitalocean: &kubermaticv1.DatacenterSpecDigitalocean{
							Region: "ams2",
						},
						EnforcePodSecurityPolicy: true,
					},
					Node: &kubermaticv1.NodeSettings{
						PauseImage: "image-pause",
					},
				},
				"regular-do1": {
					Country:  "NL",
					Location: "Amsterdam",
					Spec: kubermaticv1.DatacenterSpec{
						Digitalocean: &kubermaticv1.DatacenterSpecDigitalocean{
							Region: "ams2",
						},
					},
				},
				"restricted-fake-dc": {
					Country:  "NL",
					Location: "Amsterdam",
					Spec: kubermaticv1.DatacenterSpec{
						Fake:           &kubermaticv1.DatacenterSpecFake{},
						RequiredEmails: []string{"example.com"},
					},
				},
				"restricted-fake-dc2": {
					Country:  "NL",
					Location: "Amsterdam",
					Spec: kubermaticv1.DatacenterSpec{
						Fake:           &kubermaticv1.DatacenterSpecFake{},
						RequiredEmails: []string{"23f67weuc.com", "example.com", "12noifsdsd.org"},
					},
				},
				"fake-dc": {
					Location: "Henrik's basement",
					Country:  "Germany",
					Spec: kubermaticv1.DatacenterSpec{
						Fake: &kubermaticv1.DatacenterSpecFake{},
					},
				},
				"audited-dc": {
					Location: "Finanzamt Castle",
					Country:  "Germany",
					Spec: kubermaticv1.DatacenterSpec{
						Fake:                &kubermaticv1.DatacenterSpecFake{},
						EnforceAuditLogging: true,
					},
				},
				"psp-dc": {
					Location: "Alexandria",
					Country:  "Egypt",
					Spec: kubermaticv1.DatacenterSpec{
						Fake:                     &kubermaticv1.DatacenterSpecFake{},
						EnforcePodSecurityPolicy: true,
					},
				},
				"node-dc": {
					Location: "Santiago",
					Country:  "Chile",
					Spec: kubermaticv1.DatacenterSpec{
						Fake: &kubermaticv1.DatacenterSpecFake{},
					},
					Node: &kubermaticv1.NodeSettings{
						ProxySettings: kubermaticv1.ProxySettings{
							HTTPProxy: kubermaticv1.NewProxyValue("HTTPProxy"),
						},
						InsecureRegistries: []string{"incsecure-registry"},
						RegistryMirrors:    []string{"http://127.0.0.1:5001"},
						PauseImage:         "pause-image",
						HyperkubeImage:     "hyperkube-image",
					},
				},
			},
		},
	}
	for _, modifier := range modifiers {
		modifier(seed)
	}
	return seed
}

// CreateTestSeedsGetter creates a SeedsGetter only useful for generic tests,
// as it does not follow the CE/EE conventions and always returns all Seeds.
func CreateTestSeedsGetter(ctx context.Context, client ctrlruntimeclient.Client) provider.SeedsGetter {
	listOpts := &ctrlruntimeclient.ListOptions{Namespace: "kubermatic"}

	return func() (map[string]*kubermaticv1.Seed, error) {
		seeds := &kubermaticv1.SeedList{}
		if err := client.List(ctx, seeds, listOpts); err != nil {
			return nil, fmt.Errorf("failed to list the seeds: %w", err)
		}
		seedMap := map[string]*kubermaticv1.Seed{}
		for idx, seed := range seeds.Items {
			seedMap[seed.Name] = &seeds.Items[idx]
		}
		return seedMap, nil
	}
}

type fakeUserClusterConnection struct {
	fakeDynamicClient ctrlruntimeclient.Client
}

func (f *fakeUserClusterConnection) GetClient(_ context.Context, _ *kubermaticv1.Cluster, _ ...k8cuserclusterclient.ConfigOption) (ctrlruntimeclient.Client, error) {
	return f.fakeDynamicClient, nil
}

// ClientsSets a simple wrapper that holds fake client sets.
type ClientsSets struct {
	FakeClient ctrlruntimeclient.Client
	// this client is used for unprivileged methods where impersonated client is used
	FakeKubernetesCoreClient kubernetesclientset.Interface

	TokenAuthenticator serviceaccount.TokenAuthenticator
	TokenGenerator     serviceaccount.TokenGenerator
}

// GenerateTestKubeconfig returns test kubeconfig yaml structure.
func GenerateTestKubeconfig(clusterID, token string) string {
	return fmt.Sprintf(`
apiVersion: v1
clusters:
- cluster:
    certificate-authority-data:
    server: test.fake.io
  name: %s
contexts:
- context:
    cluster: %s
    user: default
  name: default
current-context: default
kind: Config
users:
- name: default
  user:
    token: %s`, clusterID, clusterID, token)
}

// APIUserToKubermaticUser simply converts apiv1.User to kubermaticv1.User type.
func APIUserToKubermaticUser(user apiv1.User) *kubermaticv1.User {
	var deletionTimestamp *metav1.Time
	if user.DeletionTimestamp != nil {
		deletionTimestamp = &metav1.Time{Time: user.DeletionTimestamp.Time}
	}
	return &kubermaticv1.User{
		ObjectMeta: metav1.ObjectMeta{
			Name:              user.Name,
			CreationTimestamp: metav1.Time{Time: user.CreationTimestamp.Time},
			DeletionTimestamp: deletionTimestamp,
		},
		Spec: kubermaticv1.UserSpec{
			Name:    user.Name,
			Email:   user.Email,
			ID:      user.ID,
			IsAdmin: user.IsAdmin,
		},
	}
}

// CompareWithResult a convenience function for comparing http.Body content with response.
func CompareWithResult(t *testing.T, res *httptest.ResponseRecorder, response string) {
	t.Helper()
	bBytes, err := ioutil.ReadAll(res.Body)
	if err != nil {
		t.Fatal("Unable to read response body")
	}

	r := strings.TrimSpace(response)
	b := strings.TrimSpace(string(bBytes))

	if r != b {
		t.Fatalf("Expected response body to be \n%s \ngot \n%s", r, b)
	}
}

// GenUser generates a User resource
// note if the id is empty then it will be auto generated.
func GenUser(id, name, email string) *kubermaticv1.User {
	if len(id) == 0 {
		// the name of the object is derived from the email address and encoded as sha256
		id = fmt.Sprintf("%x", sha256.Sum256([]byte(email)))
	}

	h := sha512.New512_224()
	if _, err := io.WriteString(h, email); err != nil {
		// not nice, better to use t.Error
		panic("unable to generate a test user: " + err.Error())
	}
	specID := fmt.Sprintf("%x_KUBE", h.Sum(nil))

	return &kubermaticv1.User{
		ObjectMeta: metav1.ObjectMeta{
			Name: id,
			UID:  types.UID(fmt.Sprintf("fake-uid-%s", id)),
		},
		Spec: kubermaticv1.UserSpec{
			ID:    specID,
			Name:  name,
			Email: email,
		},
		Status: kubermaticv1.UserStatus{
			LastSeen: &[]metav1.Time{metav1.NewTime(UserLastSeen)}[0],
		},
	}
}

// GenInactiveProjectServiceAccount generates a Service Account resource.
func GenInactiveProjectServiceAccount(id, name, group, projectName string) *kubermaticv1.User {
	user := GenUser(id, name, fmt.Sprintf("serviceaccount-%s@sa.kubermatic.io", id))
	user.Labels = map[string]string{kubernetes.ServiceAccountLabelGroup: fmt.Sprintf("%s-%s", group, projectName)}
	user.OwnerReferences = []metav1.OwnerReference{
		{
			APIVersion: kubermaticv1.SchemeGroupVersion.String(),
			Kind:       kubermaticv1.ProjectKindName,
			Name:       projectName,
			UID:        types.UID(id),
		},
	}
	user.Spec.ID = id
	user.Name = fmt.Sprintf("serviceaccount-%s", id)
	user.UID = ""

	return user
}

func GenProjectServiceAccount(id, name, group, projectName string) *kubermaticv1.User {
	sa := GenInactiveProjectServiceAccount(id, name, group, projectName)
	sa.Labels = map[string]string{}
	return sa
}

func GenMainServiceAccount(id, name, group, ownerEmail string) *kubermaticv1.User {
	user := GenUser(id, name, fmt.Sprintf("main-serviceaccount-%s@sa.kubermatic.io", id))
	user.Labels = map[string]string{kubernetes.ServiceAccountLabelGroup: group}
	user.Annotations = map[string]string{kubernetes.ServiceAccountAnnotationOwner: ownerEmail}

	user.Spec.ID = id
	user.Name = fmt.Sprintf("main-serviceaccount-%s", id)
	user.UID = ""
	return user
}

// GenAPIUser generates a API user.
func GenAPIUser(name, email string) *apiv1.User {
	usr := GenUser("", name, email)
	return &apiv1.User{
		ObjectMeta: apiv1.ObjectMeta{
			ID:   usr.Name,
			Name: usr.Spec.Name,
		},
		Email: usr.Spec.Email,
	}
}

// GenAPIAdminUser generates an admin API user.
func GenAPIAdminUser(name, email string, isAdmin bool) *apiv1.User {
	user := GenAPIUser(name, email)
	user.IsAdmin = isAdmin
	return user
}

// DefaultCreationTimestamp returns default test timestamp.
func DefaultCreationTimestamp() time.Time {
	return time.Date(2013, 02, 03, 19, 54, 0, 0, time.UTC)
}

// GenDefaultAPIUser generates a default API user.
func GenDefaultAPIUser() *apiv1.User {
	return &apiv1.User{
		ObjectMeta: apiv1.ObjectMeta{
			ID:   GenDefaultUser().Name,
			Name: GenDefaultUser().Spec.Name,
		},
		Email:    GenDefaultUser().Spec.Email,
		LastSeen: &[]apiv1.Time{apiv1.NewTime(UserLastSeen)}[0],
	}
}

// GenDefaultAdminAPIUser generates a default admin API user.
func GenDefaultAdminAPIUser() *apiv1.User {
	user := GenDefaultAPIUser()
	user.IsAdmin = true
	return user
}

// GenDefaultUser generates a default user.
func GenDefaultUser() *kubermaticv1.User {
	userEmail := "bob@acme.com"
	return GenUser("", "Bob", userEmail)
}

// GenDefaultAdminUser generates a default admin user.
func GenDefaultAdminUser() *kubermaticv1.User {
	user := GenDefaultUser()
	user.Spec.IsAdmin = true
	return user
}

// GenProject generates new empty project.
func GenProject(name string, phase kubermaticv1.ProjectPhase, creationTime time.Time, oRef ...metav1.OwnerReference) *kubermaticv1.Project {
	return &kubermaticv1.Project{
		ObjectMeta: metav1.ObjectMeta{
			Name:              fmt.Sprintf("%s-%s", name, "ID"),
			CreationTimestamp: metav1.NewTime(creationTime),
			OwnerReferences:   oRef,
		},
		Spec: kubermaticv1.ProjectSpec{Name: name},
		Status: kubermaticv1.ProjectStatus{
			Phase: phase,
		},
	}
}

// GenDefaultProject generates a default project.
func GenDefaultProject() *kubermaticv1.Project {
	user := GenDefaultUser()
	oRef := metav1.OwnerReference{
		APIVersion: "kubermatic.k8c.io/v1",
		Kind:       "User",
		UID:        user.UID,
		Name:       user.Name,
	}
	return GenProject("my-first-project", kubermaticv1.ProjectActive, DefaultCreationTimestamp(), oRef)
}

// GenBinding generates a binding.
func GenBinding(projectID, email, group string) *kubermaticv1.UserProjectBinding {
	return &kubermaticv1.UserProjectBinding{
		ObjectMeta: metav1.ObjectMeta{
			Name: fmt.Sprintf("%s-%s-%s", projectID, email, group),
			OwnerReferences: []metav1.OwnerReference{
				{
					APIVersion: kubermaticv1.SchemeGroupVersion.String(),
					Kind:       kubermaticv1.ProjectKindName,
					Name:       projectID,
				},
			},
		},
		Spec: kubermaticv1.UserProjectBindingSpec{
			UserEmail: email,
			ProjectID: projectID,
			Group:     fmt.Sprintf("%s-%s", group, projectID),
		},
	}
}

// GenDefaultOwnerBinding generates default owner binding.
func GenDefaultOwnerBinding() *kubermaticv1.UserProjectBinding {
	return GenBinding(GenDefaultProject().Name, GenDefaultUser().Spec.Email, "owners")
}

// GenDefaultKubermaticObjects generates default kubermatic object.
func GenDefaultKubermaticObjects(objs ...ctrlruntimeclient.Object) []ctrlruntimeclient.Object {
	defaultsObjs := []ctrlruntimeclient.Object{
		// add a project
		GenDefaultProject(),
		// add a user
		GenDefaultUser(),
		// make a user the owner of the default project
		GenDefaultOwnerBinding(),
		// add presets
		GenDefaultPreset(),
	}

	return append(defaultsObjs, objs...)
}

func GenCluster(id string, name string, projectID string, creationTime time.Time, modifiers ...func(*kubermaticv1.Cluster)) *kubermaticv1.Cluster {
	cluster := &kubermaticv1.Cluster{
		ObjectMeta: metav1.ObjectMeta{
			Name:   id,
			Labels: map[string]string{"project-id": projectID},
			CreationTimestamp: func() metav1.Time {
				return metav1.NewTime(creationTime)
			}(),
		},
		Spec: kubermaticv1.ClusterSpec{
			Cloud: kubermaticv1.CloudSpec{
				DatacenterName: "private-do1",
				Fake:           &kubermaticv1.FakeCloudSpec{Token: "SecretToken"},
			},
			Version:               *semver.NewSemverOrDie("9.9.9"), // initTestEndpoint() configures KKP to know 8.8.8 and 9.9.9
			HumanReadableName:     name,
			EnableUserSSHKeyAgent: pointer.BoolPtr(false),
			ExposeStrategy:        kubermaticv1.ExposeStrategyNodePort,
			ClusterNetwork: kubermaticv1.ClusterNetworkingConfig{
				DNSDomain: "cluster.local",
				ProxyMode: "ipvs",
				Pods: kubermaticv1.NetworkRanges{
					CIDRBlocks: []string{"1.2.3.4/8"},
				},
				Services: kubermaticv1.NetworkRanges{
					CIDRBlocks: []string{"5.6.7.8/8"},
				},
			},
			CNIPlugin: &kubermaticv1.CNIPluginSettings{
				Type:    kubermaticv1.CNIPluginTypeCanal,
				Version: cni.GetDefaultCNIPluginVersion(kubermaticv1.CNIPluginTypeCanal),
			},
		},
		Address: kubermaticv1.ClusterAddress{
			AdminToken:   "drphc2.g4kq82pnlfqjqt65",
			ExternalName: "w225mx4z66.asia-east1-a-1.cloud.kubermatic.io",
			IP:           "35.194.142.199",
			URL:          "https://w225mx4z66.asia-east1-a-1.cloud.kubermatic.io:31885",
		},
		Status: kubermaticv1.ClusterStatus{
			ExtendedHealth: kubermaticv1.ExtendedClusterHealth{
				Apiserver:                    kubermaticv1.HealthStatusUp,
				Scheduler:                    kubermaticv1.HealthStatusUp,
				Controller:                   kubermaticv1.HealthStatusUp,
				MachineController:            kubermaticv1.HealthStatusUp,
				Etcd:                         kubermaticv1.HealthStatusUp,
				UserClusterControllerManager: kubermaticv1.HealthStatusUp,
				CloudProviderInfrastructure:  kubermaticv1.HealthStatusUp,
			},
			NamespaceName: "cluster-" + id,
		},
	}

	for _, modifier := range modifiers {
		modifier(cluster)
	}

	return cluster
}

func GenDefaultCluster() *kubermaticv1.Cluster {
	return GenCluster(DefaultClusterID, DefaultClusterName, GenDefaultProject().Name, time.Date(2013, 02, 03, 19, 54, 0, 0, time.UTC))
}

func GenTestMachine(name, rawProviderSpec string, labels map[string]string, ownerRef []metav1.OwnerReference) *clusterv1alpha1.Machine {
	return &clusterv1alpha1.Machine{
		ObjectMeta: metav1.ObjectMeta{
			UID:             types.UID(name + "-machine"),
			Name:            name,
			Namespace:       metav1.NamespaceSystem,
			Labels:          labels,
			OwnerReferences: ownerRef,
		},
		TypeMeta: metav1.TypeMeta{
			Kind: "Machine",
		},
		Spec: clusterv1alpha1.MachineSpec{
			ProviderSpec: clusterv1alpha1.ProviderSpec{
				Value: &runtime.RawExtension{
					Raw: []byte(rawProviderSpec),
				},
			},
			Versions: clusterv1alpha1.MachineVersionInfo{
				Kubelet: "v9.9.9", // initTestEndpoint() configures KKP to know 8.8.8 and 9.9.9
			},
		},
	}
}

func GenTestMachineDeployment(name, rawProviderSpec string, selector map[string]string, dynamicConfig bool) *clusterv1alpha1.MachineDeployment {
	var replicas int32 = 1

	var configSource *corev1.NodeConfigSource
	if dynamicConfig {
		configSource = &corev1.NodeConfigSource{
			ConfigMap: &corev1.ConfigMapNodeConfigSource{
				Namespace:        "kube-system",
				KubeletConfigKey: "kubelet",
				Name:             "config-kubelet-9.9",
			},
		}
	}
	return &clusterv1alpha1.MachineDeployment{
		ObjectMeta: metav1.ObjectMeta{
			Name:      name,
			Namespace: metav1.NamespaceSystem,
		},
		TypeMeta: metav1.TypeMeta{
			Kind: "MachineDeployment",
		},
		Spec: clusterv1alpha1.MachineDeploymentSpec{
			Selector: metav1.LabelSelector{
				MatchLabels: selector,
			},
			Replicas: &replicas,
			Template: clusterv1alpha1.MachineTemplateSpec{
				Spec: clusterv1alpha1.MachineSpec{
					ProviderSpec: clusterv1alpha1.ProviderSpec{
						Value: &runtime.RawExtension{
							Raw: []byte(rawProviderSpec),
						},
					},
					Versions: clusterv1alpha1.MachineVersionInfo{
						Kubelet: "v9.9.9", // initTestEndpoint() configures KKP to know 8.8.8 and 9.9.9
					},
					ConfigSource: configSource,
				},
			},
		},
	}
}

func GenTestAddon(name string, variables *runtime.RawExtension, cluster *kubermaticv1.Cluster, creationTime time.Time) *kubermaticv1.Addon {
	if variables == nil {
		variables = &runtime.RawExtension{}
	}
	return &kubermaticv1.Addon{
		ObjectMeta: metav1.ObjectMeta{
			Name:              name,
			Namespace:         cluster.Status.NamespaceName,
			CreationTimestamp: metav1.NewTime(creationTime),
		},
		Spec: kubermaticv1.AddonSpec{
			Name:      name,
			Variables: *variables,
			Cluster: corev1.ObjectReference{
				APIVersion: kubermaticv1.SchemeGroupVersion.String(),
				Kind:       kubermaticv1.ClusterKindName,
				Name:       cluster.Name,
				UID:        cluster.UID,
			},
		},
	}
}

func CheckStatusCode(wantStatusCode int, recorder *httptest.ResponseRecorder, t *testing.T) {
	t.Helper()
	if recorder.Code != wantStatusCode {
		t.Errorf("Expected status code to be %d, got: %d", wantStatusCode, recorder.Code)
		t.Error(recorder.Body.String())
		return
	}
}

func GenDefaultSaToken(projectID, saID, name, id string) *corev1.Secret {
	secret := &corev1.Secret{}
	secret.Name = fmt.Sprintf("sa-token-%s", id)
	secret.Type = "Opaque"
	secret.Namespace = "kubermatic"
	secret.Data = map[string][]byte{}
	secret.Data["token"] = []byte(TestFakeToken)
	secret.Labels = map[string]string{
		kubermaticv1.ProjectIDLabelKey: projectID,
		"name":                         name,
	}
	secret.OwnerReferences = []metav1.OwnerReference{
		{
			APIVersion: kubermaticv1.SchemeGroupVersion.String(),
			Kind:       kubermaticv1.UserKindName,
			UID:        "",
			Name:       saID,
		},
	}

	return secret
}

func GenDefaultExpiry() (apiv1.Time, error) {
	authenticator := serviceaccount.JWTTokenAuthenticator([]byte(TestServiceAccountHashKey))
	claim, _, err := authenticator.Authenticate(TestFakeToken)
	if err != nil {
		return apiv1.Time{}, err
	}
	return apiv1.NewTime(claim.Expiry.Time()), nil
}

func GenTestEvent(eventName, eventType, eventReason, eventMessage, kind, uid string) *corev1.Event {
	return &corev1.Event{
		ObjectMeta: metav1.ObjectMeta{
			Name:      eventName,
			Namespace: metav1.NamespaceSystem,
		},
		InvolvedObject: corev1.ObjectReference{
			UID:       types.UID(uid),
			Name:      "testMachine",
			Namespace: metav1.NamespaceSystem,
			Kind:      kind,
		},
		Reason:  eventReason,
		Message: eventMessage,
		Source:  corev1.EventSource{Component: "eventTest"},
		Count:   1,
		Type:    eventType,
	}
}

func sortVersion(versions []*apiv1.MasterVersion) {
	sort.SliceStable(versions, func(i, j int) bool {
		mi, mj := versions[i], versions[j]
		return mi.Version.LessThan(mj.Version)
	})
}

func CompareVersions(t *testing.T, versions, expected []*apiv1.MasterVersion) {
	if len(versions) != len(expected) {
		t.Fatalf("got different lengths, got %d expected %d", len(versions), len(expected))
	}

	sortVersion(versions)
	sortVersion(expected)

	for i, v := range versions {
		if !v.Version.Equal(expected[i].Version) {
			t.Fatalf("expected version %v got %v", expected[i].Version, v.Version)
		}
		if v.Default != expected[i].Default {
			t.Fatalf("expected flag %v got %v", expected[i].Default, v.Default)
		}
	}
}

func GenDefaultPreset() *kubermaticv1.Preset {
	return &kubermaticv1.Preset{
		ObjectMeta: metav1.ObjectMeta{
			Name: TestFakeCredential,
		},
		Spec: kubermaticv1.PresetSpec{
			Openstack: &kubermaticv1.Openstack{
				Username: TestOSuserName, Password: TestOSuserPass, Domain: TestOSdomain,
			},
			Fake: &kubermaticv1.Fake{Token: "dummy_pluton_token"},
		},
	}
}

func GenDefaultSettings() *kubermaticv1.KubermaticSetting {
	return &kubermaticv1.KubermaticSetting{
		ObjectMeta: metav1.ObjectMeta{
			Name: kubermaticv1.GlobalSettingsName,
		},
		Spec: kubermaticv1.SettingSpec{
			CustomLinks: []kubermaticv1.CustomLink{},
			CleanupOptions: kubermaticv1.CleanupOptions{
				Enabled:  false,
				Enforced: false,
			},
			DefaultNodeCount:      10,
			DisplayDemoInfo:       false,
			DisplayAPIDocs:        false,
			DisplayTermsOfService: false,
			EnableDashboard:       true,
			EnableOIDCKubeconfig:  false,
		},
	}
}

func GenDefaultVersions() []semver.Semver {
	return []semver.Semver{
		*semver.NewSemverOrDie("1.20.14"),
		*semver.NewSemverOrDie("1.21.8"),
		*semver.NewSemverOrDie("1.22.5"),
	}
}

func GenBlacklistTokenSecret(name string, tokens []byte) *corev1.Secret {
	return &corev1.Secret{
		ObjectMeta: metav1.ObjectMeta{
			Name:      name,
			Namespace: resources.KubermaticNamespace,
		},
		Type: corev1.SecretTypeOpaque,
		Data: map[string][]byte{
			resources.TokenBlacklist: tokens,
		},
	}
}

func GenDefaultGlobalSettings() *kubermaticv1.KubermaticSetting {
	return &kubermaticv1.KubermaticSetting{
		ObjectMeta: metav1.ObjectMeta{
			Name: kubermaticv1.GlobalSettingsName,
		},
		Spec: kubermaticv1.SettingSpec{
			CustomLinks: []kubermaticv1.CustomLink{
				{
					Label:    "label",
					URL:      "url:label",
					Icon:     "icon",
					Location: "EU",
				},
			},
			CleanupOptions: kubermaticv1.CleanupOptions{
				Enabled:  true,
				Enforced: true,
			},
			DefaultNodeCount:            5,
			DisplayDemoInfo:             true,
			DisplayAPIDocs:              true,
			DisplayTermsOfService:       true,
			EnableExternalClusterImport: true,
			OpaOptions: kubermaticv1.OpaOptions{
				Enabled:  true,
				Enforced: true,
			},
			MlaOptions: kubermaticv1.MlaOptions{
				LoggingEnabled:     true,
				LoggingEnforced:    true,
				MonitoringEnabled:  true,
				MonitoringEnforced: true,
			},
		},
	}
}

func GenClusterWithOpenstack(cluster *kubermaticv1.Cluster) *kubermaticv1.Cluster {
	cluster.Spec.Cloud = kubermaticv1.CloudSpec{
		DatacenterName: "OpenstackDatacenter",
		Openstack: &kubermaticv1.OpenstackCloudSpec{
			Username:       "username",
			Password:       "password",
			SubnetID:       "subnetID",
			Domain:         "domain",
			FloatingIPPool: "floatingIPPool",
			Network:        "network",
			RouterID:       "routerID",
			SecurityGroups: "securityGroups",
			Project:        "project",
		},
	}
	return cluster
}

func GenClusterWithOpenstackProjectAuth(cluster *kubermaticv1.Cluster) *kubermaticv1.Cluster {
	cluster.Spec.Cloud = kubermaticv1.CloudSpec{
		DatacenterName: "OpenstackDatacenter",
		Openstack: &kubermaticv1.OpenstackCloudSpec{
			Username:       "username",
			Password:       "password",
			SubnetID:       "subnetID",
			Domain:         "domain",
			FloatingIPPool: "floatingIPPool",
			Network:        "network",
			RouterID:       "routerID",
			SecurityGroups: "securityGroups",
			Project:        "project",
			ProjectID:      "projectID",
		},
	}
	return cluster
}

func GenDefaultExternalClusterNodes() ([]ctrlruntimeclient.Object, error) {
	cpuQuantity, err := resource.ParseQuantity("290")
	if err != nil {
		return nil, err
	}
	memoryQuantity, err := resource.ParseQuantity("687202304")
	if err != nil {
		return nil, err
	}
	return []ctrlruntimeclient.Object{
		&corev1.Node{
			ObjectMeta: metav1.ObjectMeta{Name: "node1"},
			Spec: corev1.NodeSpec{
				PodCIDR:       "abc",
				ProviderID:    "abc",
				Unschedulable: false,
			},
			Status: corev1.NodeStatus{
				Capacity:        nil,
				Allocatable:     corev1.ResourceList{"cpu": cpuQuantity, "memory": memoryQuantity},
				Phase:           "init",
				DaemonEndpoints: corev1.NodeDaemonEndpoints{},
				NodeInfo: corev1.NodeSystemInfo{
					MachineID:               "abc",
					SystemUUID:              "abc",
					BootID:                  "190ee9ec-75b7-43f3-9c39-0ebf361d64f0",
					KernelVersion:           "4.14",
					OSImage:                 "Container-Optimized OS from Google",
					ContainerRuntimeVersion: "containerd://1.2.8",
					KubeletVersion:          "v1.15.12-gke.2",
					KubeProxyVersion:        "v1.15.12-gke.2",
					OperatingSystem:         "linux",
					Architecture:            "amd64",
				},
			},
		},
		&corev1.Node{
			ObjectMeta: metav1.ObjectMeta{Name: "node2"},
			Spec: corev1.NodeSpec{
				PodCIDR:       "def",
				ProviderID:    "def",
				Unschedulable: false,
			},
			Status: corev1.NodeStatus{
				Capacity:        nil,
				Allocatable:     corev1.ResourceList{"cpu": cpuQuantity, "memory": memoryQuantity},
				Phase:           "init",
				DaemonEndpoints: corev1.NodeDaemonEndpoints{},
				NodeInfo: corev1.NodeSystemInfo{
					MachineID:               "def",
					SystemUUID:              "def",
					BootID:                  "190ee9ec-75b7-43f3-9c39-0ebf361d64f0",
					KernelVersion:           "4.14",
					OSImage:                 "Container-Optimized OS from Google",
					ContainerRuntimeVersion: "containerd://1.2.8",
					KubeletVersion:          "v1.15.12-gke.2",
					KubeProxyVersion:        "v1.15.12-gke.2",
					OperatingSystem:         "linux",
					Architecture:            "amd64",
				},
			},
		},
	}, nil
}

func GenDefaultExternalClusterNode() (*corev1.Node, error) {
	cpuQuantity, err := resource.ParseQuantity("290")
	if err != nil {
		return nil, err
	}
	memoryQuantity, err := resource.ParseQuantity("687202304")
	if err != nil {
		return nil, err
	}
	return &corev1.Node{
		ObjectMeta: metav1.ObjectMeta{Name: "node1"},
		Spec: corev1.NodeSpec{
			PodCIDR:       "abc",
			ProviderID:    "abc",
			Unschedulable: false,
		},
		Status: corev1.NodeStatus{
			Capacity:        nil,
			Allocatable:     corev1.ResourceList{"cpu": cpuQuantity, "memory": memoryQuantity},
			Phase:           "init",
			DaemonEndpoints: corev1.NodeDaemonEndpoints{},
			NodeInfo: corev1.NodeSystemInfo{
				MachineID:               "abc",
				SystemUUID:              "abc",
				BootID:                  "190ee9ec-75b7-43f3-9c39-0ebf361d64f0",
				KernelVersion:           "4.14",
				OSImage:                 "Container-Optimized OS from Google",
				ContainerRuntimeVersion: "containerd://1.2.8",
				KubeletVersion:          "v1.15.12-gke.2",
				KubeProxyVersion:        "v1.15.12-gke.2",
				OperatingSystem:         "linux",
				Architecture:            "amd64",
			},
		},
	}, nil
}

func GenDefaultConstraintTemplate(name string) apiv2.ConstraintTemplate {
	return apiv2.ConstraintTemplate{
		Name: name,
		Spec: kubermaticv1.ConstraintTemplateSpec{
			CRD: constrainttemplatev1beta1.CRD{
				Spec: constrainttemplatev1beta1.CRDSpec{
					Names: constrainttemplatev1beta1.Names{
						Kind:       "labelconstraint",
						ShortNames: []string{"lc"},
					},
					Validation: &constrainttemplatev1beta1.Validation{
						OpenAPIV3Schema: &apiextensionv1.JSONSchemaProps{
							Properties: map[string]apiextensionv1.JSONSchemaProps{
								"labels": {
									Type: "array",
									Items: &apiextensionv1.JSONSchemaPropsOrArray{
										Schema: &apiextensionv1.JSONSchemaProps{
											Type: "string",
										},
									},
								},
							},
							Required: []string{"labels"},
						},
					},
				},
			},
			Targets: []constrainttemplatev1beta1.Target{
				{
					Target: "admission.k8s.gatekeeper.sh",
					Rego: `
		package k8srequiredlabels

        deny[{"msg": msg, "details": {"missing_labels": missing}}] {
          provided := {label | input.review.object.metadata.labels[label]}
          required := {label | label := input.parameters.labels[_]}
          missing := required - provided
          count(missing) > 0
          msg := sprintf("you must provide labels: %v", [missing])
        }`,
				},
			},
			Selector: kubermaticv1.ConstraintTemplateSelector{
				Providers: []string{"aws", "gcp"},
				LabelSelector: metav1.LabelSelector{
					MatchExpressions: []metav1.LabelSelectorRequirement{
						{
							Key:      "cluster",
							Operator: metav1.LabelSelectorOpExists,
						},
					},
					MatchLabels: map[string]string{
						"deployment": "prod",
						"domain":     "sales",
					},
				},
			},
		},
	}
}

func GenAdminUser(name, email string, isAdmin bool) *kubermaticv1.User {
	user := GenUser("", name, email)
	user.Spec.IsAdmin = isAdmin
	return user
}

func GenConstraintTemplate(name string) *kubermaticv1.ConstraintTemplate {
	ct := &kubermaticv1.ConstraintTemplate{}
	ct.Name = name
	ct.Spec = kubermaticv1.ConstraintTemplateSpec{
		CRD: constrainttemplatev1beta1.CRD{
			Spec: constrainttemplatev1beta1.CRDSpec{
				Names: constrainttemplatev1beta1.Names{
					Kind:       "labelconstraint",
					ShortNames: []string{"lc"},
				},
				Validation: &constrainttemplatev1beta1.Validation{
					OpenAPIV3Schema: &apiextensionv1.JSONSchemaProps{
						Properties: map[string]apiextensionv1.JSONSchemaProps{
							"labels": {
								Type: "array",
								Items: &apiextensionv1.JSONSchemaPropsOrArray{
									Schema: &apiextensionv1.JSONSchemaProps{
										Type: "string",
									},
								},
							},
						},
						Required: []string{"labels"},
					},
				},
			},
		},
		Targets: []constrainttemplatev1beta1.Target{
			{
				Target: "admission.k8s.gatekeeper.sh",
				Rego: `
		package k8srequiredlabels

        deny[{"msg": msg, "details": {"missing_labels": missing}}] {
          provided := {label | input.review.object.metadata.labels[label]}
          required := {label | label := input.parameters.labels[_]}
          missing := required - provided
          count(missing) > 0
          msg := sprintf("you must provide labels: %v", [missing])
        }`,
			},
		},
		Selector: kubermaticv1.ConstraintTemplateSelector{
			Providers: []string{"aws", "gcp"},
			LabelSelector: metav1.LabelSelector{
				MatchExpressions: []metav1.LabelSelectorRequirement{
					{
						Key:      "cluster",
						Operator: metav1.LabelSelectorOpExists,
					},
				},
				MatchLabels: map[string]string{
					"deployment": "prod",
					"domain":     "sales",
				},
			},
		},
	}

	return ct
}

func GenDefaultRole(name, namespace string) *rbacv1.Role {
	return &rbacv1.Role{
		ObjectMeta: metav1.ObjectMeta{
			Name:      name,
			Labels:    map[string]string{handlercommon.UserClusterComponentKey: handlercommon.UserClusterRoleComponentValue},
			Namespace: namespace,
		},
		Rules: []rbacv1.PolicyRule{
			{
				Verbs:     []string{"get"},
				APIGroups: []string{""},
				Resources: []string{"pod"},
			},
		},
	}
}

func GenDefaultClusterRole(name string) *rbacv1.ClusterRole {
	return &rbacv1.ClusterRole{
		ObjectMeta: metav1.ObjectMeta{
			Name:   name,
			Labels: map[string]string{handlercommon.UserClusterComponentKey: handlercommon.UserClusterRoleComponentValue},
		},
		Rules: []rbacv1.PolicyRule{
			{
				Verbs:     []string{"get", "list"},
				APIGroups: []string{""},
				Resources: []string{"pod"},
			},
		},
	}
}

func GenDefaultRoleBinding(name, namespace, roleID, userEmail string) *rbacv1.RoleBinding {
	return &rbacv1.RoleBinding{
		ObjectMeta: metav1.ObjectMeta{
			Name:      name,
			Labels:    map[string]string{handlercommon.UserClusterComponentKey: handlercommon.UserClusterBindingComponentValue},
			Namespace: namespace,
		},
		Subjects: []rbacv1.Subject{
			{
				Kind: "User",
				Name: userEmail,
			},
		},
		RoleRef: rbacv1.RoleRef{
			Name: roleID,
		},
	}
}

func GenDefaultGroupRoleBinding(name, namespace, roleID, group string) *rbacv1.RoleBinding {
	return &rbacv1.RoleBinding{
		ObjectMeta: metav1.ObjectMeta{
			Name:      name,
			Labels:    map[string]string{handlercommon.UserClusterComponentKey: handlercommon.UserClusterBindingComponentValue},
			Namespace: namespace,
		},
		Subjects: []rbacv1.Subject{
			{
				Kind: "Group",
				Name: group,
			},
		},
		RoleRef: rbacv1.RoleRef{
			Name: roleID,
		},
	}
}

func GenDefaultClusterRoleBinding(name, roleID, userEmail string) *rbacv1.ClusterRoleBinding {
	return &rbacv1.ClusterRoleBinding{
		ObjectMeta: metav1.ObjectMeta{
			Name:   name,
			Labels: map[string]string{handlercommon.UserClusterComponentKey: handlercommon.UserClusterBindingComponentValue},
		},
		Subjects: []rbacv1.Subject{
			{
				Kind: "User",
				Name: userEmail,
			},
		},
		RoleRef: rbacv1.RoleRef{
			Name: roleID,
		},
	}
}

func GenDefaultGroupClusterRoleBinding(name, roleID, group string) *rbacv1.ClusterRoleBinding {
	return &rbacv1.ClusterRoleBinding{
		ObjectMeta: metav1.ObjectMeta{
			Name:   name,
			Labels: map[string]string{handlercommon.UserClusterComponentKey: handlercommon.UserClusterBindingComponentValue},
		},
		Subjects: []rbacv1.Subject{
			{
				Kind: "Group",
				Name: group,
			},
		},
		RoleRef: rbacv1.RoleRef{
			Name: roleID,
		},
	}
}

func RegisterScheme(builder runtime.SchemeBuilder) error {
	return builder.AddToScheme(scheme.Scheme)
}

func CreateRawVariables(t *testing.T, in map[string]interface{}) *runtime.RawExtension {
	result := &runtime.RawExtension{}
	raw, err := k8sjson.Marshal(in)
	if err != nil {
		t.Fatalf("failed to marshal external Variables: %v", err)
	}
	result.Raw = raw
	return result
}

func GenConstraint(name, namespace, kind string) *kubermaticv1.Constraint {
	ct := &kubermaticv1.Constraint{}
	ct.Kind = kubermaticv1.ConstraintKind
	ct.APIVersion = kubermaticv1.SchemeGroupVersion.String()
	ct.Name = name
	ct.Namespace = namespace
	ct.Spec = kubermaticv1.ConstraintSpec{
		ConstraintType: kind,
		Match: kubermaticv1.Match{
			Kinds: []kubermaticv1.Kind{
				{Kinds: []string{"namespace"}, APIGroups: []string{""}},
			},
		},
		Parameters: map[string]json.RawMessage{
			"labels": []byte(`["gatekeeper","opa"]`),
		},
		Selector: kubermaticv1.ConstraintSelector{
			Providers: []string{"aws", "gcp"},
			LabelSelector: metav1.LabelSelector{
				MatchExpressions: []metav1.LabelSelectorRequirement{
					{
						Key:      "cluster",
						Operator: metav1.LabelSelectorOpExists,
					},
				},
				MatchLabels: map[string]string{
					"deployment": "prod",
					"domain":     "sales",
				},
			},
		},
	}

	return ct
}

func GenDefaultAPIConstraint(name, kind string) apiv2.Constraint {
	return apiv2.Constraint{
		Name: name,
		Spec: kubermaticv1.ConstraintSpec{
			ConstraintType: kind,
			Match: kubermaticv1.Match{
				Kinds: []kubermaticv1.Kind{
					{Kinds: []string{"namespace"}, APIGroups: []string{""}},
				},
			},
			Parameters: map[string]json.RawMessage{
				"labels": []byte(`["gatekeeper","opa"]`),
			},
			Selector: kubermaticv1.ConstraintSelector{
				Providers: []string{"aws", "gcp"},
				LabelSelector: metav1.LabelSelector{
					MatchExpressions: []metav1.LabelSelectorRequirement{
						{
							Key:      "cluster",
							Operator: metav1.LabelSelectorOpExists,
						},
					},
					MatchLabels: map[string]string{
						"deployment": "prod",
						"domain":     "sales",
					},
				},
			},
		},
		Status: &apiv2.ConstraintStatus{
			Enforcement:    "true",
			AuditTimestamp: "2019-05-11T01:46:13Z",
			Violations: []apiv2.Violation{
				{
					EnforcementAction: "deny",
					Kind:              "Namespace",
					Message:           "'you must provide labels: {\"gatekeeper\"}'",
					Name:              "default",
				},
				{
					EnforcementAction: "deny",
					Kind:              "Namespace",
					Message:           "'you must provide labels: {\"gatekeeper\"}'",
					Name:              "gatekeeper",
				},
			},
			Synced: pointer.BoolPtr(true),
		},
	}
}

func GenAlertmanager(namespace, configSecretName string) *kubermaticv1.Alertmanager {
	return &kubermaticv1.Alertmanager{
		ObjectMeta: metav1.ObjectMeta{
			Name:      resources.AlertmanagerName,
			Namespace: namespace,
		},
		Spec: kubermaticv1.AlertmanagerSpec{
			ConfigSecret: corev1.LocalObjectReference{
				Name: configSecretName,
			},
		},
	}
}

func GenAlertmanagerConfigSecret(name, namespace string, config []byte) *corev1.Secret {
	return &corev1.Secret{
		ObjectMeta: metav1.ObjectMeta{
			Name:      name,
			Namespace: namespace,
		},
		Data: map[string][]byte{
			resources.AlertmanagerConfigSecretKey: config,
		},
	}
}

func GenClusterTemplate(name, id, projectID, scope, userEmail string) *kubermaticv1.ClusterTemplate {
	return &kubermaticv1.ClusterTemplate{
		ObjectMeta: metav1.ObjectMeta{
			Name:        id,
			Labels:      map[string]string{kubermaticv1.ClusterTemplateScopeLabelKey: scope, kubermaticv1.ProjectIDLabelKey: projectID, kubermaticv1.ClusterTemplateHumanReadableNameLabelKey: name},
			Annotations: map[string]string{kubermaticv1.ClusterTemplateUserAnnotationKey: userEmail},
		},
		ClusterLabels:          nil,
		InheritedClusterLabels: nil,
		Credential:             "",
		Spec: kubermaticv1.ClusterSpec{
			HumanReadableName: name,
			Cloud: kubermaticv1.CloudSpec{
				DatacenterName: "fake-dc",
				Fake:           &kubermaticv1.FakeCloudSpec{},
			},
		},
	}
}

func GenClusterTemplateInstance(projectID, templateID string, replicas int64) *kubermaticv1.ClusterTemplateInstance {
	return &kubermaticv1.ClusterTemplateInstance{
		ObjectMeta: metav1.ObjectMeta{
			Name:   fmt.Sprintf("%s-%s", projectID, templateID),
			Labels: map[string]string{kubernetes.ClusterTemplateLabelKey: templateID, kubermaticv1.ProjectIDLabelKey: projectID},
		},
		Spec: kubermaticv1.ClusterTemplateInstanceSpec{
			ProjectID:         projectID,
			ClusterTemplateID: templateID,
			Replicas:          replicas,
		},
	}
}

func GenRuleGroup(name, clusterName string, ruleGroupType kubermaticv1.RuleGroupType, isDefault bool) *kubermaticv1.RuleGroup {
	return &kubermaticv1.RuleGroup{
		ObjectMeta: metav1.ObjectMeta{
			Name:      name,
			Namespace: "cluster-" + clusterName,
		},
		TypeMeta: metav1.TypeMeta{
			Kind:       kubermaticv1.RuleGroupKindName,
			APIVersion: kubermaticv1.SchemeGroupVersion.String(),
		},
		Spec: kubermaticv1.RuleGroupSpec{
			RuleGroupType: ruleGroupType,
			IsDefault:     isDefault,
			Cluster: corev1.ObjectReference{
				Kind:       kubermaticv1.ClusterKindName,
				Namespace:  "",
				Name:       clusterName,
				APIVersion: kubermaticv1.SchemeGroupVersion.String(),
			},
			Data: GenerateTestRuleGroupData(name),
		},
	}
}

func GenAdminRuleGroup(name, namespace string, ruleGroupType kubermaticv1.RuleGroupType) *kubermaticv1.RuleGroup {
	return &kubermaticv1.RuleGroup{
		ObjectMeta: metav1.ObjectMeta{
			Name:      name,
			Namespace: namespace,
		},
		TypeMeta: metav1.TypeMeta{
			Kind:       kubermaticv1.RuleGroupKindName,
			APIVersion: kubermaticv1.SchemeGroupVersion.String(),
		},
		Spec: kubermaticv1.RuleGroupSpec{
			RuleGroupType: ruleGroupType,
			Cluster: corev1.ObjectReference{
				Kind: kubermaticv1.ClusterKindName,
			},
			Data: GenerateTestRuleGroupData(name),
		},
	}
}

func GenAPIRuleGroup(name string, ruleGroupType kubermaticv1.RuleGroupType, isDefault bool) *apiv2.RuleGroup {
	return &apiv2.RuleGroup{
<<<<<<< HEAD
		Data:      GenerateTestRuleGroupData(name),
		Type:      ruleGroupType,
		IsDefault: isDefault,
=======
		Name: name,
		Data: GenerateTestRuleGroupData(name),
		Type: ruleGroupType,
>>>>>>> 1f12d25c
	}
}

func GenerateTestRuleGroupData(ruleGroupName string) []byte {
	return []byte(fmt.Sprintf(`
name: %s
rules:
# Alert for any instance that is unreachable for >5 minutes.
- alert: InstanceDown
  expr: up == 0
  for: 5m
  labels:
    severity: page
  annotations:
    summary: "Instance  down"
`, ruleGroupName))
}

func GenDefaultAPIAllowedRegistry(name, registryPrefix string) apiv2.AllowedRegistry {
	return apiv2.AllowedRegistry{
		Name: name,
		Spec: kubermaticv1.AllowedRegistrySpec{
			RegistryPrefix: registryPrefix,
		},
	}
}

func GenAllowedRegistry(name, registryPrefix string) *kubermaticv1.AllowedRegistry {
	wr := &kubermaticv1.AllowedRegistry{}
	wr.Name = name
	wr.Spec = kubermaticv1.AllowedRegistrySpec{
		RegistryPrefix: registryPrefix,
	}
	return wr
}

func GenAPIEtcdBackupConfig(name, clusterID string) *apiv2.EtcdBackupConfig {
	keep := 5
	return &apiv2.EtcdBackupConfig{
		ObjectMeta: apiv1.ObjectMeta{
			Name:              name,
			ID:                etcdbackupconfig.GenEtcdBackupConfigID(name, clusterID),
			Annotations:       nil,
			CreationTimestamp: apiv1.Date(0001, 01, 01, 00, 00, 0, 0, time.UTC),
		},
		Spec: apiv2.EtcdBackupConfigSpec{
			ClusterID: clusterID,
			Schedule:  "5 * * * * *",
			Keep:      &keep,
		},
	}
}

func GenEtcdBackupConfig(name string, cluster *kubermaticv1.Cluster, projectID string) *kubermaticv1.EtcdBackupConfig {
	keep := 5
	clusterObjectRef, _ := reference.GetReference(scheme.Scheme, cluster)

	return &kubermaticv1.EtcdBackupConfig{
		ObjectMeta: metav1.ObjectMeta{
			Name:      name,
			Namespace: cluster.Status.NamespaceName,
			Labels: map[string]string{
				kubermaticv1.ProjectIDLabelKey: projectID,
			},
		},
		Spec: kubermaticv1.EtcdBackupConfigSpec{
			Name:     name,
			Cluster:  *clusterObjectRef,
			Schedule: "5 * * * * *",
			Keep:     &keep,
		},
	}
}

func GenAPIEtcdRestore(name, clusterID string) *apiv2.EtcdRestore {
	return &apiv2.EtcdRestore{
		Name: name,
		Spec: apiv2.EtcdRestoreSpec{
			ClusterID:                       clusterID,
			BackupName:                      "backup-1",
			BackupDownloadCredentialsSecret: "secret",
			Destination:                     "s3",
		},
	}
}

func GenEtcdRestore(name string, cluster *kubermaticv1.Cluster, projectID string) *kubermaticv1.EtcdRestore {
	clusterObjectRef, _ := reference.GetReference(scheme.Scheme, cluster)

	return &kubermaticv1.EtcdRestore{
		ObjectMeta: metav1.ObjectMeta{
			Name:      name,
			Namespace: cluster.Status.NamespaceName,
			Labels: map[string]string{
				kubermaticv1.ProjectIDLabelKey: projectID,
			},
		},
		Spec: kubermaticv1.EtcdRestoreSpec{
			Name:                            name,
			Cluster:                         *clusterObjectRef,
			BackupName:                      "backup-1",
			BackupDownloadCredentialsSecret: "secret",
			Destination:                     "s3",
		},
	}
}

func GenDefaultAPIBackupCredentials() *apiv2.BackupCredentials {
	return &apiv2.BackupCredentials{
		S3BackupCredentials: apiv2.S3BackupCredentials{
			AccessKeyID:     "accessKeyId",
			SecretAccessKey: "secretAccessKey",
		},
	}
}

func GenDefaultBackupCredentials() *corev1.Secret {
	return &corev1.Secret{
		ObjectMeta: metav1.ObjectMeta{
			Name:      resources.EtcdRestoreS3CredentialsSecret,
			Namespace: metav1.NamespaceSystem,
		},
		StringData: map[string]string{
			resources.EtcdBackupAndRestoreS3AccessKeyIDKey:        resources.AWSAccessKeyID,
			resources.EtcdBackupAndRestoreS3SecretKeyAccessKeyKey: resources.AWSSecretAccessKey,
		},
	}
}

func GenMLAAdminSetting(name, clusterName string, value int32) *kubermaticv1.MLAAdminSetting {
	return &kubermaticv1.MLAAdminSetting{
		ObjectMeta: metav1.ObjectMeta{
			Name:      name,
			Namespace: "cluster-" + clusterName,
		},
		TypeMeta: metav1.TypeMeta{
			Kind:       kubermaticv1.MLAAdminSettingKindName,
			APIVersion: kubermaticv1.SchemeGroupVersion.String(),
		},
		Spec: kubermaticv1.MLAAdminSettingSpec{
			ClusterName: clusterName,
			MonitoringRateLimits: &kubermaticv1.MonitoringRateLimitSettings{
				IngestionRate:      value,
				IngestionBurstSize: value,
				MaxSeriesPerMetric: value,
				MaxSeriesTotal:     value,
				QueryRate:          value,
				QueryBurstSize:     value,
				MaxSamplesPerQuery: value,
				MaxSeriesPerQuery:  value,
			},
			LoggingRateLimits: &kubermaticv1.LoggingRateLimitSettings{
				IngestionRate:      value,
				IngestionBurstSize: value,
				QueryRate:          value,
				QueryBurstSize:     value,
			},
		},
	}
}

func GenAPIMLAAdminSetting(value int32) *apiv2.MLAAdminSetting {
	return &apiv2.MLAAdminSetting{
		MonitoringRateLimits: &kubermaticv1.MonitoringRateLimitSettings{
			IngestionRate:      value,
			IngestionBurstSize: value,
			MaxSeriesPerMetric: value,
			MaxSeriesTotal:     value,
			QueryRate:          value,
			QueryBurstSize:     value,
			MaxSamplesPerQuery: value,
			MaxSeriesPerQuery:  value,
		},
		LoggingRateLimits: &kubermaticv1.LoggingRateLimitSettings{
			IngestionRate:      value,
			IngestionBurstSize: value,
			QueryRate:          value,
			QueryBurstSize:     value,
		},
	}
}<|MERGE_RESOLUTION|>--- conflicted
+++ resolved
@@ -1913,15 +1913,10 @@
 
 func GenAPIRuleGroup(name string, ruleGroupType kubermaticv1.RuleGroupType, isDefault bool) *apiv2.RuleGroup {
 	return &apiv2.RuleGroup{
-<<<<<<< HEAD
+		Name:      name,
+		IsDefault: isDefault,
 		Data:      GenerateTestRuleGroupData(name),
 		Type:      ruleGroupType,
-		IsDefault: isDefault,
-=======
-		Name: name,
-		Data: GenerateTestRuleGroupData(name),
-		Type: ruleGroupType,
->>>>>>> 1f12d25c
 	}
 }
 
