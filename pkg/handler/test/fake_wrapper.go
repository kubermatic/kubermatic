/*
Copyright 2020 The Kubermatic Kubernetes Platform contributors.

Licensed under the Apache License, Version 2.0 (the "License");
you may not use this file except in compliance with the License.
You may obtain a copy of the License at

    http://www.apache.org/licenses/LICENSE-2.0

Unless required by applicable law or agreed to in writing, software
distributed under the License is distributed on an "AS IS" BASIS,
WITHOUT WARRANTIES OR CONDITIONS OF ANY KIND, either express or implied.
See the License for the specific language governing permissions and
limitations under the License.
*/

package test

import (
	"encoding/json"
	"io"
	"sort"
	"testing"

	"github.com/go-test/deep"

	apiv1 "k8c.io/kubermatic/v2/pkg/api/v1"
	apiv2 "k8c.io/kubermatic/v2/pkg/api/v2"
)

// NewSSHKeyV1SliceWrapper wraps []apiv1.SSHKey
// to provide convenient methods for tests
type NewSSHKeyV1SliceWrapper []apiv1.SSHKey

// Sort sorts the collection by CreationTimestamp
func (k NewSSHKeyV1SliceWrapper) Sort() {
	sort.Slice(k, func(i, j int) bool {
		return k[i].CreationTimestamp.Before(k[j].CreationTimestamp)
	})
}

// DecodeOrDie reads and decodes json data from the reader
func (k *NewSSHKeyV1SliceWrapper) DecodeOrDie(r io.Reader, t *testing.T) *NewSSHKeyV1SliceWrapper {
	t.Helper()
	dec := json.NewDecoder(r)
	err := dec.Decode(k)
	if err != nil {
		t.Fatal(err)
	}
	return k
}

// EqualOrDie compares whether expected collection is equal to the actual one
func (k NewSSHKeyV1SliceWrapper) EqualOrDie(expected NewSSHKeyV1SliceWrapper, t *testing.T) {
	t.Helper()
	if diff := deep.Equal(k, expected); diff != nil {
		t.Errorf("actual slice is different that the expected one. Diff: %v", diff)
	}
}

// NewUserV1SliceWrapper wraps []apiv1.User
// to provide convenient methods for tests
type NewUserV1SliceWrapper []apiv1.User

// Sort sorts the collection by CreationTimestamp
func (k NewUserV1SliceWrapper) Sort() {
	sort.Slice(k, func(i, j int) bool {
		return k[i].CreationTimestamp.Before(k[j].CreationTimestamp)
	})
}

// DecodeOrDie reads and decodes json data from the reader
func (k *NewUserV1SliceWrapper) DecodeOrDie(r io.Reader, t *testing.T) *NewUserV1SliceWrapper {
	t.Helper()
	dec := json.NewDecoder(r)
	err := dec.Decode(k)
	if err != nil {
		t.Fatal(err)
	}
	return k
}

// EqualOrDie compares whether expected collection is equal to the actual one
func (k NewUserV1SliceWrapper) EqualOrDie(expected NewUserV1SliceWrapper, t *testing.T) {
	t.Helper()
	if diff := deep.Equal(k, expected); diff != nil {
		t.Errorf("actual slice is different that the expected one. Diff: %v", diff)
	}
}

// NodeV1SliceWrapper wraps []apiv1.Node
// to provide convenient methods for tests
type NodeV1SliceWrapper []apiv1.Node

// Sort sorts the collection by CreationTimestamp
func (k NodeV1SliceWrapper) Sort() {
	sort.Slice(k, func(i, j int) bool {
		return k[i].Name < k[j].Name
	})
}

// DecodeOrDie reads and decodes json data from the reader
func (k *NodeV1SliceWrapper) DecodeOrDie(r io.Reader, t *testing.T) *NodeV1SliceWrapper {
	t.Helper()
	dec := json.NewDecoder(r)
	err := dec.Decode(k)
	if err != nil {
		t.Fatal(err)
	}
	return k
}

// EqualOrDie compares whether expected collection is equal to the actual one
func (k NodeV1SliceWrapper) EqualOrDie(expected NodeV1SliceWrapper, t *testing.T) {
	t.Helper()
	if diff := deep.Equal(k, expected); diff != nil {
		originalMarshalled, _ := json.Marshal(k)
		expectedMarshalled, _ := json.Marshal(expected)
		t.Logf("Original:\n---\n%s\n---\n", string(originalMarshalled))
		t.Logf("expected:\n---\n%s\n---\n", string(expectedMarshalled))
		t.Errorf("actual slice is different that the expected one. Diff: %v", diff)
	}
}

// NewClusterV1SliceWrapper wraps []apiv1.Cluster
// to provide convenient methods for tests
type NewClusterV1SliceWrapper []apiv1.Cluster

// Sort sorts the collection by CreationTimestamp
func (k NewClusterV1SliceWrapper) Sort() {
	sort.Slice(k, func(i, j int) bool {
		return k[i].CreationTimestamp.Before(k[j].CreationTimestamp)
	})
}

// DecodeOrDie reads and decodes json data from the reader
func (k *NewClusterV1SliceWrapper) DecodeOrDie(r io.Reader, t *testing.T) *NewClusterV1SliceWrapper {
	t.Helper()
	dec := json.NewDecoder(r)
	err := dec.Decode(k)
	if err != nil {
		t.Fatal(err)
	}
	return k
}

// EqualOrDie compares whether expected collection is equal to the actual one
func (k NewClusterV1SliceWrapper) EqualOrDie(expected NewClusterV1SliceWrapper, t *testing.T) {
	t.Helper()
	if diff := deep.Equal(k, expected); diff != nil {
		t.Errorf("actual slice is different that the expected one. Diff: %v", diff)
	}
}

// ProjectV1SliceWrapper wraps []apiv1.Project
// to provide convenient methods for tests
type ProjectV1SliceWrapper []apiv1.Project

// Sort sorts the collection by CreationTimestamp
func (k ProjectV1SliceWrapper) Sort() {
	sort.Slice(k, func(i, j int) bool {
		return k[i].CreationTimestamp.Before(k[j].CreationTimestamp)
	})
}

// DecodeOrDie reads and decodes json data from the reader
func (k *ProjectV1SliceWrapper) DecodeOrDie(r io.Reader, t *testing.T) *ProjectV1SliceWrapper {
	t.Helper()
	dec := json.NewDecoder(r)
	err := dec.Decode(k)
	if err != nil {
		t.Fatal(err)
	}
	return k
}

// EqualOrDie compares whether expected collection is equal to the actual one
func (k ProjectV1SliceWrapper) EqualOrDie(expected ProjectV1SliceWrapper, t *testing.T) {
	t.Helper()
	if diff := deep.Equal(k, expected); diff != nil {
		t.Errorf("actual slice is different that the expected one. Diff: %v", diff)
	}
}

// NewServiceAccountV1SliceWrapper wraps []apiv1.ServiceAccount
// to provide convenient methods for tests
type NewServiceAccountV1SliceWrapper []apiv1.ServiceAccount

// Sort sorts the collection by name
func (k NewServiceAccountV1SliceWrapper) Sort() {
	sort.Slice(k, func(i, j int) bool {
		return k[i].Name > (k[j].Name)
	})
}

// DecodeOrDie reads and decodes json data from the reader
func (k *NewServiceAccountV1SliceWrapper) DecodeOrDie(r io.Reader, t *testing.T) *NewServiceAccountV1SliceWrapper {
	t.Helper()
	dec := json.NewDecoder(r)
	err := dec.Decode(k)
	if err != nil {
		t.Fatal(err)
	}
	return k
}

// EqualOrDie compares whether expected collection is equal to the actual one
func (k NewServiceAccountV1SliceWrapper) EqualOrDie(expected NewServiceAccountV1SliceWrapper, t *testing.T) {
	t.Helper()
	if diff := deep.Equal(k, expected); diff != nil {
		t.Errorf("actual slice is different that the expected one. Diff: %v", diff)
	}
}

// NewServiceAccountTokenV1SliceWrapper wraps []apiv1.ServiceAccountToken
// to provide convenient methods for tests
type NewServiceAccountTokenV1SliceWrapper []apiv1.PublicServiceAccountToken

// Sort sorts the collection by name
func (k NewServiceAccountTokenV1SliceWrapper) Sort() {
	sort.Slice(k, func(i, j int) bool {
		return k[i].Name < (k[j].Name)
	})
}

// DecodeOrDie reads and decodes json data from the reader
func (k *NewServiceAccountTokenV1SliceWrapper) DecodeOrDie(r io.Reader, t *testing.T) *NewServiceAccountTokenV1SliceWrapper {
	t.Helper()
	dec := json.NewDecoder(r)
	err := dec.Decode(k)
	if err != nil {
		t.Fatal(err)
	}
	return k
}

// EqualOrDie compares whether expected collection is equal to the actual one
func (k NewServiceAccountTokenV1SliceWrapper) EqualOrDie(expected NewServiceAccountTokenV1SliceWrapper, t *testing.T) {
	t.Helper()
	if diff := deep.Equal(k, expected); diff != nil {
		t.Errorf("actual slice is different that the expected one. Diff: %v", diff)
	}
}

// NewAddonSliceWrapper wraps []apiv1.Addon
// to provide convenient methods for tests
type NewAddonSliceWrapper []apiv1.Addon

// Sort sorts the collection by CreationTimestamp
func (k NewAddonSliceWrapper) Sort() {
	sort.Slice(k, func(i, j int) bool {
		return k[i].CreationTimestamp.Before(k[j].CreationTimestamp)
	})
}

// DecodeOrDie reads and decodes json data from the reader
func (k *NewAddonSliceWrapper) DecodeOrDie(r io.Reader, t *testing.T) *NewAddonSliceWrapper {
	t.Helper()
	dec := json.NewDecoder(r)
	err := dec.Decode(k)
	if err != nil {
		t.Fatal(err)
	}
	return k
}

// EqualOrDie compares whether expected collection is equal to the actual one
func (k NewAddonSliceWrapper) EqualOrDie(expected NewAddonSliceWrapper, t *testing.T) {
	t.Helper()
	if diff := deep.Equal(k, expected); diff != nil {
		t.Errorf("actual slice is different that the expected one. Diff: %v", diff)
	}
}

// NewRoleNameSliceWrapper wraps []apiv1.RoleName
// to provide convenient methods for tests
type NewRoleNameSliceWrapper []apiv1.RoleName

// Sort sorts the collection by CreationTimestamp
func (k NewRoleNameSliceWrapper) Sort() {
	sort.Slice(k, func(i, j int) bool {
		return k[i].Name < (k[j].Name)
	})
}

// DecodeOrDie reads and decodes json data from the reader
func (k *NewRoleNameSliceWrapper) DecodeOrDie(r io.Reader, t *testing.T) *NewRoleNameSliceWrapper {
	t.Helper()
	dec := json.NewDecoder(r)
	err := dec.Decode(k)
	if err != nil {
		t.Fatal(err)
	}
	return k
}

// EqualOrDie compares whether expected collection is equal to the actual one
func (k NewRoleNameSliceWrapper) EqualOrDie(expected NewRoleNameSliceWrapper, t *testing.T) {
	t.Helper()
	if diff := deep.Equal(k, expected); diff != nil {
		t.Errorf("actual slice is different that the expected one. Diff: %v", diff)
	}
}

// NewConstraintTemplateV1SliceWrapper wraps []apiv1.ConstraintTemplate
// to provide convenient methods for tests
type NewConstraintTemplateV1SliceWrapper []apiv2.ConstraintTemplate

// DecodeOrDie reads and decodes json data from the reader
func (k *NewConstraintTemplateV1SliceWrapper) DecodeOrDie(r io.Reader, t *testing.T) *NewConstraintTemplateV1SliceWrapper {
	t.Helper()
	dec := json.NewDecoder(r)
	err := dec.Decode(k)
	if err != nil {
		t.Fatal(err)
	}
	return k
}

// Sort sorts the collection by Name
func (k NewConstraintTemplateV1SliceWrapper) Sort() {
	sort.Slice(k, func(i, j int) bool {
		return k[i].Name < (k[j].Name)
	})
}

// EqualOrDie compares whether expected collection is equal to the actual one
func (k NewConstraintTemplateV1SliceWrapper) EqualOrDie(expected NewConstraintTemplateV1SliceWrapper, t *testing.T) {
	t.Helper()
	if diff := deep.Equal(k, expected); diff != nil {
		t.Errorf("actual slice is different that the expected one. Diff: %v", diff)
	}
}

// NewConstraintsSliceWrapper wraps []apiv2.Constraints
// to provide convenient methods for tests
type NewConstraintsSliceWrapper []apiv2.Constraint

// DecodeOrDie reads and decodes json data from the reader
func (k *NewConstraintsSliceWrapper) DecodeOrDie(r io.Reader, t *testing.T) *NewConstraintsSliceWrapper {
	t.Helper()
	dec := json.NewDecoder(r)
	err := dec.Decode(k)
	if err != nil {
		t.Fatal(err)
	}
	return k
}

// Sort sorts the collection by Name
func (k NewConstraintsSliceWrapper) Sort() {
	sort.Slice(k, func(i, j int) bool {
		return k[i].Name < (k[j].Name)
	})
}

// EqualOrDie compares whether expected collection is equal to the actual one
func (k NewConstraintsSliceWrapper) EqualOrDie(expected NewConstraintsSliceWrapper, t *testing.T) {
	t.Helper()
	if diff := deep.Equal(k, expected); diff != nil {
		t.Errorf("actual slice is different that the expected one. Diff: %v", diff)
	}
}

// NodeDeploymentSliceWrapper wraps []apiv1.NodeDeployment
// to provide convenient methods for tests
type NodeDeploymentSliceWrapper []apiv1.NodeDeployment

// Sort sorts the collection by CreationTimestamp
func (k NodeDeploymentSliceWrapper) Sort() {
	sort.Slice(k, func(i, j int) bool {
		return k[i].Name < k[j].Name
	})
}

// DecodeOrDie reads and decodes json data from the reader
func (k *NodeDeploymentSliceWrapper) DecodeOrDie(r io.Reader, t *testing.T) *NodeDeploymentSliceWrapper {
	t.Helper()
	dec := json.NewDecoder(r)
	err := dec.Decode(k)
	if err != nil {
		t.Fatal(err)
	}
	return k
}

// EqualOrDie compares whether expected collection is equal to the actual one
func (k NodeDeploymentSliceWrapper) EqualOrDie(expected NodeDeploymentSliceWrapper, t *testing.T) {
	t.Helper()
	if diff := deep.Equal(k, expected); diff != nil {
		t.Errorf("actual slice is different that the expected one. Diff: %v", diff)
	}
}

<<<<<<< HEAD
// NewRuleGroupSliceWrapper wraps []apiv2.RuleGroup
// to provide convenient methods for tests
type NewRuleGroupSliceWrapper []*apiv2.RuleGroup

// DecodeOrDie reads and decodes json data from the reader
func (k *NewRuleGroupSliceWrapper) DecodeOrDie(r io.Reader, t *testing.T) *NewRuleGroupSliceWrapper {
=======
// NewClusterTemplateSliceWrapper wraps []apiv2.ClusterTemplate
// to provide convenient methods for tests
type NewClusterTemplateSliceWrapper []apiv2.ClusterTemplate

// Sort sorts the collection by Name
func (k NewClusterTemplateSliceWrapper) Sort() {
	sort.Slice(k, func(i, j int) bool {
		return k[i].Name < k[j].Name
	})
}

// DecodeOrDie reads and decodes json data from the reader
func (k *NewClusterTemplateSliceWrapper) DecodeOrDie(r io.Reader, t *testing.T) *NewClusterTemplateSliceWrapper {
>>>>>>> 5c2a298d
	t.Helper()
	dec := json.NewDecoder(r)
	err := dec.Decode(k)
	if err != nil {
		t.Fatal(err)
	}
	return k
}

<<<<<<< HEAD
// Sort sorts the collection by Name
func (k NewRuleGroupSliceWrapper) Sort() {
	sort.Slice(k, func(i, j int) bool {
		return string(k[i].Data) < string(k[j].Data)
	})
}

// EqualOrDie compares whether expected collection is equal to the actual one
func (k NewRuleGroupSliceWrapper) EqualOrDie(expected NewRuleGroupSliceWrapper, t *testing.T) {
=======
// EqualOrDie compares whether expected collection is equal to the actual one
func (k NewClusterTemplateSliceWrapper) EqualOrDie(expected NewClusterTemplateSliceWrapper, t *testing.T) {
>>>>>>> 5c2a298d
	t.Helper()
	if diff := deep.Equal(k, expected); diff != nil {
		t.Errorf("actual slice is different that the expected one. Diff: %v", diff)
	}
}<|MERGE_RESOLUTION|>--- conflicted
+++ resolved
@@ -392,14 +392,6 @@
 	}
 }
 
-<<<<<<< HEAD
-// NewRuleGroupSliceWrapper wraps []apiv2.RuleGroup
-// to provide convenient methods for tests
-type NewRuleGroupSliceWrapper []*apiv2.RuleGroup
-
-// DecodeOrDie reads and decodes json data from the reader
-func (k *NewRuleGroupSliceWrapper) DecodeOrDie(r io.Reader, t *testing.T) *NewRuleGroupSliceWrapper {
-=======
 // NewClusterTemplateSliceWrapper wraps []apiv2.ClusterTemplate
 // to provide convenient methods for tests
 type NewClusterTemplateSliceWrapper []apiv2.ClusterTemplate
@@ -413,17 +405,38 @@
 
 // DecodeOrDie reads and decodes json data from the reader
 func (k *NewClusterTemplateSliceWrapper) DecodeOrDie(r io.Reader, t *testing.T) *NewClusterTemplateSliceWrapper {
->>>>>>> 5c2a298d
-	t.Helper()
-	dec := json.NewDecoder(r)
-	err := dec.Decode(k)
-	if err != nil {
-		t.Fatal(err)
-	}
-	return k
-}
-
-<<<<<<< HEAD
+	t.Helper()
+	dec := json.NewDecoder(r)
+	err := dec.Decode(k)
+	if err != nil {
+		t.Fatal(err)
+	}
+	return k
+}
+
+// EqualOrDie compares whether expected collection is equal to the actual one
+func (k NewClusterTemplateSliceWrapper) EqualOrDie(expected NewClusterTemplateSliceWrapper, t *testing.T) {
+	t.Helper()
+	if diff := deep.Equal(k, expected); diff != nil {
+		t.Errorf("actual slice is different that the expected one. Diff: %v", diff)
+	}
+}
+
+// NewRuleGroupSliceWrapper wraps []apiv2.RuleGroup
+// to provide convenient methods for tests
+type NewRuleGroupSliceWrapper []*apiv2.RuleGroup
+
+// DecodeOrDie reads and decodes json data from the reader
+func (k *NewRuleGroupSliceWrapper) DecodeOrDie(r io.Reader, t *testing.T) *NewRuleGroupSliceWrapper {
+	t.Helper()
+	dec := json.NewDecoder(r)
+	err := dec.Decode(k)
+	if err != nil {
+		t.Fatal(err)
+	}
+	return k
+}
+
 // Sort sorts the collection by Name
 func (k NewRuleGroupSliceWrapper) Sort() {
 	sort.Slice(k, func(i, j int) bool {
@@ -433,10 +446,6 @@
 
 // EqualOrDie compares whether expected collection is equal to the actual one
 func (k NewRuleGroupSliceWrapper) EqualOrDie(expected NewRuleGroupSliceWrapper, t *testing.T) {
-=======
-// EqualOrDie compares whether expected collection is equal to the actual one
-func (k NewClusterTemplateSliceWrapper) EqualOrDie(expected NewClusterTemplateSliceWrapper, t *testing.T) {
->>>>>>> 5c2a298d
 	t.Helper()
 	if diff := deep.Equal(k, expected); diff != nil {
 		t.Errorf("actual slice is different that the expected one. Diff: %v", diff)
