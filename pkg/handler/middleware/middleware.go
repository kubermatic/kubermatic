/*
Copyright 2020 The Kubermatic Kubernetes Platform contributors.

Licensed under the Apache License, Version 2.0 (the "License");
you may not use this file except in compliance with the License.
You may obtain a copy of the License at

    http://www.apache.org/licenses/LICENSE-2.0

Unless required by applicable law or agreed to in writing, software
distributed under the License is distributed on an "AS IS" BASIS,
WITHOUT WARRANTIES OR CONDITIONS OF ANY KIND, either express or implied.
See the License for the specific language governing permissions and
limitations under the License.
*/

package middleware

import (
	"context"
	"fmt"
	"net/http"
	"time"

	"github.com/go-kit/kit/endpoint"
	transporthttp "github.com/go-kit/kit/transport/http"

	apiv1 "k8c.io/kubermatic/v2/pkg/api/v1"
	kubermaticapiv1 "k8c.io/kubermatic/v2/pkg/crd/kubermatic/v1"
	"k8c.io/kubermatic/v2/pkg/handler/auth"
	"k8c.io/kubermatic/v2/pkg/handler/v1/common"
	"k8c.io/kubermatic/v2/pkg/provider"
	kubermaticcontext "k8c.io/kubermatic/v2/pkg/util/context"
	k8cerrors "k8c.io/kubermatic/v2/pkg/util/errors"
	"k8c.io/kubermatic/v2/pkg/util/hash"

	kerrors "k8s.io/apimachinery/pkg/api/errors"
	"k8s.io/apimachinery/pkg/util/sets"
)

const (
	datacenterContextKey kubermaticcontext.Key = "datacenter"

	// RawTokenContextKey key under which the current token (OpenID ID Token) is kept in the ctx
	RawTokenContextKey kubermaticcontext.Key = "raw-auth-token"

	// TokenExpiryContextKey key under which the current token expiry (OpenID ID Token) is kept in the ctx
	TokenExpiryContextKey kubermaticcontext.Key = "auth-token-expiry"

	// noTokenFoundKey key under which an error is kept when no suitable token has been found in a request
	noTokenFoundKey kubermaticcontext.Key = "no-token-found"

	// ClusterProviderContextKey key under which the current ClusterProvider is kept in the ctx
	ClusterProviderContextKey kubermaticcontext.Key = "cluster-provider"

	// PrivilegedClusterProviderContextKey key under which the current PrivilegedClusterProvider is kept in the ctx
	PrivilegedClusterProviderContextKey kubermaticcontext.Key = "privileged-cluster-provider"

	// UserInfoContextKey key under which the current UserInfoExtractor is kept in the ctx
	UserInfoContextKey kubermaticcontext.Key = "user-info"

	// AuthenticatedUserContextKey key under which the current User (from OIDC provider) is kept in the ctx
	AuthenticatedUserContextKey kubermaticcontext.Key = "authenticated-user"

	// AddonProviderContextKey key under which the current AddonProvider is kept in the ctx
	AddonProviderContextKey kubermaticcontext.Key = "addon-provider"

	// PrivilegedAddonProviderContextKey key under which the current PrivilegedAddonProvider is kept in the ctx
	PrivilegedAddonProviderContextKey kubermaticcontext.Key = "privileged-addon-provider"

	// ConstraintProviderContextKey key under which the current ConstraintProvider is kept in the ctx
	ConstraintProviderContextKey kubermaticcontext.Key = "constraint-provider"

	// PrivilegedConstraintProviderContextKey key under which the current PrivilegedConstraintProvider is kept in the ctx
	PrivilegedConstraintProviderContextKey kubermaticcontext.Key = "privileged-constraint-provider"

	// AlertmanagerProviderContextKey key under which the current AlertmanagerProvider is kept in the ctx
	AlertmanagerProviderContextKey kubermaticcontext.Key = "alertmanager-provider"

	// PrivilegedAlertmanagerProviderContextKey key under which the current PrivilegedAlertmanagerProvider is kept in the ctx
	PrivilegedAlertmanagerProviderContextKey kubermaticcontext.Key = "privileged-alertmanager-provider"

	// RuleGroupProviderContextKey key under which the current RuleGroupProvider is kept in the ctx
	RuleGroupProviderContextKey kubermaticcontext.Key = "rulegroup-provider"

	// PrivilegedRuleGroupProviderContextKey key under which the current PrivilegedRuleGroupProvider is kept in the ctx
	PrivilegedRuleGroupProviderContextKey kubermaticcontext.Key = "privileged-rulegroup-provider"

	// EtcdBackupConfigProviderContextKey key under which the current EtcdBackupConfigProvider is kept in the ctx
	EtcdBackupConfigProviderContextKey kubermaticcontext.Key = "etcdbackupconfig-provider"

	// PrivilegedEtcdBackupConfigProviderContextKey key under which the current PrivilegedEtcdBackupConfigProvider is kept in the ctx
	PrivilegedEtcdBackupConfigProviderContextKey kubermaticcontext.Key = "privileged-etcdbackupconfig-provider"

	// EtcdRestoreProviderContextKey key under which the current EtcdRestoreProvider is kept in the ctx
	EtcdRestoreProviderContextKey kubermaticcontext.Key = "etcdbrestore-provider"

	// PrivilegedEtcdRestoreProviderContextKey key under which the current PrivilegedEtcdRestoreProvider is kept in the ctx
	PrivilegedEtcdRestoreProviderContextKey kubermaticcontext.Key = "privileged-etcdrestore-provider"

	// EtcdBackupConfigProjectProviderContextKey key under which the current EtcdBackupConfigProjectProvider is kept in the ctx
	EtcdBackupConfigProjectProviderContextKey kubermaticcontext.Key = "etcdbackupconfig-project-provider"

	// PrivilegedEtcdBackupConfigProjectProviderContextKey key under which the current PrivilegedEtcdBackupConfigProjectProvider is kept in the ctx
	PrivilegedEtcdBackupConfigProjectProviderContextKey kubermaticcontext.Key = "privileged-etcdbackupconfig-project-provider"

	// EtcdRestoreProjectProviderContextKey key under which the current EtcdRestoreProjectProvider is kept in the ctx
	EtcdRestoreProjectProviderContextKey kubermaticcontext.Key = "etcdbrestore-project-provider"

	// PrivilegedEtcdRestoreProjectProviderContextKey key under which the current PrivilegedEtcdRestoreProjectProvider is kept in the ctx
	PrivilegedEtcdRestoreProjectProviderContextKey kubermaticcontext.Key = "privileged-etcdrestore-project-provider"

<<<<<<< HEAD
	// PrivilegedMLAAdminSettingProviderContextKey key under which the current PrivilegedMLAAdminSettingProvider is kept in the ctx
	PrivilegedMLAAdminSettingProviderContextKey kubermaticcontext.Key = "privileged-mla-admin-setting-provider"
=======
	// BackupCredentialsProviderContextKey key under which the current BackupCredentialsProvider is kept in the ctx
	BackupCredentialsProviderContextKey kubermaticcontext.Key = "backupcredentials-provider"
>>>>>>> a5873ae4

	UserCRContextKey                            = kubermaticcontext.UserCRContextKey
	SeedsGetterContextKey kubermaticcontext.Key = "seeds-getter"
)

// seedClusterGetter defines functionality to retrieve a seed name
type seedClusterGetter interface {
	GetSeedCluster() apiv1.SeedCluster
}

// SetClusterProvider is a middleware that injects the current ClusterProvider into the ctx
func SetClusterProvider(clusterProviderGetter provider.ClusterProviderGetter, seedsGetter provider.SeedsGetter) endpoint.Middleware {
	return func(next endpoint.Endpoint) endpoint.Endpoint {
		return func(ctx context.Context, request interface{}) (response interface{}, err error) {
			clusterProvider, ctx, err := getClusterProvider(ctx, request, seedsGetter, clusterProviderGetter)
			if err != nil {
				return nil, err
			}

			ctx = context.WithValue(ctx, ClusterProviderContextKey, clusterProvider)
			return next(ctx, request)
		}
	}
}

// SetPrivilegedClusterProvider is a middleware that injects the current ClusterProvider into the ctx
func SetPrivilegedClusterProvider(clusterProviderGetter provider.ClusterProviderGetter, seedsGetter provider.SeedsGetter) endpoint.Middleware {
	return func(next endpoint.Endpoint) endpoint.Endpoint {
		return func(ctx context.Context, request interface{}) (response interface{}, err error) {
			clusterProvider, ctx, err := getClusterProvider(ctx, request, seedsGetter, clusterProviderGetter)
			if err != nil {
				return nil, err
			}

			privilegedClusterProvider := clusterProvider.(provider.PrivilegedClusterProvider)
			ctx = context.WithValue(ctx, ClusterProviderContextKey, clusterProvider)
			ctx = context.WithValue(ctx, PrivilegedClusterProviderContextKey, privilegedClusterProvider)
			return next(ctx, request)
		}
	}
}

// UserSaver is a middleware that checks if authenticated user already exists in the database
// next it creates/retrieve an internal object (kubermaticv1.User) and stores it the ctx under UserCRContexKey
func UserSaver(userProvider provider.UserProvider) endpoint.Middleware {
	return func(next endpoint.Endpoint) endpoint.Endpoint {
		return func(ctx context.Context, request interface{}) (response interface{}, err error) {
			rawAuthenticatesUser := ctx.Value(AuthenticatedUserContextKey)
			if rawAuthenticatesUser == nil {
				return nil, k8cerrors.New(http.StatusInternalServerError, "no user in context found")
			}
			authenticatedUser := rawAuthenticatesUser.(apiv1.User)

			user, err := userProvider.UserByEmail(authenticatedUser.Email)
			if err != nil {
				if err != provider.ErrNotFound {
					return nil, common.KubernetesErrorToHTTPError(err)
				}
				// handling ErrNotFound
				user, err = userProvider.CreateUser(authenticatedUser.ID, authenticatedUser.Name, authenticatedUser.Email)
				if err != nil {
					if !kerrors.IsAlreadyExists(err) {
						return nil, common.KubernetesErrorToHTTPError(err)
					}
					if user, err = userProvider.UserByEmail(authenticatedUser.Email); err != nil {
						return nil, common.KubernetesErrorToHTTPError(err)
					}
				}
			}
			return next(context.WithValue(ctx, kubermaticcontext.UserCRContextKey, user), request)
		}
	}
}

// UserInfoUnauthorized tries to build userInfo for not authenticated (token) user
// instead it reads the user_id from the request and finds the associated user in the database
func UserInfoUnauthorized(userProjectMapper provider.ProjectMemberMapper, userProvider provider.UserProvider) endpoint.Middleware {
	return func(next endpoint.Endpoint) endpoint.Endpoint {
		return func(ctx context.Context, request interface{}) (response interface{}, err error) {
			userIDGetter, ok := request.(common.UserIDGetter)
			if !ok {
				return nil, k8cerrors.NewBadRequest("you can only use userInfoMiddlewareUnauthorized for endpoints that accepts user ID")
			}
			prjIDGetter, ok := request.(common.ProjectIDGetter)
			if !ok {
				return nil, k8cerrors.NewBadRequest("you can only use userInfoMiddlewareUnauthorized for endpoints that accepts project ID")
			}
			userID := userIDGetter.GetUserID()
			projectID := prjIDGetter.GetProjectID()
			user, err := userProvider.UserByID(userID)
			if err != nil {
				return nil, common.KubernetesErrorToHTTPError(err)
			}

			if user.Spec.IsAdmin {
				uInfo := &provider.UserInfo{Email: user.Spec.Email, IsAdmin: true}
				return next(context.WithValue(ctx, UserInfoContextKey, uInfo), request)
			}
			uInfo, err := createUserInfo(user, projectID, userProjectMapper)
			if err != nil {
				return nil, common.KubernetesErrorToHTTPError(err)
			}
			return next(context.WithValue(ctx, UserInfoContextKey, uInfo), request)
		}
	}
}

// TokenVerifier knows how to verify a token from the incoming request
func TokenVerifier(tokenVerifier auth.TokenVerifier, userProvider provider.UserProvider) endpoint.Middleware {
	return func(next endpoint.Endpoint) endpoint.Endpoint {
		return func(ctx context.Context, request interface{}) (response interface{}, err error) {
			if rawTokenNotFoundErr := ctx.Value(noTokenFoundKey); rawTokenNotFoundErr != nil {
				tokenNotFoundErr, ok := rawTokenNotFoundErr.(error)
				if !ok {
					return nil, k8cerrors.NewNotAuthorized()
				}
				return nil, k8cerrors.NewWithDetails(http.StatusUnauthorized, "not authorized", []string{tokenNotFoundErr.Error()})
			}

			t := ctx.Value(RawTokenContextKey)
			token, ok := t.(string)
			if !ok || token == "" {
				return nil, k8cerrors.NewNotAuthorized()
			}

			verifyCtx, cancel := context.WithTimeout(ctx, 10*time.Second)
			defer cancel()
			claims, err := tokenVerifier.Verify(verifyCtx, token)
			if err != nil {
				return nil, k8cerrors.New(http.StatusUnauthorized, fmt.Sprintf("access denied due to an invalid token, details = %v", err))
			}

			if claims.Subject == "" {
				return nil, k8cerrors.NewNotAuthorized()
			}

			id, err := hash.GetUserID(claims.Subject)
			if err != nil {
				return nil, k8cerrors.NewNotAuthorized()
			}

			user := apiv1.User{
				ObjectMeta: apiv1.ObjectMeta{
					ID:   id,
					Name: claims.Name,
				},
				Email: claims.Email,
			}

			if user.ID == "" {
				return nil, k8cerrors.NewNotAuthorized()
			}

			if err := checkBlockedTokens(claims.Email, token, userProvider); err != nil {
				return nil, err
			}

			ctx = context.WithValue(ctx, TokenExpiryContextKey, claims.Expiry)
			return next(context.WithValue(ctx, AuthenticatedUserContextKey, user), request)
		}
	}
}

// Addons is a middleware that injects the current AddonProvider into the ctx
func Addons(clusterProviderGetter provider.ClusterProviderGetter, addonProviderGetter provider.AddonProviderGetter, seedsGetter provider.SeedsGetter) endpoint.Middleware {
	return func(next endpoint.Endpoint) endpoint.Endpoint {
		return func(ctx context.Context, request interface{}) (response interface{}, err error) {
			seedCluster := request.(seedClusterGetter).GetSeedCluster()

			addonProvider, err := getAddonProvider(clusterProviderGetter, addonProviderGetter, seedsGetter, seedCluster.SeedName, seedCluster.ClusterID)
			if err != nil {
				return nil, err
			}
			ctx = context.WithValue(ctx, AddonProviderContextKey, addonProvider)
			return next(ctx, request)
		}
	}
}

// PrivilegedAddons is a middleware that injects the current PrivilegedAddonProvider into the ctx
func PrivilegedAddons(clusterProviderGetter provider.ClusterProviderGetter, addonProviderGetter provider.AddonProviderGetter, seedsGetter provider.SeedsGetter) endpoint.Middleware {
	return func(next endpoint.Endpoint) endpoint.Endpoint {
		return func(ctx context.Context, request interface{}) (response interface{}, err error) {
			seedCluster := request.(seedClusterGetter).GetSeedCluster()
			addonProvider, err := getAddonProvider(clusterProviderGetter, addonProviderGetter, seedsGetter, seedCluster.SeedName, seedCluster.ClusterID)
			if err != nil {
				return nil, err
			}
			privilegedAddonProvider := addonProvider.(provider.PrivilegedAddonProvider)
			ctx = context.WithValue(ctx, PrivilegedAddonProviderContextKey, privilegedAddonProvider)
			return next(ctx, request)
		}
	}
}

func getAddonProvider(clusterProviderGetter provider.ClusterProviderGetter, addonProviderGetter provider.AddonProviderGetter, seedsGetter provider.SeedsGetter, seedName, clusterID string) (provider.AddonProvider, error) {
	seeds, err := seedsGetter()
	if err != nil {
		return nil, err
	}

	if clusterID != "" {
		for _, seed := range seeds {
			clusterProvider, err := clusterProviderGetter(seed)
			if err != nil {
				return nil, k8cerrors.NewNotFound("cluster-provider", clusterID)
			}
			if clusterProvider.IsCluster(clusterID) {
				seedName = seed.Name
				break
			}
		}
	}

	seed, found := seeds[seedName]
	if !found {
		return nil, fmt.Errorf("couldn't find seed %q", seedName)
	}

	return addonProviderGetter(seed)
}

// TokenExtractor knows how to extract a token from the incoming request
func TokenExtractor(o auth.TokenExtractor) transporthttp.RequestFunc {
	return func(ctx context.Context, r *http.Request) context.Context {
		token, err := o.Extract(r)
		if err != nil {
			return context.WithValue(ctx, noTokenFoundKey, err)
		}
		return context.WithValue(ctx, RawTokenContextKey, token)
	}
}

func createUserInfo(user *kubermaticapiv1.User, projectID string, userProjectMapper provider.ProjectMemberMapper) (*provider.UserInfo, error) {
	var group string
	if projectID != "" {
		var err error
		group, err = userProjectMapper.MapUserToGroup(user.Spec.Email, projectID)
		if err != nil {
			return nil, err
		}
	}

	return &provider.UserInfo{Email: user.Spec.Email, Group: group}, nil
}

func getClusterProvider(ctx context.Context, request interface{}, seedsGetter provider.SeedsGetter, clusterProviderGetter provider.ClusterProviderGetter) (provider.ClusterProvider, context.Context, error) {
	getter, ok := request.(seedClusterGetter)
	if !ok {
		return nil, nil, fmt.Errorf("request is no dcGetter")
	}
	seeds, err := seedsGetter()
	if err != nil {
		return nil, ctx, k8cerrors.New(http.StatusInternalServerError, fmt.Sprintf("failed to list seeds: %v", err))
	}
	if getter.GetSeedCluster().ClusterID != "" {
		return getClusterProviderByClusterID(ctx, seeds, clusterProviderGetter, getter.GetSeedCluster().ClusterID)
	}

	seed, exists := seeds[getter.GetSeedCluster().SeedName]
	if !exists {
		return nil, ctx, k8cerrors.NewNotFound("seed", getter.GetSeedCluster().SeedName)
	}
	ctx = context.WithValue(ctx, datacenterContextKey, seed)

	clusterProvider, err := clusterProviderGetter(seed)
	if err != nil {
		return nil, ctx, k8cerrors.NewNotFound("cluster-provider", getter.GetSeedCluster().SeedName)
	}

	return clusterProvider, ctx, nil
}

func getClusterProviderByClusterID(ctx context.Context, seeds map[string]*kubermaticapiv1.Seed, clusterProviderGetter provider.ClusterProviderGetter, clusterID string) (provider.ClusterProvider, context.Context, error) {
	for _, seed := range seeds {
		clusterProvider, err := clusterProviderGetter(seed)
		if err != nil {
			return nil, ctx, k8cerrors.NewNotFound("cluster-provider", clusterID)
		}
		if clusterProvider.IsCluster(clusterID) {
			return clusterProvider, ctx, nil
		}
	}
	return nil, ctx, k8cerrors.NewNotFound("cluster-provider", clusterID)
}

func checkBlockedTokens(email, token string, userProvider provider.UserProvider) error {
	user, err := userProvider.UserByEmail(email)
	if err != nil {
		if err != provider.ErrNotFound {
			return common.KubernetesErrorToHTTPError(err)
		}
		return nil
	}
	blockedTokens, err := userProvider.GetUserBlacklistTokens(user)
	if err != nil {
		return common.KubernetesErrorToHTTPError(err)
	}
	tokenSet := sets.NewString(blockedTokens...)
	if tokenSet.Has(token) {
		return k8cerrors.NewNotAuthorized()
	}

	return nil
}

// SetSeedsGetter injects the current SeedsGetter into the ctx
func SetSeedsGetter(seedsGetter provider.SeedsGetter) transporthttp.RequestFunc {
	return func(ctx context.Context, r *http.Request) context.Context {
		return context.WithValue(ctx, SeedsGetterContextKey, seedsGetter)
	}
}

// Constraints is a middleware that injects the current ConstraintProvider into the ctx
func Constraints(clusterProviderGetter provider.ClusterProviderGetter, constraintProviderGetter provider.ConstraintProviderGetter, seedsGetter provider.SeedsGetter) endpoint.Middleware {
	return func(next endpoint.Endpoint) endpoint.Endpoint {
		return func(ctx context.Context, request interface{}) (response interface{}, err error) {
			seedCluster := request.(seedClusterGetter).GetSeedCluster()

			constraintProvider, err := getConstraintProvider(clusterProviderGetter, constraintProviderGetter, seedsGetter, seedCluster.SeedName, seedCluster.ClusterID)
			if err != nil {
				return nil, err
			}
			ctx = context.WithValue(ctx, ConstraintProviderContextKey, constraintProvider)
			return next(ctx, request)
		}
	}
}

// PrivilegedConstraints is a middleware that injects the current PrivilegedConstraintProvider into the ctx
func PrivilegedConstraints(clusterProviderGetter provider.ClusterProviderGetter, constraintProviderGetter provider.ConstraintProviderGetter, seedsGetter provider.SeedsGetter) endpoint.Middleware {
	return func(next endpoint.Endpoint) endpoint.Endpoint {
		return func(ctx context.Context, request interface{}) (response interface{}, err error) {
			seedCluster := request.(seedClusterGetter).GetSeedCluster()
			constraintProvider, err := getConstraintProvider(clusterProviderGetter, constraintProviderGetter, seedsGetter, seedCluster.SeedName, seedCluster.ClusterID)
			if err != nil {
				return nil, err
			}
			privilegedConstraintProvider := constraintProvider.(provider.PrivilegedConstraintProvider)
			ctx = context.WithValue(ctx, PrivilegedConstraintProviderContextKey, privilegedConstraintProvider)
			return next(ctx, request)
		}
	}
}

func getConstraintProvider(clusterProviderGetter provider.ClusterProviderGetter, constraintProviderGetter provider.ConstraintProviderGetter, seedsGetter provider.SeedsGetter, seedName, clusterID string) (provider.ConstraintProvider, error) {
	seeds, err := seedsGetter()
	if err != nil {
		return nil, err
	}

	if clusterID != "" {
		for _, seed := range seeds {
			clusterProvider, err := clusterProviderGetter(seed)
			if err != nil {
				return nil, k8cerrors.NewNotFound("cluster-provider", clusterID)
			}
			if clusterProvider.IsCluster(clusterID) {
				seedName = seed.Name
				break
			}
		}
	}

	seed, found := seeds[seedName]
	if !found {
		return nil, fmt.Errorf("couldn't find seed %q", seedName)
	}

	return constraintProviderGetter(seed)
}

// Alertmanagers is a middleware that injects the current AlertmanagerProvider into the ctx
func Alertmanagers(clusterProviderGetter provider.ClusterProviderGetter, alertmanagerProviderGetter provider.AlertmanagerProviderGetter, seedsGetter provider.SeedsGetter) endpoint.Middleware {
	return func(next endpoint.Endpoint) endpoint.Endpoint {
		return func(ctx context.Context, request interface{}) (response interface{}, err error) {
			seedCluster := request.(seedClusterGetter).GetSeedCluster()

			alertmanagerProvider, err := getAlertmanagerProvider(clusterProviderGetter, alertmanagerProviderGetter, seedsGetter, seedCluster.SeedName, seedCluster.ClusterID)
			if err != nil {
				return nil, err
			}
			ctx = context.WithValue(ctx, AlertmanagerProviderContextKey, alertmanagerProvider)
			return next(ctx, request)
		}
	}
}

// PrivilegedAlertmanagers is a middleware that injects the current PrivilegedAlertmanagerProvider into the ctx
func PrivilegedAlertmanagers(clusterProviderGetter provider.ClusterProviderGetter, alertmanagerProviderGetter provider.AlertmanagerProviderGetter, seedsGetter provider.SeedsGetter) endpoint.Middleware {
	return func(next endpoint.Endpoint) endpoint.Endpoint {
		return func(ctx context.Context, request interface{}) (response interface{}, err error) {
			seedCluster := request.(seedClusterGetter).GetSeedCluster()
			alertmanagerProvider, err := getAlertmanagerProvider(clusterProviderGetter, alertmanagerProviderGetter, seedsGetter, seedCluster.SeedName, seedCluster.ClusterID)
			if err != nil {
				return nil, err
			}
			privilegedAlertmanagerProvider := alertmanagerProvider.(provider.PrivilegedAlertmanagerProvider)
			ctx = context.WithValue(ctx, PrivilegedAlertmanagerProviderContextKey, privilegedAlertmanagerProvider)
			return next(ctx, request)
		}
	}
}

func getAlertmanagerProvider(clusterProviderGetter provider.ClusterProviderGetter, alertmanagerProviderGetter provider.AlertmanagerProviderGetter, seedsGetter provider.SeedsGetter, seedName, clusterID string) (provider.AlertmanagerProvider, error) {
	seeds, err := seedsGetter()
	if err != nil {
		return nil, err
	}

	if clusterID != "" {
		for _, seed := range seeds {
			clusterProvider, err := clusterProviderGetter(seed)
			if err != nil {
				return nil, common.KubernetesErrorToHTTPError(err)
			}
			if clusterProvider.IsCluster(clusterID) {
				seedName = seed.Name
				break
			}
		}
	}

	seed, found := seeds[seedName]
	if !found {
		return nil, fmt.Errorf("couldn't find seed %q", seedName)
	}

	return alertmanagerProviderGetter(seed)
}

// RuleGroups is a middleware that injects the current RuleGroupProvider into the ctx
func RuleGroups(clusterProviderGetter provider.ClusterProviderGetter, ruleGroupProviderGetter provider.RuleGroupProviderGetter, seedsGetter provider.SeedsGetter) endpoint.Middleware {
	return func(next endpoint.Endpoint) endpoint.Endpoint {
		return func(ctx context.Context, request interface{}) (response interface{}, err error) {
			seedCluster := request.(seedClusterGetter).GetSeedCluster()

			ruleGroupProvider, err := getRuleGroupProvider(clusterProviderGetter, ruleGroupProviderGetter, seedsGetter, seedCluster.SeedName, seedCluster.ClusterID)
			if err != nil {
				return nil, err
			}
			ctx = context.WithValue(ctx, RuleGroupProviderContextKey, ruleGroupProvider)
			return next(ctx, request)
		}
	}
}

// PrivilegedRuleGroups is a middleware that injects the current PrivilegedRuleGroupProvider into the ctx
func PrivilegedRuleGroups(clusterProviderGetter provider.ClusterProviderGetter, ruleGroupProviderGetter provider.RuleGroupProviderGetter, seedsGetter provider.SeedsGetter) endpoint.Middleware {
	return func(next endpoint.Endpoint) endpoint.Endpoint {
		return func(ctx context.Context, request interface{}) (response interface{}, err error) {
			seedCluster := request.(seedClusterGetter).GetSeedCluster()
			ruleGroupProvider, err := getRuleGroupProvider(clusterProviderGetter, ruleGroupProviderGetter, seedsGetter, seedCluster.SeedName, seedCluster.ClusterID)
			if err != nil {
				return nil, err
			}
			privilegedRuleGroupProvider := ruleGroupProvider.(provider.PrivilegedRuleGroupProvider)
			ctx = context.WithValue(ctx, PrivilegedRuleGroupProviderContextKey, privilegedRuleGroupProvider)
			return next(ctx, request)
		}
	}
}

func getRuleGroupProvider(clusterProviderGetter provider.ClusterProviderGetter, ruleGroupProviderGetter provider.RuleGroupProviderGetter, seedsGetter provider.SeedsGetter, seedName, clusterID string) (provider.RuleGroupProvider, error) {
	seeds, err := seedsGetter()
	if err != nil {
		return nil, err
	}

	if clusterID != "" {
		for _, seed := range seeds {
			clusterProvider, err := clusterProviderGetter(seed)
			if err != nil {
				return nil, common.KubernetesErrorToHTTPError(err)
			}
			if clusterProvider.IsCluster(clusterID) {
				seedName = seed.Name
				break
			}
		}
	}

	seed, found := seeds[seedName]
	if !found {
		return nil, fmt.Errorf("couldn't find seed %q", seedName)
	}

	return ruleGroupProviderGetter(seed)
}

// EtcdBackupConfig is a middleware that injects the current EtcdBackupConfigProvider into the ctx
func EtcdBackupConfig(clusterProviderGetter provider.ClusterProviderGetter, etcdBackupConfigProviderGetter provider.EtcdBackupConfigProviderGetter, seedsGetter provider.SeedsGetter) endpoint.Middleware {
	return func(next endpoint.Endpoint) endpoint.Endpoint {
		return func(ctx context.Context, request interface{}) (response interface{}, err error) {
			seedCluster := request.(seedClusterGetter).GetSeedCluster()

			etcdBackupConfigProvider, err := getEtcdBackupConfigProvider(clusterProviderGetter, etcdBackupConfigProviderGetter, seedsGetter, seedCluster.SeedName, seedCluster.ClusterID)
			if err != nil {
				return nil, err
			}
			ctx = context.WithValue(ctx, EtcdBackupConfigProviderContextKey, etcdBackupConfigProvider)
			return next(ctx, request)
		}
	}
}

// PrivilegedEtcdBackupConfig is a middleware that injects the current PrivilegedEtcdBackupConfigProvider into the ctx
func PrivilegedEtcdBackupConfig(clusterProviderGetter provider.ClusterProviderGetter, etcdBackupConfigProviderGetter provider.EtcdBackupConfigProviderGetter, seedsGetter provider.SeedsGetter) endpoint.Middleware {
	return func(next endpoint.Endpoint) endpoint.Endpoint {
		return func(ctx context.Context, request interface{}) (response interface{}, err error) {
			seedCluster := request.(seedClusterGetter).GetSeedCluster()
			ebcProvider, err := getEtcdBackupConfigProvider(clusterProviderGetter, etcdBackupConfigProviderGetter, seedsGetter, seedCluster.SeedName, seedCluster.ClusterID)
			if err != nil {
				return nil, err
			}
			privilegedEtcdBackupConfigProvider := ebcProvider.(provider.PrivilegedEtcdBackupConfigProvider)
			ctx = context.WithValue(ctx, PrivilegedEtcdBackupConfigProviderContextKey, privilegedEtcdBackupConfigProvider)
			return next(ctx, request)
		}
	}
}

func getEtcdBackupConfigProvider(clusterProviderGetter provider.ClusterProviderGetter, etcdBackupConfigProviderGetter provider.EtcdBackupConfigProviderGetter, seedsGetter provider.SeedsGetter, seedName, clusterID string) (provider.EtcdBackupConfigProvider, error) {
	seeds, err := seedsGetter()
	if err != nil {
		return nil, err
	}

	if clusterID != "" {
		for _, seed := range seeds {
			clusterProvider, err := clusterProviderGetter(seed)
			if err != nil {
				return nil, common.KubernetesErrorToHTTPError(err)
			}
			if clusterProvider.IsCluster(clusterID) {
				seedName = seed.Name
				break
			}
		}
	}

	seed, found := seeds[seedName]
	if !found {
		return nil, fmt.Errorf("couldn't find seed %q", seedName)
	}

	return etcdBackupConfigProviderGetter(seed)
}

// EtcdRestore is a middleware that injects the current EtcdRestoreProvider into the ctx
func EtcdRestore(clusterProviderGetter provider.ClusterProviderGetter, etcdRestoreProviderGetter provider.EtcdRestoreProviderGetter, seedsGetter provider.SeedsGetter) endpoint.Middleware {
	return func(next endpoint.Endpoint) endpoint.Endpoint {
		return func(ctx context.Context, request interface{}) (response interface{}, err error) {
			seedCluster := request.(seedClusterGetter).GetSeedCluster()

			etcdRestoreProvider, err := getEtcdRestoreProvider(clusterProviderGetter, etcdRestoreProviderGetter, seedsGetter, seedCluster.SeedName, seedCluster.ClusterID)
			if err != nil {
				return nil, err
			}
			ctx = context.WithValue(ctx, EtcdRestoreProviderContextKey, etcdRestoreProvider)
			return next(ctx, request)
		}
	}
}

// PrivilegedEtcdRestore is a middleware that injects the current PrivilegedEtcdRestoreProvider into the ctx
func PrivilegedEtcdRestore(clusterProviderGetter provider.ClusterProviderGetter, etcdRestoreProviderGetter provider.EtcdRestoreProviderGetter, seedsGetter provider.SeedsGetter) endpoint.Middleware {
	return func(next endpoint.Endpoint) endpoint.Endpoint {
		return func(ctx context.Context, request interface{}) (response interface{}, err error) {
			seedCluster := request.(seedClusterGetter).GetSeedCluster()
			erProvider, err := getEtcdRestoreProvider(clusterProviderGetter, etcdRestoreProviderGetter, seedsGetter, seedCluster.SeedName, seedCluster.ClusterID)
			if err != nil {
				return nil, err
			}
			privilegedEtcdRestoreProvider := erProvider.(provider.PrivilegedEtcdRestoreProvider)
			ctx = context.WithValue(ctx, PrivilegedEtcdRestoreProviderContextKey, privilegedEtcdRestoreProvider)
			return next(ctx, request)
		}
	}
}

func getEtcdRestoreProvider(clusterProviderGetter provider.ClusterProviderGetter, etcdRestoreProviderGetter provider.EtcdRestoreProviderGetter, seedsGetter provider.SeedsGetter, seedName, clusterID string) (provider.EtcdRestoreProvider, error) {
	seeds, err := seedsGetter()
	if err != nil {
		return nil, err
	}

	if clusterID != "" {
		for _, seed := range seeds {
			clusterProvider, err := clusterProviderGetter(seed)
			if err != nil {
				return nil, common.KubernetesErrorToHTTPError(err)
			}
			if clusterProvider.IsCluster(clusterID) {
				seedName = seed.Name
				break
			}
		}
	}

	seed, found := seeds[seedName]
	if !found {
		return nil, fmt.Errorf("couldn't find seed %q", seedName)
	}

	return etcdRestoreProviderGetter(seed)
}

// EtcdBackupConfigProject is a middleware that injects the current EtcdBackupConfigProjectProvider into the ctx
func EtcdBackupConfigProject(etcdBackupConfigProjectProviderGetter provider.EtcdBackupConfigProjectProviderGetter, seedsGetter provider.SeedsGetter) endpoint.Middleware {
	return func(next endpoint.Endpoint) endpoint.Endpoint {
		return func(ctx context.Context, request interface{}) (response interface{}, err error) {
			etcdBackupConfigProvider, err := getEtcdBackupConfigProjectProvider(etcdBackupConfigProjectProviderGetter, seedsGetter)
			if err != nil {
				return nil, err
			}
			ctx = context.WithValue(ctx, EtcdBackupConfigProjectProviderContextKey, etcdBackupConfigProvider)
			return next(ctx, request)
		}
	}
}

// PrivilegedEtcdBackupConfigProject is a middleware that injects the current PrivilegedEtcdBackupConfigProjectProvider into the ctx
func PrivilegedEtcdBackupConfigProject(etcdBackupConfigProjectProviderGetter provider.EtcdBackupConfigProjectProviderGetter, seedsGetter provider.SeedsGetter) endpoint.Middleware {
	return func(next endpoint.Endpoint) endpoint.Endpoint {
		return func(ctx context.Context, request interface{}) (response interface{}, err error) {
			ebcProvider, err := getEtcdBackupConfigProjectProvider(etcdBackupConfigProjectProviderGetter, seedsGetter)
			if err != nil {
				return nil, err
			}
			privilegedEtcdBackupConfigProvider := ebcProvider.(provider.PrivilegedEtcdBackupConfigProjectProvider)
			ctx = context.WithValue(ctx, PrivilegedEtcdBackupConfigProjectProviderContextKey, privilegedEtcdBackupConfigProvider)
			return next(ctx, request)
		}
	}
}

func getEtcdBackupConfigProjectProvider(etcdBackupConfigProjectProviderGetter provider.EtcdBackupConfigProjectProviderGetter, seedsGetter provider.SeedsGetter) (provider.EtcdBackupConfigProjectProvider, error) {
	seeds, err := seedsGetter()
	if err != nil {
		return nil, err
	}

	return etcdBackupConfigProjectProviderGetter(seeds)
}

// EtcdRestoreProject is a middleware that injects the current EtcdRestoreProjectProvider into the ctx
func EtcdRestoreProject(etcdRestoreProjectProviderGetter provider.EtcdRestoreProjectProviderGetter, seedsGetter provider.SeedsGetter) endpoint.Middleware {
	return func(next endpoint.Endpoint) endpoint.Endpoint {
		return func(ctx context.Context, request interface{}) (response interface{}, err error) {
			etcdRestoreProvider, err := getEtcdRestoreProjectProvider(etcdRestoreProjectProviderGetter, seedsGetter)
			if err != nil {
				return nil, err
			}
			ctx = context.WithValue(ctx, EtcdRestoreProjectProviderContextKey, etcdRestoreProvider)
			return next(ctx, request)
		}
	}
}

// PrivilegedEtcdRestoreProject is a middleware that injects the current PrivilegedEtcdRestoreProjectProvider into the ctx
func PrivilegedEtcdRestoreProject(etcdRestoreProjectProviderGetter provider.EtcdRestoreProjectProviderGetter, seedsGetter provider.SeedsGetter) endpoint.Middleware {
	return func(next endpoint.Endpoint) endpoint.Endpoint {
		return func(ctx context.Context, request interface{}) (response interface{}, err error) {
			ebcProvider, err := getEtcdRestoreProjectProvider(etcdRestoreProjectProviderGetter, seedsGetter)
			if err != nil {
				return nil, err
			}
			privilegedEtcdRestoreProvider := ebcProvider.(provider.PrivilegedEtcdRestoreProjectProvider)
			ctx = context.WithValue(ctx, PrivilegedEtcdRestoreProjectProviderContextKey, privilegedEtcdRestoreProvider)
			return next(ctx, request)
		}
	}
}

func getEtcdRestoreProjectProvider(etcdRestoreProjectProviderGetter provider.EtcdRestoreProjectProviderGetter, seedsGetter provider.SeedsGetter) (provider.EtcdRestoreProjectProvider, error) {
	seeds, err := seedsGetter()
	if err != nil {
		return nil, err
	}

	return etcdRestoreProjectProviderGetter(seeds)
}

<<<<<<< HEAD
// PrivilegedMLAAdminSetting is a middleware that injects the current PrivilegedMLAAdminSettingProvider into the ctx
func PrivilegedMLAAdminSetting(clusterProviderGetter provider.ClusterProviderGetter, mlaAdminSettingProviderGetter provider.PrivilegedMLAAdminSettingProviderGetter, seedsGetter provider.SeedsGetter) endpoint.Middleware {
	return func(next endpoint.Endpoint) endpoint.Endpoint {
		return func(ctx context.Context, request interface{}) (response interface{}, err error) {
			seedCluster := request.(seedClusterGetter).GetSeedCluster()
			privilegedMLAAdminSettingProvider, err := getPrivilegedMLAAdminSettingProvider(clusterProviderGetter, mlaAdminSettingProviderGetter, seedsGetter, seedCluster.SeedName, seedCluster.ClusterID)
			if err != nil {
				return nil, err
			}
			ctx = context.WithValue(ctx, PrivilegedMLAAdminSettingProviderContextKey, privilegedMLAAdminSettingProvider)
			return next(ctx, request)
		}
	}
}

func getPrivilegedMLAAdminSettingProvider(clusterProviderGetter provider.ClusterProviderGetter, mlaAdminSettingProviderGetter provider.PrivilegedMLAAdminSettingProviderGetter, seedsGetter provider.SeedsGetter, seedName, clusterID string) (provider.PrivilegedMLAAdminSettingProvider, error) {
	seeds, err := seedsGetter()
	if err != nil {
		return nil, err
	}

	if clusterID != "" {
		for _, seed := range seeds {
			clusterProvider, err := clusterProviderGetter(seed)
			if err != nil {
				return nil, common.KubernetesErrorToHTTPError(err)
			}
			if clusterProvider.IsCluster(clusterID) {
				seedName = seed.Name
				break
			}
		}
	}

	seed, found := seeds[seedName]
	if !found {
		return nil, fmt.Errorf("couldn't find seed %q", seedName)
	}

	return mlaAdminSettingProviderGetter(seed)
=======
// BackupCredentials is a middleware that injects the current BackupCredentialsProvider into the ctx
func BackupCredentials(backupCredentialsProviderGetter provider.BackupCredentialsProviderGetter, seedsGetter provider.SeedsGetter) endpoint.Middleware {
	return func(next endpoint.Endpoint) endpoint.Endpoint {
		return func(ctx context.Context, request interface{}) (response interface{}, err error) {
			seedCluster := request.(seedClusterGetter).GetSeedCluster()

			seeds, err := seedsGetter()
			if err != nil {
				return nil, err
			}

			seed, found := seeds[seedCluster.SeedName]
			if !found {
				return nil, k8cerrors.NewBadRequest("couldn't find seed %q", seedCluster.SeedName)
			}

			backupCredentialsProvider, err := backupCredentialsProviderGetter(seed)
			if err != nil {
				return nil, err
			}

			ctx = context.WithValue(ctx, BackupCredentialsProviderContextKey, backupCredentialsProvider)
			return next(ctx, request)
		}
	}
>>>>>>> a5873ae4
}<|MERGE_RESOLUTION|>--- conflicted
+++ resolved
@@ -110,13 +110,12 @@
 	// PrivilegedEtcdRestoreProjectProviderContextKey key under which the current PrivilegedEtcdRestoreProjectProvider is kept in the ctx
 	PrivilegedEtcdRestoreProjectProviderContextKey kubermaticcontext.Key = "privileged-etcdrestore-project-provider"
 
-<<<<<<< HEAD
+	// BackupCredentialsProviderContextKey key under which the current BackupCredentialsProvider is kept in the ctx
+	BackupCredentialsProviderContextKey kubermaticcontext.Key = "backupcredentials-provider"
+
 	// PrivilegedMLAAdminSettingProviderContextKey key under which the current PrivilegedMLAAdminSettingProvider is kept in the ctx
 	PrivilegedMLAAdminSettingProviderContextKey kubermaticcontext.Key = "privileged-mla-admin-setting-provider"
-=======
-	// BackupCredentialsProviderContextKey key under which the current BackupCredentialsProvider is kept in the ctx
-	BackupCredentialsProviderContextKey kubermaticcontext.Key = "backupcredentials-provider"
->>>>>>> a5873ae4
+
 
 	UserCRContextKey                            = kubermaticcontext.UserCRContextKey
 	SeedsGetterContextKey kubermaticcontext.Key = "seeds-getter"
@@ -801,7 +800,33 @@
 	return etcdRestoreProjectProviderGetter(seeds)
 }
 
-<<<<<<< HEAD
+// BackupCredentials is a middleware that injects the current BackupCredentialsProvider into the ctx
+func BackupCredentials(backupCredentialsProviderGetter provider.BackupCredentialsProviderGetter, seedsGetter provider.SeedsGetter) endpoint.Middleware {
+	return func(next endpoint.Endpoint) endpoint.Endpoint {
+		return func(ctx context.Context, request interface{}) (response interface{}, err error) {
+			seedCluster := request.(seedClusterGetter).GetSeedCluster()
+
+			seeds, err := seedsGetter()
+			if err != nil {
+				return nil, err
+			}
+
+			seed, found := seeds[seedCluster.SeedName]
+			if !found {
+				return nil, k8cerrors.NewBadRequest("couldn't find seed %q", seedCluster.SeedName)
+			}
+
+			backupCredentialsProvider, err := backupCredentialsProviderGetter(seed)
+			if err != nil {
+				return nil, err
+			}
+
+			ctx = context.WithValue(ctx, BackupCredentialsProviderContextKey, backupCredentialsProvider)
+			return next(ctx, request)
+		}
+	}
+}
+
 // PrivilegedMLAAdminSetting is a middleware that injects the current PrivilegedMLAAdminSettingProvider into the ctx
 func PrivilegedMLAAdminSetting(clusterProviderGetter provider.ClusterProviderGetter, mlaAdminSettingProviderGetter provider.PrivilegedMLAAdminSettingProviderGetter, seedsGetter provider.SeedsGetter) endpoint.Middleware {
 	return func(next endpoint.Endpoint) endpoint.Endpoint {
@@ -842,31 +867,4 @@
 	}
 
 	return mlaAdminSettingProviderGetter(seed)
-=======
-// BackupCredentials is a middleware that injects the current BackupCredentialsProvider into the ctx
-func BackupCredentials(backupCredentialsProviderGetter provider.BackupCredentialsProviderGetter, seedsGetter provider.SeedsGetter) endpoint.Middleware {
-	return func(next endpoint.Endpoint) endpoint.Endpoint {
-		return func(ctx context.Context, request interface{}) (response interface{}, err error) {
-			seedCluster := request.(seedClusterGetter).GetSeedCluster()
-
-			seeds, err := seedsGetter()
-			if err != nil {
-				return nil, err
-			}
-
-			seed, found := seeds[seedCluster.SeedName]
-			if !found {
-				return nil, k8cerrors.NewBadRequest("couldn't find seed %q", seedCluster.SeedName)
-			}
-
-			backupCredentialsProvider, err := backupCredentialsProviderGetter(seed)
-			if err != nil {
-				return nil, err
-			}
-
-			ctx = context.WithValue(ctx, BackupCredentialsProviderContextKey, backupCredentialsProvider)
-			return next(ctx, request)
-		}
-	}
->>>>>>> a5873ae4
 }