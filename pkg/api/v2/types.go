--- conflicted
+++ resolved
@@ -207,12 +207,9 @@
 // RuleGroup represents a rule group of recording and alerting rules.
 // swagger:model RuleGroup
 type RuleGroup struct {
-<<<<<<< HEAD
+	Name string `json:"name"`
 	// IsDefault indicates whether the ruleGroup is default
 	IsDefault bool `json:"isDefault,omitempty"`
-=======
-	Name string `json:"name"`
->>>>>>> 1f12d25c
 	// contains the RuleGroup data. Ref: https://prometheus.io/docs/prometheus/latest/configuration/recording_rules/#rule_group
 	Data []byte `json:"data"`
 	// the type of this ruleGroup applies to. It can be `Metrics`.
