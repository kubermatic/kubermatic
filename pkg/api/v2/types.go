--- conflicted
+++ resolved
@@ -160,15 +160,6 @@
 	UserClusterMLAEnabled bool `json:"user_cluster_mla_enabled"`
 }
 
-<<<<<<< HEAD
-// RuleGroup represents a rule group of recording and alerting rules.
-// swagger:model RuleGroup
-type RuleGroup struct {
-	// contains the RuleGroup data. Ref: https://prometheus.io/docs/prometheus/latest/configuration/recording_rules/#rule_group
-	Data []byte `json:"data"`
-	// the type of this ruleGroup applies to. It can be `Metrics`.
-	Type crdapiv1.RuleGroupType `json:"type"`
-=======
 // ClusterTemplate represents a ClusterTemplate object
 // swagger:model ClusterTemplate
 type ClusterTemplate struct {
@@ -180,5 +171,13 @@
 	Scope          string                `json:"scope"`
 	Cluster        apiv1.Cluster         `json:"cluster"`
 	NodeDeployment *apiv1.NodeDeployment `json:"nodeDeployment,omitempty"`
->>>>>>> 477ded9f
+}
+
+// RuleGroup represents a rule group of recording and alerting rules.
+// swagger:model RuleGroup
+type RuleGroup struct {
+	// contains the RuleGroup data. Ref: https://prometheus.io/docs/prometheus/latest/configuration/recording_rules/#rule_group
+	Data []byte `json:"data"`
+	// the type of this ruleGroup applies to. It can be `Metrics`.
+	Type crdapiv1.RuleGroupType `json:"type"`
 }