--- conflicted
+++ resolved
@@ -423,49 +423,11 @@
 }
 
 type EKSCloudSpec struct {
-<<<<<<< HEAD
 	Name            string          `json:"name" required:"true"`
 	AccessKeyID     string          `json:"accessKeyID" required:"true"`
 	SecretAccessKey string          `json:"secretAccessKey" required:"true"`
 	Region          string          `json:"region" required:"true"`
 	ClusterSpec     *EKSClusterSpec `json:"clusterSpec,omitempty"`
-}
-
-type AKSCloudSpec struct {
-	// The unique name to give to your cluster.
-	// Name is a required field
-	Name           string `json:"name"`
-	TenantID       string `json:"tenantID"`
-	SubscriptionID string `json:"subscriptionID"`
-	ClientID       string `json:"clientID"`
-	ClientSecret   string `json:"clientSecret"`
-	ResourceGroup  string `json:"resourceGroup"`
-=======
-	Name            string `json:"name"`
-	AccessKeyID     string `json:"accessKeyID,omitempty"`
-	SecretAccessKey string `json:"secretAccessKey,omitempty"`
-	Region          string `json:"region"`
-}
-
-type AKSCloudSpec struct {
-	Name           string          `json:"name" required:"true"`
-	TenantID       string          `json:"tenantID,omitempty" required:"true"`
-	SubscriptionID string          `json:"subscriptionID,omitempty" required:"true"`
-	ClientID       string          `json:"clientID,omitempty" required:"true"`
-	ClientSecret   string          `json:"clientSecret,omitempty" required:"true"`
-	ResourceGroup  string          `json:"resourceGroup" required:"true"`
-	ClusterSpec    *AKSClusterSpec `json:"clusterSpec,omitempty"`
-}
-
-// AKSClusterSpec Azure Kubernetes Service cluster.
-type AKSClusterSpec struct {
-	// Location - Resource location
-	Location string `json:"location" required:"true"`
-	// KubernetesVersion - When you upgrade a supported AKS cluster, Kubernetes minor versions cannot be skipped. All upgrades must be performed sequentially by major version number. For example, upgrades between 1.14.x -> 1.15.x or 1.15.x -> 1.16.x are allowed, however 1.14.x -> 1.16.x is not allowed. See [upgrading an AKS cluster](https://docs.microsoft.com/azure/aks/upgrade-cluster) for more details.
-	KubernetesVersion string `json:"kubernetesVersion"`
-	// MachineDeploymentSpec - The agent pool properties.
-	MachineDeploymentSpec *AKSMachineDeploymentCloudSpec `json:"machineDeploymentSpec,omitempty"`
->>>>>>> f9feb6e7
 }
 
 type EKSClusterSpec struct {
@@ -492,6 +454,26 @@
 	//
 	// RoleArn is a required field
 	RoleArn string `json:"roleArn" required:"true"`
+}
+
+type AKSCloudSpec struct {
+	Name           string          `json:"name" required:"true"`
+	TenantID       string          `json:"tenantID,omitempty" required:"true"`
+	SubscriptionID string          `json:"subscriptionID,omitempty" required:"true"`
+	ClientID       string          `json:"clientID,omitempty" required:"true"`
+	ClientSecret   string          `json:"clientSecret,omitempty" required:"true"`
+	ResourceGroup  string          `json:"resourceGroup" required:"true"`
+	ClusterSpec    *AKSClusterSpec `json:"clusterSpec,omitempty"`
+}
+
+// AKSClusterSpec Azure Kubernetes Service cluster.
+type AKSClusterSpec struct {
+	// Location - Resource location
+	Location string `json:"location" required:"true"`
+	// KubernetesVersion - When you upgrade a supported AKS cluster, Kubernetes minor versions cannot be skipped. All upgrades must be performed sequentially by major version number. For example, upgrades between 1.14.x -> 1.15.x or 1.15.x -> 1.16.x are allowed, however 1.14.x -> 1.16.x is not allowed. See [upgrading an AKS cluster](https://docs.microsoft.com/azure/aks/upgrade-cluster) for more details.
+	KubernetesVersion string `json:"kubernetesVersion"`
+	// MachineDeploymentSpec - The agent pool properties.
+	MachineDeploymentSpec *AKSMachineDeploymentCloudSpec `json:"machineDeploymentSpec,omitempty"`
 }
 
 type VpcConfigRequest struct {
