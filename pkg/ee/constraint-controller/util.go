--- conflicted
+++ resolved
@@ -41,63 +41,8 @@
 	Key = "default"
 )
 
-<<<<<<< HEAD
-type clusterNamesList []string
-
-func getClusterList(ctx context.Context, client ctrlruntimeclient.Client, clusterNames clusterNamesList) []kubermaticv1.Cluster {
-	var undesiredClusterList []kubermaticv1.Cluster
-	for _, clusterName := range clusterNames {
-		cluster := &kubermaticv1.Cluster{}
-		err := client.Get(ctx, types.NamespacedName{Name: clusterName}, cluster)
-		if err != nil {
-			return nil
-		}
-		undesiredClusterList = append(undesiredClusterList, *cluster)
-	}
-
-	return undesiredClusterList
-}
-
-func getClusterNames(clusterList *kubermaticv1.ClusterList) clusterNamesList {
-	var clusterNames clusterNamesList
-	for _, cluster := range clusterList.Items {
-		clusterNames = append(clusterNames, cluster.Name)
-	}
-	return clusterNames
-}
-
-// FilterClustersForConstraint gets clusters for the constraints by using the constraints selector to filter out unselected clusters
-func FilterClustersForConstraint(ctx context.Context, client ctrlruntimeclient.Client, constraint *kubermaticv1.Constraint, clusterList *kubermaticv1.ClusterList) (*kubermaticv1.ClusterList, *kubermaticv1.ClusterList, error) {
-	var desiredClusterNames clusterNamesList
-	var existingClusterNames clusterNamesList
-
-	desiredList, err := getDesiredClusterListForConstraint(ctx, client, constraint)
-	if err != nil {
-		return nil, nil, fmt.Errorf("failed listing clusters: %w", err)
-	}
-
-	existingClusterNames = getClusterNames(clusterList)
-	desiredClusterNames = getClusterNames(desiredList)
-
-	existing := sets.NewString(existingClusterNames...)
-	desired := sets.NewString(desiredClusterNames...)
-	unwantedClusterNames := existing.Difference(desired)
-
-	undesiredClusterList := getClusterList(ctx, client, unwantedClusterNames.List())
-	undesiredList := &kubermaticv1.ClusterList{}
-	undesiredList.Items = undesiredClusterList
-
-	return desiredList, undesiredList, nil
-}
-
-func getDesiredClusterListForConstraint(ctx context.Context,
-	client ctrlruntimeclient.Client,
-	constraint *kubermaticv1.Constraint) (*kubermaticv1.ClusterList, error) {
-
-=======
 // FilterClustersForConstraint gets clusters for the constraints by using the constraints selector to filter out unselected clusters
 func FilterClustersForConstraint(ctx context.Context, client ctrlruntimeclient.Client, constraint *kubermaticv1.Constraint, clusterList *kubermaticv1.ClusterList) ([]kubermaticv1.Cluster, []kubermaticv1.Cluster, error) {
->>>>>>> c9db76ce
 	constraintLabelSelector, err := v1.LabelSelectorAsSelector(&constraint.Spec.Selector.LabelSelector)
 	if err != nil {
 		return nil, nil, fmt.Errorf("error converting Constraint label selector (%v) to a kubernetes selector: %w", constraint.Spec.Selector.LabelSelector, err)
