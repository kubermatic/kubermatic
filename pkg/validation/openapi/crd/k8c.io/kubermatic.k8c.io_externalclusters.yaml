---
apiVersion: apiextensions.k8s.io/v1
kind: CustomResourceDefinition
metadata:
  annotations:
    controller-gen.kubebuilder.io/version: v0.8.0
  creationTimestamp: null
  name: externalclusters.kubermatic.k8c.io
spec:
  group: kubermatic.k8c.io
  names:
    kind: ExternalCluster
    listKind: ExternalClusterList
    plural: externalclusters
    singular: externalcluster
  scope: Cluster
  versions:
  - additionalPrinterColumns:
    - jsonPath: .spec.humanReadableName
      name: HumanReadableName
      type: string
    - jsonPath: .metadata.creationTimestamp
      name: Age
      type: date
    name: v1
    schema:
      openAPIV3Schema:
        description: ExternalCluster is the object representing an external kubernetes
          cluster.
        properties:
          apiVersion:
            description: 'APIVersion defines the versioned schema of this representation
              of an object. Servers should convert recognized schemas to the latest
              internal value, and may reject unrecognized values. More info: https://git.k8s.io/community/contributors/devel/sig-architecture/api-conventions.md#resources'
            type: string
          kind:
            description: 'Kind is a string value representing the REST resource this
              object represents. Servers may infer this from the endpoint the client
              submits requests to. Cannot be updated. In CamelCase. More info: https://git.k8s.io/community/contributors/devel/sig-architecture/api-conventions.md#types-kinds'
            type: string
          metadata:
            type: object
          spec:
            description: ExternalClusterSpec specifies the data for a new external
              kubernetes cluster.
            properties:
              cloudSpec:
                description: ExternalClusterCloudSpec mutually stores access data
                  to a cloud provider.
                properties:
                  aks:
                    properties:
                      clientID:
                        type: string
                      clientSecret:
                        type: string
                      credentialsReference:
                        description: GlobalObjectKeySelector is needed as we can not
                          use v1.SecretKeySelector because it is not cross namespace
                        properties:
                          apiVersion:
                            description: API version of the referent.
                            type: string
                          fieldPath:
                            description: 'If referring to a piece of an object instead
                              of an entire object, this string should contain a valid
                              JSON/Go field access statement, such as desiredState.manifest.containers[2].
                              For example, if the object reference is to a container
                              within a pod, this would take on a value like: "spec.containers{name}"
                              (where "name" refers to the name of the container that
                              triggered the event) or if no container name is specified
                              "spec.containers[2]" (container with index 2 in this
                              pod). This syntax is chosen only to have some well-defined
                              way of referencing a part of an object. TODO: this design
                              is not final and this field is subject to change in
                              the future.'
                            type: string
                          key:
                            type: string
                          kind:
                            description: 'Kind of the referent. More info: https://git.k8s.io/community/contributors/devel/sig-architecture/api-conventions.md#types-kinds'
                            type: string
                          name:
                            description: 'Name of the referent. More info: https://kubernetes.io/docs/concepts/overview/working-with-objects/names/#names'
                            type: string
                          namespace:
                            description: 'Namespace of the referent. More info: https://kubernetes.io/docs/concepts/overview/working-with-objects/namespaces/'
                            type: string
                          resourceVersion:
                            description: 'Specific resourceVersion to which this reference
                              is made, if any. More info: https://git.k8s.io/community/contributors/devel/sig-architecture/api-conventions.md#concurrency-control-and-consistency'
                            type: string
                          uid:
                            description: 'UID of the referent. More info: https://kubernetes.io/docs/concepts/overview/working-with-objects/names/#uids'
                            type: string
                        type: object
                      name:
                        type: string
                      resourceGroup:
                        type: string
                      subscriptionID:
                        type: string
                      tenantID:
                        type: string
                    required:
                    - clientID
                    - clientSecret
                    - credentialsReference
                    - name
                    - resourceGroup
                    - subscriptionID
                    - tenantID
                    type: object
                  eks:
                    properties:
                      accessKeyID:
                        type: string
                      credentialsReference:
                        description: GlobalObjectKeySelector is needed as we can not
                          use v1.SecretKeySelector because it is not cross namespace
                        properties:
                          apiVersion:
                            description: API version of the referent.
                            type: string
                          fieldPath:
                            description: 'If referring to a piece of an object instead
                              of an entire object, this string should contain a valid
                              JSON/Go field access statement, such as desiredState.manifest.containers[2].
                              For example, if the object reference is to a container
                              within a pod, this would take on a value like: "spec.containers{name}"
                              (where "name" refers to the name of the container that
                              triggered the event) or if no container name is specified
                              "spec.containers[2]" (container with index 2 in this
                              pod). This syntax is chosen only to have some well-defined
                              way of referencing a part of an object. TODO: this design
                              is not final and this field is subject to change in
                              the future.'
                            type: string
                          key:
                            type: string
                          kind:
                            description: 'Kind of the referent. More info: https://git.k8s.io/community/contributors/devel/sig-architecture/api-conventions.md#types-kinds'
                            type: string
                          name:
                            description: 'Name of the referent. More info: https://kubernetes.io/docs/concepts/overview/working-with-objects/names/#names'
                            type: string
                          namespace:
                            description: 'Namespace of the referent. More info: https://kubernetes.io/docs/concepts/overview/working-with-objects/namespaces/'
                            type: string
                          resourceVersion:
                            description: 'Specific resourceVersion to which this reference
                              is made, if any. More info: https://git.k8s.io/community/contributors/devel/sig-architecture/api-conventions.md#concurrency-control-and-consistency'
                            type: string
                          uid:
                            description: 'UID of the referent. More info: https://kubernetes.io/docs/concepts/overview/working-with-objects/names/#uids'
                            type: string
                        type: object
                      name:
                        type: string
                      region:
                        type: string
                      secretAccessKey:
                        type: string
                    required:
                    - accessKeyID
                    - name
                    - region
                    - secretAccessKey
                    type: object
                  gke:
                    properties:
                      credentialsReference:
                        description: GlobalObjectKeySelector is needed as we can not
                          use v1.SecretKeySelector because it is not cross namespace
                        properties:
                          apiVersion:
                            description: API version of the referent.
                            type: string
                          fieldPath:
                            description: 'If referring to a piece of an object instead
                              of an entire object, this string should contain a valid
                              JSON/Go field access statement, such as desiredState.manifest.containers[2].
                              For example, if the object reference is to a container
                              within a pod, this would take on a value like: "spec.containers{name}"
                              (where "name" refers to the name of the container that
                              triggered the event) or if no container name is specified
                              "spec.containers[2]" (container with index 2 in this
                              pod). This syntax is chosen only to have some well-defined
                              way of referencing a part of an object. TODO: this design
                              is not final and this field is subject to change in
                              the future.'
                            type: string
                          key:
                            type: string
                          kind:
                            description: 'Kind of the referent. More info: https://git.k8s.io/community/contributors/devel/sig-architecture/api-conventions.md#types-kinds'
                            type: string
                          name:
                            description: 'Name of the referent. More info: https://kubernetes.io/docs/concepts/overview/working-with-objects/names/#names'
                            type: string
                          namespace:
                            description: 'Namespace of the referent. More info: https://kubernetes.io/docs/concepts/overview/working-with-objects/namespaces/'
                            type: string
                          resourceVersion:
                            description: 'Specific resourceVersion to which this reference
                              is made, if any. More info: https://git.k8s.io/community/contributors/devel/sig-architecture/api-conventions.md#concurrency-control-and-consistency'
                            type: string
                          uid:
                            description: 'UID of the referent. More info: https://kubernetes.io/docs/concepts/overview/working-with-objects/names/#uids'
                            type: string
                        type: object
                      name:
                        type: string
                      serviceAccount:
                        type: string
                      zone:
                        type: string
                    required:
                    - name
                    - serviceAccount
                    type: object
                  kubeone:
                    properties:
                      credentialsReference:
                        description: GlobalObjectKeySelector is needed as we can not
                          use v1.SecretKeySelector because it is not cross namespace
                        properties:
                          apiVersion:
                            description: API version of the referent.
                            type: string
                          fieldPath:
                            description: 'If referring to a piece of an object instead
                              of an entire object, this string should contain a valid
                              JSON/Go field access statement, such as desiredState.manifest.containers[2].
                              For example, if the object reference is to a container
                              within a pod, this would take on a value like: "spec.containers{name}"
                              (where "name" refers to the name of the container that
                              triggered the event) or if no container name is specified
                              "spec.containers[2]" (container with index 2 in this
                              pod). This syntax is chosen only to have some well-defined
                              way of referencing a part of an object. TODO: this design
                              is not final and this field is subject to change in
                              the future.'
                            type: string
                          key:
                            type: string
                          kind:
                            description: 'Kind of the referent. More info: https://git.k8s.io/community/contributors/devel/sig-architecture/api-conventions.md#types-kinds'
                            type: string
                          name:
                            description: 'Name of the referent. More info: https://kubernetes.io/docs/concepts/overview/working-with-objects/names/#names'
                            type: string
                          namespace:
                            description: 'Namespace of the referent. More info: https://kubernetes.io/docs/concepts/overview/working-with-objects/namespaces/'
                            type: string
                          resourceVersion:
                            description: 'Specific resourceVersion to which this reference
                              is made, if any. More info: https://git.k8s.io/community/contributors/devel/sig-architecture/api-conventions.md#concurrency-control-and-consistency'
                            type: string
                          uid:
                            description: 'UID of the referent. More info: https://kubernetes.io/docs/concepts/overview/working-with-objects/names/#uids'
                            type: string
                        type: object
                      manifestReference:
                        description: GlobalObjectKeySelector is needed as we can not
                          use v1.SecretKeySelector because it is not cross namespace
                        properties:
                          apiVersion:
                            description: API version of the referent.
                            type: string
                          fieldPath:
                            description: 'If referring to a piece of an object instead
                              of an entire object, this string should contain a valid
                              JSON/Go field access statement, such as desiredState.manifest.containers[2].
                              For example, if the object reference is to a container
                              within a pod, this would take on a value like: "spec.containers{name}"
                              (where "name" refers to the name of the container that
                              triggered the event) or if no container name is specified
                              "spec.containers[2]" (container with index 2 in this
                              pod). This syntax is chosen only to have some well-defined
                              way of referencing a part of an object. TODO: this design
                              is not final and this field is subject to change in
                              the future.'
                            type: string
                          key:
                            type: string
                          kind:
                            description: 'Kind of the referent. More info: https://git.k8s.io/community/contributors/devel/sig-architecture/api-conventions.md#types-kinds'
                            type: string
                          name:
                            description: 'Name of the referent. More info: https://kubernetes.io/docs/concepts/overview/working-with-objects/names/#names'
                            type: string
                          namespace:
                            description: 'Namespace of the referent. More info: https://kubernetes.io/docs/concepts/overview/working-with-objects/namespaces/'
                            type: string
                          resourceVersion:
                            description: 'Specific resourceVersion to which this reference
                              is made, if any. More info: https://git.k8s.io/community/contributors/devel/sig-architecture/api-conventions.md#concurrency-control-and-consistency'
                            type: string
                          uid:
                            description: 'UID of the referent. More info: https://kubernetes.io/docs/concepts/overview/working-with-objects/names/#uids'
                            type: string
                        type: object
                      providerName:
                        description: ProviderName is the name of the cloud provider
                          used, one of "aws", "azure", "digitalocean", "gcp", "hetzner",
                          "nutanix", "openstack", "packet", "vsphere" KubeOne natively-supported
                          providers
                        type: string
                      sshReference:
                        description: GlobalObjectKeySelector is needed as we can not
                          use v1.SecretKeySelector because it is not cross namespace
                        properties:
                          apiVersion:
                            description: API version of the referent.
                            type: string
                          fieldPath:
                            description: 'If referring to a piece of an object instead
                              of an entire object, this string should contain a valid
                              JSON/Go field access statement, such as desiredState.manifest.containers[2].
                              For example, if the object reference is to a container
                              within a pod, this would take on a value like: "spec.containers{name}"
                              (where "name" refers to the name of the container that
                              triggered the event) or if no container name is specified
                              "spec.containers[2]" (container with index 2 in this
                              pod). This syntax is chosen only to have some well-defined
                              way of referencing a part of an object. TODO: this design
                              is not final and this field is subject to change in
                              the future.'
                            type: string
                          key:
                            type: string
                          kind:
                            description: 'Kind of the referent. More info: https://git.k8s.io/community/contributors/devel/sig-architecture/api-conventions.md#types-kinds'
                            type: string
                          name:
                            description: 'Name of the referent. More info: https://kubernetes.io/docs/concepts/overview/working-with-objects/names/#names'
                            type: string
                          namespace:
                            description: 'Namespace of the referent. More info: https://kubernetes.io/docs/concepts/overview/working-with-objects/namespaces/'
                            type: string
                          resourceVersion:
                            description: 'Specific resourceVersion to which this reference
                              is made, if any. More info: https://git.k8s.io/community/contributors/devel/sig-architecture/api-conventions.md#concurrency-control-and-consistency'
                            type: string
                          uid:
                            description: 'UID of the referent. More info: https://kubernetes.io/docs/concepts/overview/working-with-objects/names/#uids'
                            type: string
                        type: object
                    required:
                    - credentialsReference
                    - manifestReference
                    - providerName
                    - sshReference
                    type: object
                type: object
              humanReadableName:
                description: HumanReadableName is the cluster name provided by the
                  user
                type: string
              kubeconfigReference:
                description: GlobalObjectKeySelector is needed as we can not use v1.SecretKeySelector
                  because it is not cross namespace
                properties:
                  apiVersion:
                    description: API version of the referent.
                    type: string
                  fieldPath:
                    description: 'If referring to a piece of an object instead of
                      an entire object, this string should contain a valid JSON/Go
                      field access statement, such as desiredState.manifest.containers[2].
                      For example, if the object reference is to a container within
                      a pod, this would take on a value like: "spec.containers{name}"
                      (where "name" refers to the name of the container that triggered
                      the event) or if no container name is specified "spec.containers[2]"
                      (container with index 2 in this pod). This syntax is chosen
                      only to have some well-defined way of referencing a part of
                      an object. TODO: this design is not final and this field is
                      subject to change in the future.'
                    type: string
                  key:
                    type: string
                  kind:
                    description: 'Kind of the referent. More info: https://git.k8s.io/community/contributors/devel/sig-architecture/api-conventions.md#types-kinds'
                    type: string
                  name:
                    description: 'Name of the referent. More info: https://kubernetes.io/docs/concepts/overview/working-with-objects/names/#names'
                    type: string
                  namespace:
                    description: 'Namespace of the referent. More info: https://kubernetes.io/docs/concepts/overview/working-with-objects/namespaces/'
                    type: string
                  resourceVersion:
                    description: 'Specific resourceVersion to which this reference
                      is made, if any. More info: https://git.k8s.io/community/contributors/devel/sig-architecture/api-conventions.md#concurrency-control-and-consistency'
                    type: string
                  uid:
                    description: 'UID of the referent. More info: https://kubernetes.io/docs/concepts/overview/working-with-objects/names/#uids'
                    type: string
                type: object
            required:
            - humanReadableName
            type: object
          status:
            description: ExternalClusterStatus denotes status information about an
              ExternalCluster.
            properties:
<<<<<<< HEAD
              conditions:
                description: Conditions contains conditions an externalcluster is
                  in, its primary use case is status signaling between controllers
=======
              condition:
                description: Conditions contains conditions an externalcluster is
                  in, its primary use case is status signaling for controller
>>>>>>> 5609acc5
                properties:
                  message:
                    description: Human readable message indicating details about last
                      transition.
                    type: string
<<<<<<< HEAD
                  status:
                    type: string
                required:
                - status
                type: object
            type: object
=======
                  phase:
                    type: string
                required:
                - phase
                type: object
            type: object
        required:
        - spec
>>>>>>> 5609acc5
        type: object
    served: true
    storage: true
    subresources: {}
status:
  acceptedNames:
    kind: ""
    plural: ""
  conditions: []
  storedVersions: []<|MERGE_RESOLUTION|>--- conflicted
+++ resolved
@@ -404,28 +404,14 @@
             description: ExternalClusterStatus denotes status information about an
               ExternalCluster.
             properties:
-<<<<<<< HEAD
-              conditions:
-                description: Conditions contains conditions an externalcluster is
-                  in, its primary use case is status signaling between controllers
-=======
               condition:
                 description: Conditions contains conditions an externalcluster is
                   in, its primary use case is status signaling for controller
->>>>>>> 5609acc5
                 properties:
                   message:
                     description: Human readable message indicating details about last
                       transition.
                     type: string
-<<<<<<< HEAD
-                  status:
-                    type: string
-                required:
-                - status
-                type: object
-            type: object
-=======
                   phase:
                     type: string
                 required:
@@ -434,7 +420,6 @@
             type: object
         required:
         - spec
->>>>>>> 5609acc5
         type: object
     served: true
     storage: true
