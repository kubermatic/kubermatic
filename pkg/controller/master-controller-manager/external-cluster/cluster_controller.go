/*
Copyright 2020 The Kubermatic Kubernetes Platform contributors.

Licensed under the Apache License, Version 2.0 (the "License");
you may not use this file except in compliance with the License.
You may obtain a copy of the License at

    http://www.apache.org/licenses/LICENSE-2.0

Unless required by applicable law or agreed to in writing, software
distributed under the License is distributed on an "AS IS" BASIS,
WITHOUT WARRANTIES OR CONDITIONS OF ANY KIND, either express or implied.
See the License for the specific language governing permissions and
limitations under the License.
*/

package externalcluster

import (
	"context"
	"fmt"
	"time"

	"go.uber.org/zap"

	providerconfig "github.com/kubermatic/machine-controller/pkg/providerconfig/types"
	apiv2 "k8c.io/kubermatic/v2/pkg/api/v2"
	kubermaticv1 "k8c.io/kubermatic/v2/pkg/apis/kubermatic/v1"
	kuberneteshelper "k8c.io/kubermatic/v2/pkg/kubernetes"
	"k8c.io/kubermatic/v2/pkg/provider"
	"k8c.io/kubermatic/v2/pkg/provider/cloud/aks"
	"k8c.io/kubermatic/v2/pkg/provider/cloud/eks"
	"k8c.io/kubermatic/v2/pkg/provider/cloud/gke"
	"k8c.io/kubermatic/v2/pkg/resources"

	corev1 "k8s.io/api/core/v1"
	apierrors "k8s.io/apimachinery/pkg/api/errors"
	metav1 "k8s.io/apimachinery/pkg/apis/meta/v1"
	"k8s.io/apimachinery/pkg/types"
	"k8s.io/client-go/tools/clientcmd"
	"k8s.io/client-go/tools/clientcmd/api"
	"k8s.io/client-go/tools/record"
	ctrlruntimeclient "sigs.k8s.io/controller-runtime/pkg/client"
	"sigs.k8s.io/controller-runtime/pkg/controller"
	"sigs.k8s.io/controller-runtime/pkg/event"
	"sigs.k8s.io/controller-runtime/pkg/handler"
	"sigs.k8s.io/controller-runtime/pkg/manager"
	"sigs.k8s.io/controller-runtime/pkg/predicate"
	"sigs.k8s.io/controller-runtime/pkg/reconcile"
	"sigs.k8s.io/controller-runtime/pkg/source"
)

const (
	ControllerName = "kkp-external-cluster-controller"
)

// Reconciler is a controller which is responsible for managing clusters.
type Reconciler struct {
	ctrlruntimeclient.Client
	log      *zap.SugaredLogger
	recorder record.EventRecorder
}

// Add creates a cluster controller.
func Add(
	ctx context.Context,
	mgr manager.Manager,
	log *zap.SugaredLogger) error {
	reconciler := &Reconciler{
		log:      log.Named(ControllerName),
		Client:   mgr.GetClient(),
		recorder: mgr.GetEventRecorderFor(ControllerName),
	}
	c, err := controller.New(ControllerName, mgr, controller.Options{Reconciler: reconciler})
	if err != nil {
		return err
	}

	// Watch for changes to ExternalCluster except KubeOne clusters.
	return c.Watch(&source.Kind{Type: &kubermaticv1.ExternalCluster{}}, &handler.EnqueueRequestForObject{}, withEventFilter())
}

func withKubeOnefilter(obj ctrlruntimeclient.Object) bool {
	externalCluster, ok := obj.(*kubermaticv1.ExternalCluster)
	if !ok {
		return false
	}
	return externalCluster.Spec.CloudSpec.KubeOne == nil
}

// ExternalCluster controller doesn't process KubeOne clusters.
func withEventFilter() predicate.Predicate {
	return predicate.Funcs{
		CreateFunc: func(e event.CreateEvent) bool {
			return withKubeOnefilter(e.Object)
		},
		UpdateFunc: func(e event.UpdateEvent) bool {
			return withKubeOnefilter(e.ObjectNew) && e.ObjectOld.GetGeneration() != e.ObjectNew.GetGeneration()
		},
		DeleteFunc: func(e event.DeleteEvent) bool {
			return withKubeOnefilter(e.Object)
		},
		GenericFunc: func(e event.GenericEvent) bool {
			return withKubeOnefilter(e.Object)
		},
	}
}

func (r *Reconciler) Reconcile(ctx context.Context, request reconcile.Request) (reconcile.Result, error) {
	resourceName := request.Name
	log := r.log.With("externalcluster", request)
	log.Debug("Processing...")

	cluster := &kubermaticv1.ExternalCluster{}
	if err := r.Get(ctx, ctrlruntimeclient.ObjectKey{Namespace: metav1.NamespaceAll, Name: resourceName}, cluster); err != nil {
		if apierrors.IsNotFound(err) {
			log.Debug("Could not find imported cluster")
			return reconcile.Result{}, nil
		}
		return reconcile.Result{}, err
	}

	return r.reconcile(ctx, cluster)
}

func (r *Reconciler) handleDeletion(ctx context.Context, cluster *kubermaticv1.ExternalCluster) error {
	if kuberneteshelper.HasFinalizer(cluster, kubermaticv1.ExternalClusterKubeconfigCleanupFinalizer) {
		if err := r.cleanUpKubeconfigSecret(ctx, cluster); err != nil {
			return err
		}
	}
	if kuberneteshelper.HasFinalizer(cluster, kubermaticv1.CredentialsSecretsCleanupFinalizer) {
		if err := r.cleanUpCredentialsSecret(ctx, cluster); err != nil {
			return err
		}
	}
	return nil
}

func (r *Reconciler) reconcile(ctx context.Context, cluster *kubermaticv1.ExternalCluster) (reconcile.Result, error) {
	// handling deletion
	if !cluster.DeletionTimestamp.IsZero() {
		if err := r.handleDeletion(ctx, cluster); err != nil {
			return reconcile.Result{}, fmt.Errorf("handling deletion of externalcluster: %w", err)
		}
		return reconcile.Result{}, nil
	}

	cloud := cluster.Spec.CloudSpec
	secretKeySelector := provider.SecretKeySelectorValueFuncFactory(ctx, r.Client)
	if cloud.ProviderName == "" {
		if cluster.Spec.KubeconfigReference != nil {
			if err := kuberneteshelper.TryAddFinalizer(ctx, r.Client, cluster, kubermaticv1.ExternalClusterKubeconfigCleanupFinalizer); err != nil {
				return reconcile.Result{}, fmt.Errorf("failed to add kubeconfig secret finalizer: %w", err)
			}
		}
		return reconcile.Result{}, nil
	}

	if cloud.GKE != nil {
		r.log.Debugf("reconcile GKE cluster")
		if cloud.GKE.CredentialsReference != nil {
			if err := kuberneteshelper.TryAddFinalizer(ctx, r.Client, cluster, kubermaticv1.CredentialsSecretsCleanupFinalizer); err != nil {
				return reconcile.Result{}, fmt.Errorf("failed to add credential secret finalizer: %w", err)
			}
		}
		status, err := gke.GetGKEClusterStatus(ctx, secretKeySelector, cloud)
		if err != nil {
			r.log.Debugf("failed to get GKE cluster status %v", err)
			r.recorder.Event(cluster, corev1.EventTypeWarning, "ReconcilingError", err.Error())
			return reconcile.Result{}, err
		}
		if status.State == apiv2.PROVISIONING {
			// repeat after some time to get/store kubeconfig
			return reconcile.Result{RequeueAfter: time.Second * 10}, err
		}
		if status.State == apiv2.RUNNING || status.State == apiv2.RECONCILING {
			err = r.createOrUpdateGKEKubeconfig(ctx, cluster)
			if err != nil {
				r.log.Errorf("failed to create or update kubeconfig secret %v", err)
				r.recorder.Event(cluster, corev1.EventTypeWarning, "ReconcilingError", err.Error())
				return reconcile.Result{}, err
			}
			// the kubeconfig token is valid 1h, it will update token every 30min
			return reconcile.Result{RequeueAfter: time.Minute * 30}, nil
		}
	}
	if cloud.EKS != nil {
		r.log.Debugf("reconcile EKS cluster %v", cluster.Name)
<<<<<<< HEAD
		status, err := eks.GetClusterStatus(secretKeySelector, cloud)
=======
		if cloud.EKS.CredentialsReference != nil {
			if err := kuberneteshelper.TryAddFinalizer(ctx, r.Client, cluster, kubermaticv1.CredentialsSecretsCleanupFinalizer); err != nil {
				return reconcile.Result{}, fmt.Errorf("failed to add credential secret finalizer: %w", err)
			}
		}
		status, err := eks.GetEKSClusterStatus(secretKeySelector, cloud)
>>>>>>> b31648eb
		if err != nil {
			r.log.Debugf("failed to get EKS cluster status %v", err)
			r.recorder.Event(cluster, corev1.EventTypeWarning, "ReconcilingError", err.Error())
			return reconcile.Result{}, err
		}
		if status.State == apiv2.PROVISIONING {
			// repeat after some time to get/store kubeconfig
			return reconcile.Result{RequeueAfter: time.Second * 10}, err
		}
		if status.State == apiv2.RUNNING || status.State == apiv2.RECONCILING {
			err = r.createOrUpdateEKSKubeconfig(ctx, cluster)
			if err != nil {
				r.log.Errorf("failed to create or update kubeconfig secret %v", err)
				r.recorder.Event(cluster, corev1.EventTypeWarning, "ReconcilingError", err.Error())
				return reconcile.Result{}, err
			}
			// the kubeconfig token is valid 14min, it will update token every 10min
			return reconcile.Result{RequeueAfter: time.Minute * 10}, nil
		}
	}
	if cloud.AKS != nil {
		r.log.Debugf("reconcile AKS cluster %v", cluster.Name)
		if cloud.AKS.CredentialsReference != nil {
			if err := kuberneteshelper.TryAddFinalizer(ctx, r.Client, cluster, kubermaticv1.CredentialsSecretsCleanupFinalizer); err != nil {
				return reconcile.Result{}, fmt.Errorf("failed to add credential secret finalizer: %w", err)
			}
		}
		status, err := aks.GetAKSClusterStatus(ctx, secretKeySelector, cloud)
		if err != nil {
			r.log.Debugf("failed to get AKS cluster status %v", err)
			r.recorder.Event(cluster, corev1.EventTypeWarning, "ReconcilingError", err.Error())
			return reconcile.Result{}, err
		}
		if status.State == apiv2.PROVISIONING {
			// repeat after some time to get/store kubeconfig
			return reconcile.Result{RequeueAfter: time.Second * 10}, err
		}
		if status.State == apiv2.RUNNING || status.State == apiv2.RECONCILING {
			err = r.createOrUpdateAKSKubeconfig(ctx, cluster)
			if err != nil {
				r.log.Errorf("failed to create or update kubeconfig secret %v", err)
				r.recorder.Event(cluster, corev1.EventTypeWarning, "ReconcilingError", err.Error())
				return reconcile.Result{}, err
			}
		}
		// reconcile to update kubeconfig for cases like starting a stopped cluster
		return reconcile.Result{RequeueAfter: time.Minute * 2}, nil
	}
	return reconcile.Result{}, nil
}

func (r *Reconciler) cleanUpKubeconfigSecret(ctx context.Context, cluster *kubermaticv1.ExternalCluster) error {
	if err := r.deleteSecret(ctx, cluster.GetKubeconfigSecretName()); err != nil {
		return err
	}

	return kuberneteshelper.TryRemoveFinalizer(ctx, r, cluster, kubermaticv1.ExternalClusterKubeconfigCleanupFinalizer)
}

func (r *Reconciler) cleanUpCredentialsSecret(ctx context.Context, cluster *kubermaticv1.ExternalCluster) error {
	if err := r.deleteSecret(ctx, cluster.GetCredentialsSecretName()); err != nil {
		return err
	}

	return kuberneteshelper.TryRemoveFinalizer(ctx, r, cluster, kubermaticv1.CredentialsSecretsCleanupFinalizer)
}

func (r *Reconciler) deleteSecret(ctx context.Context, secretName string) error {
	if secretName == "" {
		return nil
	}

	secret := &corev1.Secret{}
	name := types.NamespacedName{Name: secretName, Namespace: resources.KubermaticNamespace}
	err := r.Get(ctx, name, secret)
	// Its already gone
	if apierrors.IsNotFound(err) {
		return nil
	}

	// Something failed while loading the secret
	if err != nil {
		return fmt.Errorf("failed to get Secret %q: %w", name.String(), err)
	}

	if err := r.Delete(ctx, secret); err != nil {
		return fmt.Errorf("failed to delete Secret %q: %w", name.String(), err)
	}

	// We successfully deleted the secret
	return nil
}

func createKubeconfigSecret(ctx context.Context, client ctrlruntimeclient.Client, name, projectID string, secretData map[string][]byte) (*providerconfig.GlobalSecretKeySelector, error) {
	secret := &corev1.Secret{
		ObjectMeta: metav1.ObjectMeta{
			Name:      name,
			Namespace: resources.KubermaticNamespace,
			Labels:    map[string]string{kubermaticv1.ProjectIDLabelKey: projectID},
		},
		Type: corev1.SecretTypeOpaque,
		Data: secretData,
	}
	if err := client.Create(ctx, secret); err != nil {
		return nil, fmt.Errorf("failed to create kubeconfig secret: %w", err)
	}
	return &providerconfig.GlobalSecretKeySelector{
		ObjectReference: corev1.ObjectReference{
			Name:      name,
			Namespace: resources.KubermaticNamespace,
		},
	}, nil
}

func (r *Reconciler) createOrUpdateGKEKubeconfig(ctx context.Context, cluster *kubermaticv1.ExternalCluster) error {
	cloud := cluster.Spec.CloudSpec
	cred, err := resources.GetGKECredentials(ctx, r.Client, cluster)
	if err != nil {
		return err
	}
	config, err := gke.GetClusterConfig(ctx, cred.ServiceAccount, cloud.GKE.Name, cloud.GKE.Zone)
	if err != nil {
		return err
	}

	return r.updateKubeconfigSecret(ctx, config, cluster)
}

func (r *Reconciler) createOrUpdateEKSKubeconfig(ctx context.Context, cluster *kubermaticv1.ExternalCluster) error {
	cloud := cluster.Spec.CloudSpec
	cred, err := resources.GetEKSCredentials(ctx, r.Client, cluster)
	if err != nil {
		return err
	}
	config, err := eks.GetClusterConfig(ctx, cred.AccessKeyID, cred.SecretAccessKey, cloud.EKS.Name, cloud.EKS.Region)
	if err != nil {
		return err
	}

	return r.updateKubeconfigSecret(ctx, config, cluster)
}

func (r *Reconciler) createOrUpdateAKSKubeconfig(ctx context.Context, cluster *kubermaticv1.ExternalCluster) error {
	cloud := cluster.Spec.CloudSpec
	cred, err := resources.GetAKSCredentials(ctx, r.Client, cluster)
	if err != nil {
		return err
	}
	config, err := aks.GetClusterConfig(ctx, cred, cloud.AKS.Name, cloud.AKS.ResourceGroup)
	if err != nil {
		return err
	}

	return r.updateKubeconfigSecret(ctx, config, cluster)
}

func (r *Reconciler) updateKubeconfigSecret(ctx context.Context, config *api.Config, cluster *kubermaticv1.ExternalCluster) error {
	kubeconfigSecretName := cluster.GetKubeconfigSecretName()
	kubeconfig, err := clientcmd.Write(*config)
	if err != nil {
		return err
	}

	projectID := ""
	if cluster.Labels != nil {
		projectID = cluster.Labels[kubermaticv1.ProjectIDLabelKey]
	}

	namespacedName := types.NamespacedName{Namespace: resources.KubermaticNamespace, Name: kubeconfigSecretName}

	existingSecret := &corev1.Secret{}
	if err := r.Get(ctx, namespacedName, existingSecret); err != nil && !apierrors.IsNotFound(err) {
		return fmt.Errorf("failed to probe for secret %v: %w", namespacedName, err)
	}

	secretData := map[string][]byte{
		resources.ExternalClusterKubeconfig: kubeconfig,
	}

	// update if already exists
	if existingSecret.Name != "" {
		existingSecret.Data = secretData
		r.log.Debugf("update kubeconfig for cluster %s", cluster.Name)

		return r.Update(ctx, existingSecret)
	}

	keyRef, err := createKubeconfigSecret(ctx, r.Client, kubeconfigSecretName, projectID, secretData)
	if err != nil {
		return err
	}
	cluster.Spec.KubeconfigReference = keyRef
	kuberneteshelper.AddFinalizer(cluster, kubermaticv1.ExternalClusterKubeconfigCleanupFinalizer)

	return r.Update(ctx, cluster)
}<|MERGE_RESOLUTION|>--- conflicted
+++ resolved
@@ -164,7 +164,7 @@
 				return reconcile.Result{}, fmt.Errorf("failed to add credential secret finalizer: %w", err)
 			}
 		}
-		status, err := gke.GetGKEClusterStatus(ctx, secretKeySelector, cloud)
+		status, err := gke.GetClusterStatus(ctx, secretKeySelector, cloud)
 		if err != nil {
 			r.log.Debugf("failed to get GKE cluster status %v", err)
 			r.recorder.Event(cluster, corev1.EventTypeWarning, "ReconcilingError", err.Error())
@@ -187,16 +187,12 @@
 	}
 	if cloud.EKS != nil {
 		r.log.Debugf("reconcile EKS cluster %v", cluster.Name)
-<<<<<<< HEAD
-		status, err := eks.GetClusterStatus(secretKeySelector, cloud)
-=======
 		if cloud.EKS.CredentialsReference != nil {
 			if err := kuberneteshelper.TryAddFinalizer(ctx, r.Client, cluster, kubermaticv1.CredentialsSecretsCleanupFinalizer); err != nil {
 				return reconcile.Result{}, fmt.Errorf("failed to add credential secret finalizer: %w", err)
 			}
 		}
-		status, err := eks.GetEKSClusterStatus(secretKeySelector, cloud)
->>>>>>> b31648eb
+		status, err := eks.GetClusterStatus(secretKeySelector, cloud)
 		if err != nil {
 			r.log.Debugf("failed to get EKS cluster status %v", err)
 			r.recorder.Event(cluster, corev1.EventTypeWarning, "ReconcilingError", err.Error())
@@ -224,7 +220,7 @@
 				return reconcile.Result{}, fmt.Errorf("failed to add credential secret finalizer: %w", err)
 			}
 		}
-		status, err := aks.GetAKSClusterStatus(ctx, secretKeySelector, cloud)
+		status, err := aks.GetClusterStatus(ctx, secretKeySelector, cloud)
 		if err != nil {
 			r.log.Debugf("failed to get AKS cluster status %v", err)
 			r.recorder.Event(cluster, corev1.EventTypeWarning, "ReconcilingError", err.Error())
