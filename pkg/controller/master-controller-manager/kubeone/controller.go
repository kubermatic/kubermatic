/*
Copyright 2022 The Kubermatic Kubernetes Platform contributors.

Licensed under the Apache License, Version 2.0 (the "License");
you may not use this file except in compliance with the License.
You may obtain a copy of the License at

    http://www.apache.org/licenses/LICENSE-2.0

Unless required by applicable law or agreed to in writing, software
distributed under the License is distributed on an "AS IS" BASIS,
WITHOUT WARRANTIES OR CONDITIONS OF ANY KIND, either express or implied.
See the License for the specific language governing permissions and
limitations under the License.
*/

package kubeone

import (
	"bytes"
	"context"
	"fmt"
	"io"
	"strings"

	"github.com/Azure/go-autorest/autorest/to"
	"go.uber.org/zap"

	providerconfig "github.com/kubermatic/machine-controller/pkg/providerconfig/types"
	kubeonev1beta2 "k8c.io/kubeone/pkg/apis/kubeone/v1beta2"
	apiv1 "k8c.io/kubermatic/v2/pkg/api/v1"
	kubermaticv1 "k8c.io/kubermatic/v2/pkg/apis/kubermatic/v1"
	kubermaticpred "k8c.io/kubermatic/v2/pkg/controller/util/predicate"
	kuberneteshelper "k8c.io/kubermatic/v2/pkg/kubernetes"
	"k8c.io/kubermatic/v2/pkg/provider"
	kubernetesprovider "k8c.io/kubermatic/v2/pkg/provider/kubernetes"
	"k8c.io/kubermatic/v2/pkg/resources"
	"k8c.io/kubermatic/v2/pkg/util/restmapper"

	corev1 "k8s.io/api/core/v1"
	kerrors "k8s.io/apimachinery/pkg/api/errors"
	metav1 "k8s.io/apimachinery/pkg/apis/meta/v1"
	"k8s.io/apimachinery/pkg/types"
	"k8s.io/client-go/kubernetes"
	"k8s.io/client-go/rest"
	"k8s.io/client-go/tools/clientcmd"
	clientcmdapi "k8s.io/client-go/tools/clientcmd/api"
	ctrlruntime "sigs.k8s.io/controller-runtime"
	ctrlruntimeclient "sigs.k8s.io/controller-runtime/pkg/client"
	"sigs.k8s.io/controller-runtime/pkg/controller"
	"sigs.k8s.io/controller-runtime/pkg/event"
	"sigs.k8s.io/controller-runtime/pkg/handler"
	"sigs.k8s.io/controller-runtime/pkg/manager"
	"sigs.k8s.io/controller-runtime/pkg/predicate"
	"sigs.k8s.io/controller-runtime/pkg/reconcile"
	"sigs.k8s.io/controller-runtime/pkg/source"
	"sigs.k8s.io/yaml"
)

const (
	// This controller is responsible for managing the lifecycle of KubeOne clusters within KKP.
	ControllerName = "kkp-kubeone-controller"

	// ImportAction is the action to import kubeone cluster.
	ImportAction = "import"

	// UpgradeControlPlaneAction is the action to upgrade kubeone cluster.
	UpgradeControlPlaneAction = "upgrade"

	// MigrateContainerRuntimeAction is the action to migrate kubeone container-runtime.
	MigrateContainerRuntimeAction = "migrate"

	// KubeOneImportPod is the name of kubeone pod performing import.
	KubeOneImportPod = "kubeone-import"

	// KubeOneUpgradePod is the name of kubeone pod performing upgrade.
	KubeOneUpgradePod = "kubeone-upgrade"

	// KubeOneMigratePod is the name of kubeone pod performing container-runtime migration.
	KubeOneMigratePod = "kubeone-migrate"

	// KubeOneImportConfigMap is the name of kubeone configmap which stores import action script.
	KubeOneImportConfigMap = "kubeone-import"

	// KubeOneUpgradeConfigMap is the name of kubeone configmap which stores upgrade action script.
	KubeOneUpgradeConfigMap = "kubeone-upgrade"

	// KubeOneMigrateConfigMap is the name of kubeone configmap which stores migrate action script.
	KubeOneMigrateConfigMap = "kubeone-migrate"
)

type reconciler struct {
	ctrlruntimeclient.Client
	log *zap.SugaredLogger
	kubernetesprovider.ImpersonationClient
	secretKeySelector provider.SecretKeySelectorValueFunc
}

func Add(
	ctx context.Context,
	mgr manager.Manager,
	log *zap.SugaredLogger) error {
	reconciler := &reconciler{
		Client:              mgr.GetClient(),
		log:                 log.Named(ControllerName),
		ImpersonationClient: kubernetesprovider.NewImpersonationClient(mgr.GetConfig(), mgr.GetRESTMapper()).CreateImpersonatedClient,
		secretKeySelector:   provider.SecretKeySelectorValueFuncFactory(ctx, mgr.GetClient()),
	}
	c, err := controller.New(ControllerName, mgr, controller.Options{Reconciler: reconciler})
	if err != nil {
		return err
	}

	if err := c.Watch(&source.Kind{Type: &kubermaticv1.ExternalCluster{}}, &handler.EnqueueRequestForObject{}, withEventFilter()); err != nil {
		return fmt.Errorf("failed to create externalcluster watcher: %w", err)
	}
	if err := c.Watch(&source.Kind{Type: &corev1.Secret{}},
		enqueueExternalCluster(reconciler.Client, reconciler.log),
		updateEventsOnly(),
		ByNameAndNamespace(),
	); err != nil {
		return fmt.Errorf("failed to create kubeone manifest watcher: %w", err)
	}
	if err := c.Watch(&source.Kind{Type: &corev1.Pod{}},
		&handler.EnqueueRequestForOwner{
			IsController: true,
			OwnerType:    &kubermaticv1.ExternalCluster{},
		},
		updateEventsOnly(),
	); err != nil {
		return fmt.Errorf("failed to create kubeone pod watcher: %w", err)
	}

	return nil
}

func enqueueExternalCluster(client ctrlruntimeclient.Client, log *zap.SugaredLogger) handler.EventHandler {
	return handler.EnqueueRequestsFromMapFunc(func(a ctrlruntimeclient.Object) []reconcile.Request {
		var externalClusterName string
		separatedList := strings.Split(a.GetNamespace(), "-")
		if len(separatedList) == 2 {
			externalClusterName = separatedList[1]
		}
		return []reconcile.Request{{NamespacedName: types.NamespacedName{Name: externalClusterName, Namespace: metav1.NamespaceAll}}}
	})
}

func ByNameAndNamespace() predicate.Funcs {
	return kubermaticpred.Factory(func(o ctrlruntimeclient.Object) bool {
		return o.GetName() == resources.KubeOneManifestSecretName && strings.HasPrefix(o.GetNamespace(), resources.KubeOneNamespacePrefix)
	})
}

func updateEventsOnly() predicate.Predicate {
	return predicate.Funcs{
		CreateFunc: func(e event.CreateEvent) bool {
			return false
		},
		UpdateFunc: func(e event.UpdateEvent) bool {
			return true
		},
		DeleteFunc: func(e event.DeleteEvent) bool {
			return false
		},
		GenericFunc: func(e event.GenericEvent) bool {
			return false
		},
	}
}

func withEventFilter() predicate.Predicate {
	return predicate.Funcs{
		CreateFunc: func(e event.CreateEvent) bool {
			externalCluster, ok := e.Object.(*kubermaticv1.ExternalCluster)
			if !ok {
				return false
			}
			if externalCluster.Spec.CloudSpec == nil {
				return false
			}
			return externalCluster.Spec.CloudSpec.KubeOne != nil
		},
		UpdateFunc: func(e event.UpdateEvent) bool {
			return e.ObjectOld.GetGeneration() != e.ObjectNew.GetGeneration()
		},
		DeleteFunc: func(e event.DeleteEvent) bool {
			return true
		},
		GenericFunc: func(e event.GenericEvent) bool {
			return false
		},
	}
}

func (r *reconciler) Reconcile(ctx context.Context, request reconcile.Request) (reconcile.Result, error) {
	log := r.log.With("cluster", request.Name)
	log.Debug("Processing")

	externalCluster := &kubermaticv1.ExternalCluster{}
	if err := r.Get(ctx, ctrlruntimeclient.ObjectKey{Namespace: metav1.NamespaceAll, Name: request.Name}, externalCluster); err != nil {
		if kerrors.IsNotFound(err) {
			log.Debug("Could not find imported cluster")
			return reconcile.Result{}, nil
		}
		return reconcile.Result{}, err
	}

	if externalCluster.DeletionTimestamp != nil {
		log.Debug("Deleting KubeOne Namespace")
		ns := &corev1.Namespace{}
		name := types.NamespacedName{Name: kubernetesprovider.GetKubeOneNamespaceName(externalCluster.Name)}
		if err := r.Get(ctx, name, ns); err != nil {
			if kerrors.IsNotFound(err) {
				log.Debug("Could not find external cluster namespace")
				return reconcile.Result{}, nil
			}
			return reconcile.Result{}, err
		}
		if err := r.Delete(ctx, ns); err != nil {
			return reconcile.Result{}, err
		}

		if err := kuberneteshelper.TryRemoveFinalizer(ctx, r, externalCluster, apiv1.ExternalClusterKubeOneNamespaceCleanupFinalizer); err != nil {
			log.Errorw("failed to remove kubeone namespace finalizer", zap.Error(err))
			return reconcile.Result{}, err
		}
	}
	return r.reconcile(ctx, log, externalCluster)
}

func (r *reconciler) reconcile(ctx context.Context, log *zap.SugaredLogger, externalCluster *kubermaticv1.ExternalCluster) (reconcile.Result, error) {
	if err := r.initiateImportAction(ctx, log, externalCluster); err != nil {
		return reconcile.Result{}, err
	}

	clusterStatus := externalCluster.Status.Condition.Status
	externalClusterProvider, err := kubernetesprovider.NewExternalClusterProvider(r.ImpersonationClient, r.Client)
	if err != nil {
		return reconcile.Result{}, err
	}

	manifestSecret := &corev1.Secret{}
	if err := r.Get(ctx, types.NamespacedName{Namespace: externalCluster.Spec.CloudSpec.KubeOne.ManifestReference.Namespace, Name: externalCluster.Spec.CloudSpec.KubeOne.ManifestReference.Name}, manifestSecret); err != nil {
		return reconcile.Result{}, fmt.Errorf("can not retrieve kubeone manifest secret: %w", err)
	}
	currentManifest := manifestSecret.Data[resources.KubeOneManifest]

	if _, err = r.initiateUpgradeAction(ctx, log, externalCluster, externalClusterProvider, currentManifest, clusterStatus); err != nil {
		return reconcile.Result{}, err
	}

<<<<<<< HEAD
	if err = r.checkPodStatusIfExists(ctx, log, externalCluster, UpgradeControlPlaneAction, KubeOneUpgradePod); err != nil {
		return reconcile.Result{}, fmt.Errorf("failed to upgrade kubeone cluster: %w", err)
	}

	if _, err = r.initiateMigrateAction(ctx, log, externalCluster, externalClusterProvider, currentManifest, clusterStatus); err != nil {
		return reconcile.Result{}, err
	}

	if err = r.checkPodStatusIfExists(ctx, log, externalCluster, MigrateContainerRuntimeAction, KubeOneMigratePod); err != nil {
		return reconcile.Result{}, fmt.Errorf("failed to migrate kubeone cluster: %w", err)
=======
	wantedVersion := cluster.Versions.Kubernetes
	// check if a upgrade pod already exists
	pod := &corev1.Pod{}
	err = r.Get(ctx, ctrlruntimeclient.ObjectKey{
		Name:      KubeOneUpgradePod,
		Namespace: kubernetesprovider.GetKubeOneNamespaceName(externalCluster.Name),
	},
		pod,
	)
	if err != nil {
		if kerrors.IsNotFound(err) {
			if externalCluster.Status.Condition.Phase != kubermaticv1.ExternalClusterPhaseError {
				if currentVersion != wantedVersion {
					log.Debugw("Upgrading kubeone cluster", "from", currentVersion, "to", wantedVersion)
					if err := r.upgradeCluster(ctx, log, externalCluster); err != nil {
						return reconcile.Result{}, err
					}
				}
			} else {
				return reconcile.Result{}, nil
			}
		} else {
			return reconcile.Result{}, err
		}
	} else {
		if pod.Status.Phase == corev1.PodPending || pod.Status.Phase == corev1.PodRunning {
			return reconcile.Result{RequeueAfter: time.Second * 10}, nil
		} else {
			err = r.checkPodStatus(ctx, log, pod, externalCluster)
			if err != nil {
				return reconcile.Result{}, err
			}
		}
>>>>>>> 5609acc5
	}

	return reconcile.Result{}, nil
}

<<<<<<< HEAD
func (r *reconciler) initiateImportAction(ctx context.Context, log *zap.SugaredLogger, externalCluster *kubermaticv1.ExternalCluster) error {
	kubeconfigSecret := &corev1.Secret{}
	if err := r.Get(ctx, ctrlruntimeclient.ObjectKey{Namespace: kubernetesprovider.GetKubeOneNamespaceName(externalCluster.Name), Name: resources.KubeOneKubeconfigSecretName}, kubeconfigSecret); err != nil {
		if kerrors.IsNotFound(err) {
			if err := r.importCluster(ctx, log, externalCluster); err != nil {
				log.Debug("failed to import kubeone cluster %w", err)
				return err
			}
			// update kubeone externalcluster status.
			if err := r.updateClusterStatus(ctx, externalCluster, kubermaticv1.ExternalClusterCondition{
				Status: kubermaticv1.ConditionStatusRunning,
			}); err != nil {
				return err
			}
=======
func (r *reconciler) checkPodStatus(ctx context.Context, log *zap.SugaredLogger, pod *corev1.Pod, externalCluster *kubermaticv1.ExternalCluster) error {
	log.Debugw("Checking kubeone pod status", "Pod", pod.Name)
	for pod.Status.Phase == corev1.PodSucceeded {
		oldexternalCluster := externalCluster.DeepCopy()
		// update kubeone externalcluster status.
		externalCluster.Status.Condition.Phase = kubermaticv1.ExternalClusterPhaseRunning

		if err := r.Patch(ctx, externalCluster, ctrlruntimeclient.MergeFrom(oldexternalCluster)); err != nil {
			return fmt.Errorf("failed to add kubeconfig reference to %s: %w", externalCluster.Name, err)
		}
		log.Debug("KubeOne Cluster Upgraded!")
		if err := r.Delete(ctx, pod); err != nil {
			return err
		}
	}
	if pod.Status.Phase == corev1.PodFailed {
		upgradeErr := fmt.Sprintf("Failed to upgrade kubeone cluster %s", externalCluster.Name)
		oldexternalCluster := externalCluster.DeepCopy()
		externalCluster.Status.Condition = kubermaticv1.ExternalClusterCondition{
			Phase:   kubermaticv1.ExternalClusterPhaseError,
			Message: upgradeErr,
		}
		if err := r.Patch(ctx, externalCluster, ctrlruntimeclient.MergeFrom(oldexternalCluster)); err != nil {
			return fmt.Errorf("failed to update kubeone cluster status %s: %w", externalCluster.Name, err)
		}
		log.Debug(upgradeErr)
		if err := r.Delete(ctx, pod); err != nil {
			return err
>>>>>>> 5609acc5
		}
		return err
	}
	return nil
}

func (r *reconciler) importCluster(ctx context.Context, log *zap.SugaredLogger, externalCluster *kubermaticv1.ExternalCluster) error {
	log.Debug("Importing kubeone cluster")

	log.Debug("Generate kubeone pod to fetch kubeconfig")
	generatedPod, err := r.generateKubeOneActionPod(ctx, log, externalCluster, ImportAction)
	if err != nil {
		return fmt.Errorf("could not generate kubeone pod: %w", err)
	}

	log.Debug("Create kubeone pod to fetch kubeconfig")
	if err := r.Create(ctx, generatedPod); err != nil {
		if !kerrors.IsAlreadyExists(err) {
			return fmt.Errorf("could not create kubeone pod %s/%s: %w", KubeOneImportPod, generatedPod.Namespace, err)
		}
	}

	for generatedPod.Status.Phase != corev1.PodSucceeded {
		if generatedPod.Status.Phase == corev1.PodFailed {
<<<<<<< HEAD
			importErr := fmt.Sprintf("failed to import kubeone cluster, see Pod %s/%s logs for more details", KubeOneImportPod, generatedPod.Namespace)
			if err := r.updateClusterStatus(ctx, externalCluster, kubermaticv1.ExternalClusterCondition{
				Status:  kubermaticv1.ConditionStatusError,
				Message: importErr,
			}); err != nil {
				return err
=======
			importErr := fmt.Sprintf("Failed to import kubeone cluster %s, see Pod %s/%s logs for more details", externalCluster.Name, KubeOneKubeconfigPod, generatedPod.Namespace)
			oldexternalCluster := externalCluster.DeepCopy()
			externalCluster.Status.Condition = kubermaticv1.ExternalClusterCondition{
				Phase:   kubermaticv1.ExternalClusterPhaseError,
				Message: importErr,
			}
			if err := r.Patch(ctx, externalCluster, ctrlruntimeclient.MergeFrom(oldexternalCluster)); err != nil {
				return fmt.Errorf("failed to update kubeone cluster status %s: %w", externalCluster.Name, err)
>>>>>>> 5609acc5
			}
			log.Debug(importErr)
			return nil
		}
		if err := r.Get(ctx, ctrlruntimeclient.ObjectKey{Namespace: generatedPod.Namespace, Name: KubeOneImportPod}, generatedPod); err != nil {
			return fmt.Errorf("failed to get kubeone kubeconfig pod: %w", err)
		}
	}

	config, err := getPodLogs(ctx, generatedPod)
	if err != nil {
		return err
	}

	if err := verifyKubeconfig(ctx, config); err != nil {
		return err
	}

	// cleanup pod as no longer required.
	err = r.Delete(ctx, generatedPod)
	if err != nil {
		return err
	}

	err = r.CreateOrUpdateKubeconfigSecretForCluster(ctx, log, externalCluster, config, generatedPod.Namespace)
	if err != nil {
		return err
	}
	log.Info("KubeOne Cluster Imported!")
	return nil
}

func (r *reconciler) initiateUpgradeAction(ctx context.Context,
	log *zap.SugaredLogger,
	externalCluster *kubermaticv1.ExternalCluster,
	externalClusterProvider *kubernetesprovider.ExternalClusterProvider,
	currentManifest []byte,
	clusterStatus kubermaticv1.ConditionStatus,
) (*corev1.Pod, error) {
	upgradePod := &corev1.Pod{}
	version, err := externalClusterProvider.GetVersion(ctx, externalCluster)
	if err != nil {
		return nil, err
	}
	currentVersion := version.String()
	wantedVersion, err := getWantedVersion(currentManifest)
	if err != nil {
		return nil, err
	}
	if clusterStatus != kubermaticv1.ConditionStatusRunning || currentVersion == wantedVersion {
		return nil, nil
	}
	err = r.Get(ctx, ctrlruntimeclient.ObjectKey{
		Name:      KubeOneUpgradePod,
		Namespace: kubernetesprovider.GetKubeOneNamespaceName(externalCluster.Name),
	},
		upgradePod,
	)
	if err != nil {
		if !kerrors.IsNotFound(err) {
			return nil, err
		}
	} else {
		if err := r.Delete(ctx, upgradePod); err != nil {
			return nil, err
		}
	}
	log.Debugw("Upgrading kubeone cluster", "from", currentVersion, "to", wantedVersion)
	if upgradePod, err = r.upgradeCluster(ctx, log, externalCluster); err != nil {
		log.Debugf("failed to upgrade kubeone cluster %w", err)
		return nil, err
	}
	// update kubeone externalcluster status.
	if err := r.updateClusterStatus(ctx, externalCluster, kubermaticv1.ExternalClusterCondition{
		Status: kubermaticv1.ConditionStatusReconciling,
	}); err != nil {
		return nil, err
	}

	return upgradePod, nil
}

func (r *reconciler) initiateMigrateAction(ctx context.Context,
	log *zap.SugaredLogger,
	externalCluster *kubermaticv1.ExternalCluster,
	externalClusterProvider *kubernetesprovider.ExternalClusterProvider,
	currentManifest []byte,
	clusterStatus kubermaticv1.ConditionStatus,
) (*corev1.Pod, error) {
	currentContainerRuntime, err := kuberneteshelper.CheckContainerRuntime(ctx, externalCluster, externalClusterProvider)
	if err != nil {
		return nil, err
	}
	wantedContainerRuntime, err := returnWantedContainerRuntime(currentManifest)
	if err != nil {
		return nil, err
	}
	pod := &corev1.Pod{}

	if clusterStatus != kubermaticv1.ConditionStatusRunning || currentContainerRuntime == wantedContainerRuntime || wantedContainerRuntime != resources.ContainerRuntimeContainerd {
		return nil, nil
	}

	// delete existing upgrade pod
	err = r.Get(ctx, ctrlruntimeclient.ObjectKey{
		Name:      KubeOneMigratePod,
		Namespace: kubernetesprovider.GetKubeOneNamespaceName(externalCluster.Name),
	},
		pod,
	)
	if err != nil {
		if !kerrors.IsNotFound(err) {
			return nil, err
		}
	} else {
		if err := r.Delete(ctx, pod); err != nil {
			return nil, err
		}
	}
	log.Debugw("Migrating kubeone cluster container runtime", "from", currentContainerRuntime, "to", wantedContainerRuntime)
	if pod, err = r.migrateCluster(ctx, log, externalCluster); err != nil {
		log.Debugf("failed to migrate kubeone cluster %w", err)
		return nil, err
	}
	// update kubeone externalcluster status.
	if err := r.updateClusterStatus(ctx, externalCluster, kubermaticv1.ExternalClusterCondition{
		Status: kubermaticv1.ConditionStatusReconciling,
	}); err != nil {
		return nil, err
	}
	return pod, nil
}

func getWantedVersion(currentManifest []byte) (string, error) {
	cluster := &kubeonev1beta2.KubeOneCluster{}
	if err := yaml.UnmarshalStrict(currentManifest, cluster); err != nil {
		return "", fmt.Errorf("failed to decode manifest secret data: %w", err)
	}

	return cluster.Versions.Kubernetes, nil
}

func (r *reconciler) checkPodStatusIfExists(ctx context.Context,
	log *zap.SugaredLogger,
	externalCluster *kubermaticv1.ExternalCluster,
	action string,
	podName string) error {
	pod := &corev1.Pod{}

	err := r.Get(ctx, ctrlruntimeclient.ObjectKey{
		Name:      podName,
		Namespace: kubernetesprovider.GetKubeOneNamespaceName(externalCluster.Name),
	},
		pod,
	)
	if err != nil {
		if !kerrors.IsNotFound(err) {
			return err
		}
	} else {
		err = r.checkPodStatus(ctx, log, pod, externalCluster, action)
		if err != nil {
			return err
		}
	}
	return nil
}

func returnWantedContainerRuntime(currentManifest []byte) (string, error) {
	cluster := &kubeonev1beta2.KubeOneCluster{}
	if err := yaml.UnmarshalStrict(currentManifest, cluster); err != nil {
		return "", fmt.Errorf("failed to decode manifest secret data: %w", err)
	}
	if cluster.ContainerRuntime.Docker != nil {
		return resources.ContainerRuntimeDocker, nil
	} else if cluster.ContainerRuntime.Containerd != nil {
		return resources.ContainerRuntimeContainerd, nil
	}
	return "", nil
}

func (r *reconciler) updateClusterStatus(ctx context.Context,
	externalCluster *kubermaticv1.ExternalCluster,
	status kubermaticv1.ExternalClusterCondition) error {
	oldexternalCluster := externalCluster.DeepCopy()
	externalCluster.Status.Condition = status
	if err := r.Patch(ctx, externalCluster, ctrlruntimeclient.MergeFrom(oldexternalCluster)); err != nil {
		r.log.Debugf("failed to update external cluster status %w", err)
		return err
	}
	return nil
}

func (r *reconciler) checkPodStatus(ctx context.Context,
	log *zap.SugaredLogger,
	pod *corev1.Pod,
	externalCluster *kubermaticv1.ExternalCluster,
	action string,
) error {
	log.Debugw("Checking kubeone pod status", "Pod", pod.Name)
	if pod.Status.Phase == corev1.PodSucceeded {
		// update kubeone externalcluster status.
		if err := r.updateClusterStatus(ctx, externalCluster, kubermaticv1.ExternalClusterCondition{
			Status: kubermaticv1.ConditionStatusRunning,
		}); err != nil {
			return err
		}
		if action == UpgradeControlPlaneAction {
			log.Info("KubeOne Cluster Upgraded!")
		} else if action == MigrateContainerRuntimeAction {
			log.Info("KubeOne Cluster Migrated!")
		}
	} else if pod.Status.Phase == corev1.PodFailed {
		actionErr := fmt.Sprintf("failed to %s kubeone cluster, see Pod %s/%s logs for more details", action, pod.Name, pod.Namespace)
		log.Debug(actionErr)
		// update kubeone externalcluster status.
		if err := r.updateClusterStatus(ctx, externalCluster, kubermaticv1.ExternalClusterCondition{
			Status:  kubermaticv1.ConditionStatusError,
			Message: actionErr,
		}); err != nil {
			return err
		}
	}

	return nil
}

func verifyKubeconfig(ctx context.Context, config string) error {
	// generate kubeconfig for cluster.
	cfg, err := clientcmd.Load([]byte(config))
	if err != nil {
		return err
	}
	clientset, err := GenerateClient(cfg)
	if err != nil {
		return err
	}
	// connect to the kubernetes cluster.
	err = clientset.List(ctx, &corev1.NodeList{})
	if err != nil {
		return err
	}
<<<<<<< HEAD
=======

	oldexternalCluster := externalCluster.DeepCopy()
	err = r.CreateOrUpdateKubeconfigSecretForCluster(ctx, log, externalCluster, config, generatedPod.Namespace)
	if err != nil {
		return err
	}
	log.Debug("Kubeconfig reference created!")
	// update kubeone externalcluster status.
	externalCluster.Status.Condition.Phase = kubermaticv1.ExternalClusterPhaseRunning

	if err := r.Patch(ctx, externalCluster, ctrlruntimeclient.MergeFrom(oldexternalCluster)); err != nil {
		return fmt.Errorf("failed to add kubeconfig reference to %s: %w", externalCluster.Name, err)
	}

	log.Debug("KubeOne Cluster Imported!")
>>>>>>> 5609acc5
	return nil
}

func (r *reconciler) CreateOrUpdateKubeconfigSecretForCluster(ctx context.Context, log *zap.SugaredLogger, cluster *kubermaticv1.ExternalCluster, kubeconfig, namespace string) error {
	kubeconfigRef, err := r.ensureKubeconfigSecret(ctx,
		log,
		cluster,
		map[string][]byte{
			resources.ExternalClusterKubeconfig: []byte(kubeconfig),
		}, namespace)
	if err != nil {
		return err
	}
	cluster.Spec.KubeconfigReference = kubeconfigRef
	return nil
}

func (r *reconciler) ensureKubeconfigSecret(ctx context.Context, log *zap.SugaredLogger, cluster *kubermaticv1.ExternalCluster, secretData map[string][]byte, namespace string) (*providerconfig.GlobalSecretKeySelector, error) {
	secretName := resources.KubeOneKubeconfigSecretName

	if cluster.Labels == nil {
		return nil, fmt.Errorf("missing cluster labels")
	}
	projectID, ok := cluster.Labels[kubermaticv1.ProjectIDLabelKey]
	if !ok {
		return nil, fmt.Errorf("missing cluster projectID label")
	}

	namespacedName := types.NamespacedName{Namespace: namespace, Name: secretName}
	existingSecret := &corev1.Secret{}

	if err := r.Get(ctx, namespacedName, existingSecret); err != nil {
		if !kerrors.IsNotFound(err) {
			return nil, fmt.Errorf("failed to probe for secret %q: %w", secretName, err)
		}
		return r.createKubeconfigSecret(ctx, log, secretData, secretName, projectID, namespace)
	}

	return updateKubeconfigSecret(ctx, r.Client, existingSecret, secretData, projectID, namespace)
}

func updateKubeconfigSecret(ctx context.Context, client ctrlruntimeclient.Client, existingSecret *corev1.Secret, secretData map[string][]byte, projectID, namespace string) (*providerconfig.GlobalSecretKeySelector, error) {
	if existingSecret.Data == nil {
		existingSecret.Data = map[string][]byte{}
	}

	requiresUpdate := false

	for k, v := range secretData {
		if !bytes.Equal(v, existingSecret.Data[k]) {
			requiresUpdate = true
			break
		}
	}

	if existingSecret.Labels == nil {
		existingSecret.Labels = map[string]string{kubermaticv1.ProjectIDLabelKey: projectID}
		requiresUpdate = true
	}

	if requiresUpdate {
		existingSecret.Data = secretData
		if err := client.Update(ctx, existingSecret); err != nil {
			return nil, fmt.Errorf("failed to update kubeconfig secret: %w", err)
		}
	}

	return &providerconfig.GlobalSecretKeySelector{
		ObjectReference: corev1.ObjectReference{
			Name:      existingSecret.Name,
			Namespace: namespace,
		},
	}, nil
}

func (r *reconciler) createKubeconfigSecret(ctx context.Context, log *zap.SugaredLogger, secretData map[string][]byte, name, projectID, namespace string) (*providerconfig.GlobalSecretKeySelector, error) {
	secret := &corev1.Secret{
		ObjectMeta: metav1.ObjectMeta{
			Name:      name,
			Namespace: namespace,
			Labels:    map[string]string{kubermaticv1.ProjectIDLabelKey: projectID},
		},
		Type: corev1.SecretTypeOpaque,
		Data: secretData,
	}
	if err := r.Create(ctx, secret); err != nil {
		if kerrors.IsAlreadyExists(err) {
			log.Debug("kubeone kubeconfig secret already exists")
		} else {
			return nil, fmt.Errorf("failed to create kubeconfig secret: %w", err)
		}
	}

	return &providerconfig.GlobalSecretKeySelector{
		ObjectReference: corev1.ObjectReference{
			Name:      name,
			Namespace: namespace,
		},
	}, nil
}

func GenerateClient(cfg *clientcmdapi.Config) (ctrlruntimeclient.Client, error) {
	clientConfig, err := getRestConfig(cfg)
	if err != nil {
		return nil, err
	}
	restMapperCache := restmapper.New()
	client, err := restMapperCache.Client(clientConfig)
	if err != nil {
		return nil, err
	}
	return client, nil
}

func getRestConfig(cfg *clientcmdapi.Config) (*rest.Config, error) {
	iconfig := clientcmd.NewNonInteractiveClientConfig(
		*cfg,
		"",
		&clientcmd.ConfigOverrides{},
		nil,
	)

	clientConfig, err := iconfig.ClientConfig()
	if err != nil {
		return nil, err
	}

	return clientConfig, nil
}

func getPodLogs(ctx context.Context, pod *corev1.Pod) (string, error) {
	config := ctrlruntime.GetConfigOrDie()
	clientset, err := kubernetes.NewForConfig(config)
	if err != nil {
		return "", fmt.Errorf("creating client: %w", err)
	}

	req := clientset.CoreV1().Pods(pod.Namespace).GetLogs(pod.Name, &corev1.PodLogOptions{})
	podLogs, err := req.Stream(ctx)
	if err != nil {
		return "", fmt.Errorf("error in opening stream: %w", err)
	}
	defer podLogs.Close()

	buf := new(bytes.Buffer)
	_, err = io.Copy(buf, podLogs)
	if err != nil {
		return "", fmt.Errorf("error in copy information from podLogs to buf: %w", err)
	}
	str := buf.String()

	return str, nil
}

func (r *reconciler) getKubeOneSecret(ctx context.Context, ref providerconfig.GlobalSecretKeySelector) (*corev1.Secret, error) {
	secret := &corev1.Secret{}
	if err := r.Get(ctx, ctrlruntimeclient.ObjectKey{Namespace: ref.Namespace, Name: ref.Name}, secret); err != nil {
		return nil, err
	}
	return secret, nil
}

func generateConfigMap(namespace, action string) *corev1.ConfigMap {
	var name, scriptToRun string
	scriptToRun = resources.KubeOneScript

	switch {
	case action == ImportAction:
		name = KubeOneImportConfigMap
		scriptToRun += "kubeone kubeconfig --manifest kubeonemanifest/manifest"
	case action == UpgradeControlPlaneAction:
		name = KubeOneUpgradeConfigMap
		scriptToRun += "kubeone apply --manifest kubeonemanifest/manifest -y"
	case action == MigrateContainerRuntimeAction:
		name = KubeOneMigrateConfigMap
		scriptToRun += "kubeone migrate to-containerd --manifest kubeonemanifest/manifest"
	}

	return &corev1.ConfigMap{
		ObjectMeta: metav1.ObjectMeta{
			Name:      name,
			Namespace: namespace,
		},
		Data: map[string]string{
			"script.sh": scriptToRun,
		},
	}
}

func (r *reconciler) upgradeCluster(ctx context.Context, log *zap.SugaredLogger, externalCluster *kubermaticv1.ExternalCluster) (*corev1.Pod, error) {
	log.Debug("Generate kubeone pod to upgrade kubeone")
	generatedPod, err := r.generateKubeOneActionPod(ctx, log, externalCluster, UpgradeControlPlaneAction)
	if err != nil {
		return nil, err
	}

	log.Debug("Create kubeone pod to upgrade kubeone")
	if err := r.Create(ctx, generatedPod); err != nil {
		if !kerrors.IsAlreadyExists(err) {
			return nil, err
		}
	}
	log.Debug("Waiting kubeone upgrade to complete...")
<<<<<<< HEAD
=======
	oldexternalCluster := externalCluster.DeepCopy()
	// update kubeone externalcluster status.
	externalCluster.Status.Condition.Phase = kubermaticv1.ExternalClusterPhaseReconciling
>>>>>>> 5609acc5

	return generatedPod, nil
}

func (r *reconciler) migrateCluster(ctx context.Context, log *zap.SugaredLogger, externalCluster *kubermaticv1.ExternalCluster) (*corev1.Pod, error) {
	log.Debug("Generate kubeone pod to migrate kubeone")
	generatedPod, err := r.generateKubeOneActionPod(ctx, log, externalCluster, MigrateContainerRuntimeAction)
	if err != nil {
		return nil, fmt.Errorf("could not generate kubeone pod %s/%s to migrate container runtime: %w", generatedPod.Name, generatedPod.Namespace, err)
	}

	log.Debug("Create kubeone pod to migrate kubeone")
	if err := r.Create(ctx, generatedPod); err != nil {
		if !kerrors.IsAlreadyExists(err) {
			return nil, fmt.Errorf("could not create kubeone pod %s/%s to migrate kubeone cluster: %w", generatedPod.Name, generatedPod.Namespace, err)
		}
	}
	log.Debug("Waiting kubeone container runtime migration to complete...")

	return generatedPod, nil
}

func (r *reconciler) generateKubeOneActionPod(ctx context.Context, log *zap.SugaredLogger, externalCluster *kubermaticv1.ExternalCluster, action string) (*corev1.Pod, error) {
	kubeOne := externalCluster.Spec.CloudSpec.KubeOne
	sshSecret, err := r.getKubeOneSecret(ctx, kubeOne.SSHReference)
	if err != nil {
		log.Errorw("could not find kubeone ssh secret", zap.Error(err))
		return nil, err
	}
	manifestSecret, err := r.getKubeOneSecret(ctx, kubeOne.ManifestReference)
	if err != nil {
		log.Errorw("could not find kubeone manifest secret", zap.Error(err))
		return nil, err
	}

	// kubeOneNamespace is the namespace where all resources are created for the kubeone cluster.
	kubeOneNamespace := manifestSecret.Namespace

	cm := generateConfigMap(kubeOneNamespace, action)
	if err := r.Create(ctx, cm); err != nil {
		if !kerrors.IsAlreadyExists(err) {
			return nil, fmt.Errorf("failed to create kubeone script configmap: %w", err)
		}
	}

	envVar := []corev1.EnvVar{}
	envFrom := []corev1.EnvFromSource{}
	volumes := []corev1.Volume{}

	providerName := kubeOne.ProviderName
	if action == UpgradeControlPlaneAction || action == MigrateContainerRuntimeAction {
		credentialSecret, err := r.getKubeOneSecret(ctx, kubeOne.CredentialsReference)
		if err != nil {
			log.Errorw("Could not find kubeone credential secret", zap.Error(err))
			return nil, err
		}
		envVar = setEnvForProvider(providerName, envVar, credentialSecret)
		envFrom = append(
			envFrom,
			corev1.EnvFromSource{
				SecretRef: &corev1.SecretEnvSource{
					LocalObjectReference: corev1.LocalObjectReference{
						Name: credentialSecret.Name,
					},
				},
			},
		)
	}

	envVar = append(
		envVar,
		corev1.EnvVar{
			Name:  "PASSPHRASE",
			Value: string(sshSecret.Data["passphrase"]),
		},
	)
	envFrom = append(
		envFrom,
		corev1.EnvFromSource{
			SecretRef: &corev1.SecretEnvSource{
				LocalObjectReference: corev1.LocalObjectReference{
					Name: sshSecret.Name,
				},
			},
		},
	)

	vm := []corev1.VolumeMount{}
	vm = append(
		vm,
		corev1.VolumeMount{
			Name:      "ssh-volume",
			MountPath: "/root/.ssh",
		},
		corev1.VolumeMount{
			Name:      "rw-manifest-volume",
			MountPath: "/kubeonemanifest",
		},
		corev1.VolumeMount{
			Name:      "script-volume",
			MountPath: "/scripts",
		},
	)

	vmInit := []corev1.VolumeMount{}
	vmInit = append(
		vmInit,
		corev1.VolumeMount{
			Name:      "rw-manifest-volume",
			MountPath: "/kubeonemanifest",
		},
		corev1.VolumeMount{
			Name:      "manifest-volume",
			MountPath: "/manifest",
		},
	)
	var kubeonePodName, kubeoneCMName string

	switch {
	case action == ImportAction:
		kubeonePodName = KubeOneImportPod
		kubeoneCMName = KubeOneImportConfigMap
	case action == UpgradeControlPlaneAction:
		kubeonePodName = KubeOneUpgradePod
		kubeoneCMName = KubeOneUpgradeConfigMap
	case action == MigrateContainerRuntimeAction:
		kubeonePodName = KubeOneMigratePod
		kubeoneCMName = KubeOneMigrateConfigMap
	}

	pod := &corev1.Pod{
		ObjectMeta: metav1.ObjectMeta{
			Name:      kubeonePodName,
			Namespace: kubeOneNamespace,
			OwnerReferences: []metav1.OwnerReference{
				{
					Name:       externalCluster.Name,
					APIVersion: kubermaticv1.SchemeGroupVersion.String(),
					Kind:       kubermaticv1.ExternalClusterKind,
					Controller: to.BoolPtr(true),
					UID:        externalCluster.GetUID(),
				},
			},
		},
		Spec: corev1.PodSpec{
			InitContainers: []corev1.Container{
				{
					Name:    "copy-ro-manifest",
					Image:   "busybox",
					Command: []string{"/bin/sh"},
					Args: []string{
						"-c",
						"cp /manifest/* /kubeonemanifest",
					},
					VolumeMounts: vmInit,
				},
			},
			Containers: []corev1.Container{
				{
					Name:    "kubeone",
					Image:   resources.KubeOneImage,
					Command: []string{"/bin/sh"},
					Args: []string{
						"-c",
						"./scripts/script.sh",
					},
					EnvFrom:      envFrom,
					Env:          envVar,
					Resources:    corev1.ResourceRequirements{},
					VolumeMounts: vm,
				},
			},
			Volumes: append(
				volumes,
				corev1.Volume{
					Name: "rw-manifest-volume",
					VolumeSource: corev1.VolumeSource{
						EmptyDir: &corev1.EmptyDirVolumeSource{},
					},
				},
				corev1.Volume{
					Name: "manifest-volume",
					VolumeSource: corev1.VolumeSource{
						Secret: &corev1.SecretVolumeSource{
							SecretName: manifestSecret.Name,
						},
					},
				},
				corev1.Volume{
					Name: "ssh-volume",
					VolumeSource: corev1.VolumeSource{
						Secret: &corev1.SecretVolumeSource{
							DefaultMode: to.Int32Ptr(256),
							SecretName:  sshSecret.Name,
						},
					},
				},
				corev1.Volume{
					Name: "script-volume",
					VolumeSource: corev1.VolumeSource{
						ConfigMap: &corev1.ConfigMapVolumeSource{
							LocalObjectReference: corev1.LocalObjectReference{
								Name: kubeoneCMName,
							},
							DefaultMode: to.Int32Ptr(448),
						},
					},
				},
			),
			RestartPolicy: corev1.RestartPolicyNever,
		},
	}

	return pod, nil
}

func setEnvForProvider(providerName string, envVar []corev1.EnvVar, credentialSecret *corev1.Secret) []corev1.EnvVar {
	if providerName == resources.KubeOneAWS {
		envVar = append(
			envVar,
			corev1.EnvVar{
				Name:  "AWS_ACCESS_KEY_ID",
				Value: string(credentialSecret.Data[resources.AWSAccessKeyID]),
			},
			corev1.EnvVar{
				Name:  "AWS_SECRET_ACCESS_KEY",
				Value: string(credentialSecret.Data[resources.AWSSecretAccessKey]),
			},
		)
	}
	if providerName == resources.KubeOneAzure {
		envVar = append(
			envVar,
			corev1.EnvVar{
				Name:  "ARM_CLIENT_ID",
				Value: string(credentialSecret.Data[resources.AzureClientID]),
			},
			corev1.EnvVar{
				Name:  "ARM_CLIENT_SECRET",
				Value: string(credentialSecret.Data[resources.AzureClientSecret]),
			},
			corev1.EnvVar{
				Name:  "ARM_TENANT_ID",
				Value: string(credentialSecret.Data[resources.AzureTenantID]),
			},
			corev1.EnvVar{
				Name:  "ARM_SUBSCRIPTION_ID",
				Value: string(credentialSecret.Data[resources.AzureSubscriptionID]),
			},
		)
	}
	if providerName == resources.KubeOneDigitalOcean {
		envVar = append(
			envVar,
			corev1.EnvVar{
				Name:  "DIGITALOCEAN_TOKEN",
				Value: string(credentialSecret.Data[resources.DigitaloceanToken]),
			},
		)
	}
	if providerName == resources.KubeOneGCP {
		envVar = append(
			envVar,
			corev1.EnvVar{
				Name:  "GOOGLE_CREDENTIALS",
				Value: string(credentialSecret.Data[resources.GCPServiceAccount]),
			},
		)
	}
	if providerName == resources.KubeOneHetzner {
		envVar = append(
			envVar,
			corev1.EnvVar{
				Name:  "HCLOUD_TOKEN",
				Value: string(credentialSecret.Data[resources.HetznerToken]),
			},
		)
	}
	if providerName == resources.KubeOneNutanix {
		envVar = append(
			envVar,
			corev1.EnvVar{
				Name:  "NUTANIX_ENDPOINT",
				Value: string(credentialSecret.Data[resources.NutanixEndpoint]),
			},
			corev1.EnvVar{
				Name:  "NUTANIX_PORT",
				Value: string(credentialSecret.Data[resources.NutanixPort]),
			},
			corev1.EnvVar{
				Name:  "NUTANIX_USERNAME",
				Value: string(credentialSecret.Data[resources.NutanixUsername]),
			},
			corev1.EnvVar{
				Name:  "NUTANIX_PASSWORD",
				Value: string(credentialSecret.Data[resources.NutanixPassword]),
			},
			corev1.EnvVar{
				Name:  "NUTANIX_PE_ENDPOINT",
				Value: string(credentialSecret.Data[resources.NutanixCSIEndpoint]),
			},
			corev1.EnvVar{
				Name:  "NUTANIX_PE_USERNAME",
				Value: string(credentialSecret.Data[resources.NutanixCSIUsername]),
			},
			corev1.EnvVar{
				Name:  "NUTANIX_PE_PASSWORD",
				Value: string(credentialSecret.Data[resources.NutanixCSIPassword]),
			},
			corev1.EnvVar{
				Name:  "NUTANIX_INSECURE",
				Value: string(credentialSecret.Data[resources.NutanixAllowInsecure]),
			},
			corev1.EnvVar{
				Name:  "NUTANIX_PROXY_URL",
				Value: string(credentialSecret.Data[resources.NutanixProxyURL]),
			},
			corev1.EnvVar{
				Name:  "NUTANIX_CLUSTER_NAME",
				Value: string(credentialSecret.Data[resources.NutanixClusterName]),
			},
		)
	}
	if providerName == resources.KubeOneOpenStack {
		envVar = append(
			envVar,
			corev1.EnvVar{
				Name:  "OS_AUTH_URL",
				Value: string(credentialSecret.Data[resources.OpenstackAuthURL]),
			},
			corev1.EnvVar{
				Name:  "OS_USERNAME",
				Value: string(credentialSecret.Data[resources.OpenstackUsername]),
			},
			corev1.EnvVar{
				Name:  "OS_PASSWORD",
				Value: string(credentialSecret.Data[resources.OpenstackPassword]),
			},
			corev1.EnvVar{
				Name:  "OS_REGION_NAME",
				Value: string(credentialSecret.Data[resources.OpenstackRegion]),
			},
			corev1.EnvVar{
				Name:  "OS_DOMAIN_NAME",
				Value: string(credentialSecret.Data[resources.OpenstackDomain]),
			},
			corev1.EnvVar{
				Name:  "OS_TENANT_ID",
				Value: string(credentialSecret.Data[resources.OpenstackTenantID]),
			},
			corev1.EnvVar{
				Name:  "OS_TENANT_NAME",
				Value: string(credentialSecret.Data[resources.OpenstackTenant]),
			},
		)
	}
	if providerName == resources.KubeOneEquinix {
		envVar = append(
			envVar,
			corev1.EnvVar{
				Name:  "PACKET_AUTH_TOKEN",
				Value: string(credentialSecret.Data[resources.PacketAPIKey]),
			},
			corev1.EnvVar{
				Name:  "PACKET_PROJECT_ID",
				Value: string(credentialSecret.Data[resources.PacketProjectID]),
			},
		)
	}
	if providerName == resources.KubeOneVSphere {
		envVar = append(
			envVar,
			corev1.EnvVar{
				Name:  "VSPHERE_SERVER",
				Value: string(credentialSecret.Data[resources.VsphereServer]),
			},
			corev1.EnvVar{
				Name:  "VSPHERE_USER",
				Value: string(credentialSecret.Data[resources.VsphereUsername]),
			},
			corev1.EnvVar{
				Name:  "VSPHERE_PASSWORD",
				Value: string(credentialSecret.Data[resources.VspherePassword]),
			},
		)
	}

	return envVar
}<|MERGE_RESOLUTION|>--- conflicted
+++ resolved
@@ -233,7 +233,7 @@
 		return reconcile.Result{}, err
 	}
 
-	clusterStatus := externalCluster.Status.Condition.Status
+	clusterPhase := externalCluster.Status.Condition.Phase
 	externalClusterProvider, err := kubernetesprovider.NewExternalClusterProvider(r.ImpersonationClient, r.Client)
 	if err != nil {
 		return reconcile.Result{}, err
@@ -245,62 +245,25 @@
 	}
 	currentManifest := manifestSecret.Data[resources.KubeOneManifest]
 
-	if _, err = r.initiateUpgradeAction(ctx, log, externalCluster, externalClusterProvider, currentManifest, clusterStatus); err != nil {
+	if _, err = r.initiateUpgradeAction(ctx, log, externalCluster, externalClusterProvider, currentManifest, clusterPhase); err != nil {
 		return reconcile.Result{}, err
 	}
 
-<<<<<<< HEAD
 	if err = r.checkPodStatusIfExists(ctx, log, externalCluster, UpgradeControlPlaneAction, KubeOneUpgradePod); err != nil {
 		return reconcile.Result{}, fmt.Errorf("failed to upgrade kubeone cluster: %w", err)
 	}
 
-	if _, err = r.initiateMigrateAction(ctx, log, externalCluster, externalClusterProvider, currentManifest, clusterStatus); err != nil {
+	if _, err = r.initiateMigrateAction(ctx, log, externalCluster, externalClusterProvider, currentManifest, clusterPhase); err != nil {
 		return reconcile.Result{}, err
 	}
 
 	if err = r.checkPodStatusIfExists(ctx, log, externalCluster, MigrateContainerRuntimeAction, KubeOneMigratePod); err != nil {
 		return reconcile.Result{}, fmt.Errorf("failed to migrate kubeone cluster: %w", err)
-=======
-	wantedVersion := cluster.Versions.Kubernetes
-	// check if a upgrade pod already exists
-	pod := &corev1.Pod{}
-	err = r.Get(ctx, ctrlruntimeclient.ObjectKey{
-		Name:      KubeOneUpgradePod,
-		Namespace: kubernetesprovider.GetKubeOneNamespaceName(externalCluster.Name),
-	},
-		pod,
-	)
-	if err != nil {
-		if kerrors.IsNotFound(err) {
-			if externalCluster.Status.Condition.Phase != kubermaticv1.ExternalClusterPhaseError {
-				if currentVersion != wantedVersion {
-					log.Debugw("Upgrading kubeone cluster", "from", currentVersion, "to", wantedVersion)
-					if err := r.upgradeCluster(ctx, log, externalCluster); err != nil {
-						return reconcile.Result{}, err
-					}
-				}
-			} else {
-				return reconcile.Result{}, nil
-			}
-		} else {
-			return reconcile.Result{}, err
-		}
-	} else {
-		if pod.Status.Phase == corev1.PodPending || pod.Status.Phase == corev1.PodRunning {
-			return reconcile.Result{RequeueAfter: time.Second * 10}, nil
-		} else {
-			err = r.checkPodStatus(ctx, log, pod, externalCluster)
-			if err != nil {
-				return reconcile.Result{}, err
-			}
-		}
->>>>>>> 5609acc5
 	}
 
 	return reconcile.Result{}, nil
 }
 
-<<<<<<< HEAD
 func (r *reconciler) initiateImportAction(ctx context.Context, log *zap.SugaredLogger, externalCluster *kubermaticv1.ExternalCluster) error {
 	kubeconfigSecret := &corev1.Secret{}
 	if err := r.Get(ctx, ctrlruntimeclient.ObjectKey{Namespace: kubernetesprovider.GetKubeOneNamespaceName(externalCluster.Name), Name: resources.KubeOneKubeconfigSecretName}, kubeconfigSecret); err != nil {
@@ -311,40 +274,10 @@
 			}
 			// update kubeone externalcluster status.
 			if err := r.updateClusterStatus(ctx, externalCluster, kubermaticv1.ExternalClusterCondition{
-				Status: kubermaticv1.ConditionStatusRunning,
+				Phase: kubermaticv1.ExternalClusterPhaseRunning,
 			}); err != nil {
 				return err
 			}
-=======
-func (r *reconciler) checkPodStatus(ctx context.Context, log *zap.SugaredLogger, pod *corev1.Pod, externalCluster *kubermaticv1.ExternalCluster) error {
-	log.Debugw("Checking kubeone pod status", "Pod", pod.Name)
-	for pod.Status.Phase == corev1.PodSucceeded {
-		oldexternalCluster := externalCluster.DeepCopy()
-		// update kubeone externalcluster status.
-		externalCluster.Status.Condition.Phase = kubermaticv1.ExternalClusterPhaseRunning
-
-		if err := r.Patch(ctx, externalCluster, ctrlruntimeclient.MergeFrom(oldexternalCluster)); err != nil {
-			return fmt.Errorf("failed to add kubeconfig reference to %s: %w", externalCluster.Name, err)
-		}
-		log.Debug("KubeOne Cluster Upgraded!")
-		if err := r.Delete(ctx, pod); err != nil {
-			return err
-		}
-	}
-	if pod.Status.Phase == corev1.PodFailed {
-		upgradeErr := fmt.Sprintf("Failed to upgrade kubeone cluster %s", externalCluster.Name)
-		oldexternalCluster := externalCluster.DeepCopy()
-		externalCluster.Status.Condition = kubermaticv1.ExternalClusterCondition{
-			Phase:   kubermaticv1.ExternalClusterPhaseError,
-			Message: upgradeErr,
-		}
-		if err := r.Patch(ctx, externalCluster, ctrlruntimeclient.MergeFrom(oldexternalCluster)); err != nil {
-			return fmt.Errorf("failed to update kubeone cluster status %s: %w", externalCluster.Name, err)
-		}
-		log.Debug(upgradeErr)
-		if err := r.Delete(ctx, pod); err != nil {
-			return err
->>>>>>> 5609acc5
 		}
 		return err
 	}
@@ -369,23 +302,12 @@
 
 	for generatedPod.Status.Phase != corev1.PodSucceeded {
 		if generatedPod.Status.Phase == corev1.PodFailed {
-<<<<<<< HEAD
 			importErr := fmt.Sprintf("failed to import kubeone cluster, see Pod %s/%s logs for more details", KubeOneImportPod, generatedPod.Namespace)
 			if err := r.updateClusterStatus(ctx, externalCluster, kubermaticv1.ExternalClusterCondition{
-				Status:  kubermaticv1.ConditionStatusError,
+				Phase:   kubermaticv1.ExternalClusterPhaseError,
 				Message: importErr,
 			}); err != nil {
 				return err
-=======
-			importErr := fmt.Sprintf("Failed to import kubeone cluster %s, see Pod %s/%s logs for more details", externalCluster.Name, KubeOneKubeconfigPod, generatedPod.Namespace)
-			oldexternalCluster := externalCluster.DeepCopy()
-			externalCluster.Status.Condition = kubermaticv1.ExternalClusterCondition{
-				Phase:   kubermaticv1.ExternalClusterPhaseError,
-				Message: importErr,
-			}
-			if err := r.Patch(ctx, externalCluster, ctrlruntimeclient.MergeFrom(oldexternalCluster)); err != nil {
-				return fmt.Errorf("failed to update kubeone cluster status %s: %w", externalCluster.Name, err)
->>>>>>> 5609acc5
 			}
 			log.Debug(importErr)
 			return nil
@@ -423,7 +345,7 @@
 	externalCluster *kubermaticv1.ExternalCluster,
 	externalClusterProvider *kubernetesprovider.ExternalClusterProvider,
 	currentManifest []byte,
-	clusterStatus kubermaticv1.ConditionStatus,
+	clusterPhase kubermaticv1.ExternalClusterPhase,
 ) (*corev1.Pod, error) {
 	upgradePod := &corev1.Pod{}
 	version, err := externalClusterProvider.GetVersion(ctx, externalCluster)
@@ -435,7 +357,7 @@
 	if err != nil {
 		return nil, err
 	}
-	if clusterStatus != kubermaticv1.ConditionStatusRunning || currentVersion == wantedVersion {
+	if clusterPhase != kubermaticv1.ExternalClusterPhaseRunning || currentVersion == wantedVersion {
 		return nil, nil
 	}
 	err = r.Get(ctx, ctrlruntimeclient.ObjectKey{
@@ -460,7 +382,7 @@
 	}
 	// update kubeone externalcluster status.
 	if err := r.updateClusterStatus(ctx, externalCluster, kubermaticv1.ExternalClusterCondition{
-		Status: kubermaticv1.ConditionStatusReconciling,
+		Phase: kubermaticv1.ExternalClusterPhaseReconciling,
 	}); err != nil {
 		return nil, err
 	}
@@ -473,7 +395,7 @@
 	externalCluster *kubermaticv1.ExternalCluster,
 	externalClusterProvider *kubernetesprovider.ExternalClusterProvider,
 	currentManifest []byte,
-	clusterStatus kubermaticv1.ConditionStatus,
+	clusterPhase kubermaticv1.ExternalClusterPhase,
 ) (*corev1.Pod, error) {
 	currentContainerRuntime, err := kuberneteshelper.CheckContainerRuntime(ctx, externalCluster, externalClusterProvider)
 	if err != nil {
@@ -483,9 +405,9 @@
 	if err != nil {
 		return nil, err
 	}
-	pod := &corev1.Pod{}
-
-	if clusterStatus != kubermaticv1.ConditionStatusRunning || currentContainerRuntime == wantedContainerRuntime || wantedContainerRuntime != resources.ContainerRuntimeContainerd {
+	migratePod := &corev1.Pod{}
+
+	if clusterPhase != kubermaticv1.ExternalClusterPhaseRunning || currentContainerRuntime == wantedContainerRuntime || wantedContainerRuntime != resources.ContainerRuntimeContainerd {
 		return nil, nil
 	}
 
@@ -494,29 +416,29 @@
 		Name:      KubeOneMigratePod,
 		Namespace: kubernetesprovider.GetKubeOneNamespaceName(externalCluster.Name),
 	},
-		pod,
+		migratePod,
 	)
 	if err != nil {
 		if !kerrors.IsNotFound(err) {
 			return nil, err
 		}
 	} else {
-		if err := r.Delete(ctx, pod); err != nil {
+		if err := r.Delete(ctx, migratePod); err != nil {
 			return nil, err
 		}
 	}
 	log.Debugw("Migrating kubeone cluster container runtime", "from", currentContainerRuntime, "to", wantedContainerRuntime)
-	if pod, err = r.migrateCluster(ctx, log, externalCluster); err != nil {
+	if migratePod, err = r.migrateCluster(ctx, log, externalCluster); err != nil {
 		log.Debugf("failed to migrate kubeone cluster %w", err)
 		return nil, err
 	}
 	// update kubeone externalcluster status.
 	if err := r.updateClusterStatus(ctx, externalCluster, kubermaticv1.ExternalClusterCondition{
-		Status: kubermaticv1.ConditionStatusReconciling,
+		Phase: kubermaticv1.ExternalClusterPhaseReconciling,
 	}); err != nil {
 		return nil, err
 	}
-	return pod, nil
+	return migratePod, nil
 }
 
 func getWantedVersion(currentManifest []byte) (string, error) {
@@ -589,7 +511,7 @@
 	if pod.Status.Phase == corev1.PodSucceeded {
 		// update kubeone externalcluster status.
 		if err := r.updateClusterStatus(ctx, externalCluster, kubermaticv1.ExternalClusterCondition{
-			Status: kubermaticv1.ConditionStatusRunning,
+			Phase: kubermaticv1.ExternalClusterPhaseRunning,
 		}); err != nil {
 			return err
 		}
@@ -603,7 +525,7 @@
 		log.Debug(actionErr)
 		// update kubeone externalcluster status.
 		if err := r.updateClusterStatus(ctx, externalCluster, kubermaticv1.ExternalClusterCondition{
-			Status:  kubermaticv1.ConditionStatusError,
+			Phase:   kubermaticv1.ExternalClusterPhaseError,
 			Message: actionErr,
 		}); err != nil {
 			return err
@@ -628,24 +550,6 @@
 	if err != nil {
 		return err
 	}
-<<<<<<< HEAD
-=======
-
-	oldexternalCluster := externalCluster.DeepCopy()
-	err = r.CreateOrUpdateKubeconfigSecretForCluster(ctx, log, externalCluster, config, generatedPod.Namespace)
-	if err != nil {
-		return err
-	}
-	log.Debug("Kubeconfig reference created!")
-	// update kubeone externalcluster status.
-	externalCluster.Status.Condition.Phase = kubermaticv1.ExternalClusterPhaseRunning
-
-	if err := r.Patch(ctx, externalCluster, ctrlruntimeclient.MergeFrom(oldexternalCluster)); err != nil {
-		return fmt.Errorf("failed to add kubeconfig reference to %s: %w", externalCluster.Name, err)
-	}
-
-	log.Debug("KubeOne Cluster Imported!")
->>>>>>> 5609acc5
 	return nil
 }
 
@@ -849,12 +753,6 @@
 		}
 	}
 	log.Debug("Waiting kubeone upgrade to complete...")
-<<<<<<< HEAD
-=======
-	oldexternalCluster := externalCluster.DeepCopy()
-	// update kubeone externalcluster status.
-	externalCluster.Status.Condition.Phase = kubermaticv1.ExternalClusterPhaseReconciling
->>>>>>> 5609acc5
 
 	return generatedPod, nil
 }
@@ -1215,7 +1113,7 @@
 		envVar = append(
 			envVar,
 			corev1.EnvVar{
-				Name:  "PACKET_AUTH_TOKEN",
+				Name:  "PACKET_API_KEY",
 				Value: string(credentialSecret.Data[resources.PacketAPIKey]),
 			},
 			corev1.EnvVar{
