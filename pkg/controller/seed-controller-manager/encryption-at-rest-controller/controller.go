--- conflicted
+++ resolved
@@ -259,11 +259,7 @@
 		return &reconcile.Result{}, nil
 
 	case kubermaticv1.ClusterEncryptionPhaseEncryptionNeeded:
-<<<<<<< HEAD
 		return r.encryptData(ctx, log, cluster)
-=======
-		return r.encryptData(ctx, r, log, cluster)
->>>>>>> 4ac24f0a
 
 	case kubermaticv1.ClusterEncryptionPhaseActive:
 		// get a key hint as defined in the ClusterSpec to compare to the current status.
