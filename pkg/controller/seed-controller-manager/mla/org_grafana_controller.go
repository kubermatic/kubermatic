--- conflicted
+++ resolved
@@ -128,7 +128,6 @@
 	ctrlruntimeclient.Client
 	grafanaClient *grafanasdk.Client
 
-<<<<<<< HEAD
 	log                      *zap.SugaredLogger
 	orgUserGrafanaController *orgUserGrafanaController
 }
@@ -138,31 +137,18 @@
 	log *zap.SugaredLogger,
 	grafanaClient *grafanasdk.Client,
 	orgUserGrafanaController *orgUserGrafanaController,
-=======
-	log *zap.SugaredLogger
-}
-
-func newOrgGrafanaController(client ctrlruntimeclient.Client, log *zap.SugaredLogger, grafanaClient *grafanasdk.Client,
->>>>>>> 9e039437
 ) *orgGrafanaController {
 	return &orgGrafanaController{
 		Client:        client,
 		grafanaClient: grafanaClient,
 
-<<<<<<< HEAD
 		log:                      log,
 		orgUserGrafanaController: orgUserGrafanaController,
-=======
-		log: log,
->>>>>>> 9e039437
 	}
 }
 
 func (r *orgGrafanaController) cleanUp(ctx context.Context) error {
 	projectList := &kubermaticv1.ProjectList{}
-	if err := r.List(ctx, projectList); err != nil {
-		return err
-	}
 	for _, project := range projectList.Items {
 		if err := r.handleDeletion(ctx, &project); err != nil {
 			return nil
