/*
Copyright 2022 The Kubermatic Kubernetes Platform contributors.

Licensed under the Apache License, Version 2.0 (the "License");
you may not use this file except in compliance with the License.
You may obtain a copy of the License at

    http://www.apache.org/licenses/LICENSE-2.0

Unless required by applicable law or agreed to in writing, software
distributed under the License is distributed on an "AS IS" BASIS,
WITHOUT WARRANTIES OR CONDITIONS OF ANY KIND, either express or implied.
See the License for the specific language governing permissions and
limitations under the License.
*/

package gcp

import (
	"context"
	"fmt"
	"net/http"
	"reflect"
	"strings"

	"go.uber.org/zap"
	"google.golang.org/api/compute/v1"

	kubermaticv1 "k8c.io/kubermatic/v2/pkg/apis/kubermatic/v1"
	kuberneteshelper "k8c.io/kubermatic/v2/pkg/kubernetes"
	"k8c.io/kubermatic/v2/pkg/provider"
	"k8c.io/kubermatic/v2/pkg/resources"
	"k8c.io/kubermatic/v2/pkg/util/network"
)

const (
	selfRuleNamePattern         = "firewall-%s-self"
	icmpRuleNamePattern         = "firewall-%s-icmp"
	icmpIPv6RuleNamePattern     = "firewall-%s-icmp-ipv6"
	nodePortRuleNamePattern     = "firewall-%s-nodeport"
	nodePortIPv6RuleNamePattern = "firewall-%s-nodeport-ipv6"

	ipv6ICMPProtoNumber = "58" // IANA-assigned Internet Protocol Number for IPv6-ICMP
)

func reconcileFirewallRules(ctx context.Context, cluster *kubermaticv1.Cluster, update provider.ClusterUpdater, svc *compute.Service, projectID string) error {
	// Retrieve nodePort range from cluster
	nodePortRangeLow, nodePortRangeHigh := resources.NewTemplateDataBuilder().
		WithNodePortRange(cluster.Spec.ComponentsOverride.Apiserver.NodePortRange).
		WithCluster(cluster).
		Build().
		NodePorts()

	firewallService := compute.NewFirewallsService(svc)
	tag := fmt.Sprintf("kubernetes-cluster-%s", cluster.Name)
	selfRuleName := fmt.Sprintf(selfRuleNamePattern, cluster.Name)
	icmpRuleName := fmt.Sprintf(icmpRuleNamePattern, cluster.Name)
	icmpIPv6RuleName := fmt.Sprintf(icmpIPv6RuleNamePattern, cluster.Name)
	nodePortRuleName := fmt.Sprintf(nodePortRuleNamePattern, cluster.Name)
	nodePortIPv6RuleName := fmt.Sprintf(nodePortIPv6RuleNamePattern, cluster.Name)
<<<<<<< HEAD

	ipv4Rules := network.IsIPv4OnlyCluster(cluster) || network.IsDualStackCluster(cluster)
	ipv6Rules := network.IsIPv6OnlyCluster(cluster) || network.IsDualStackCluster(cluster)

=======

	ipv4Rules := network.IsIPv4OnlyCluster(cluster) || network.IsDualStackCluster(cluster)
	ipv6Rules := network.IsIPv6OnlyCluster(cluster) || network.IsDualStackCluster(cluster)

>>>>>>> e3e9fd3a
	// Allow all common IP protocols from within the cluster.
	var allowedProtocols = []*compute.FirewallAllowed{
		{
			IPProtocol: "tcp",
		},
		{
			IPProtocol: "udp",
		},
		{
			IPProtocol: "esp",
		},
		{
			IPProtocol: "ah",
		},
		{
			IPProtocol: "sctp",
		},
		{
			IPProtocol: "ipip",
		},
	}
	if ipv4Rules {
		allowedProtocols = append(allowedProtocols, &compute.FirewallAllowed{IPProtocol: "icmp"})
	}
	if ipv6Rules {
		allowedProtocols = append(allowedProtocols, &compute.FirewallAllowed{IPProtocol: ipv6ICMPProtoNumber})
	}
	err := createOrPatchFirewall(ctx, firewallService, projectID, selfRuleName, tag, tag, allowedProtocols, "", update, cluster, firewallSelfCleanupFinalizer)
	if err != nil {
		return err
	}

	// Allow ICMP from anywhere.
	// Note that mixture of IPv4 and IPv6 in the same rule is not allowed by GCP,
	// so we need to create a separate rule for each IP family.
	if ipv4Rules {
		err = createOrPatchFirewall(ctx, firewallService, projectID, icmpRuleName, tag, "",
			[]*compute.FirewallAllowed{{IPProtocol: "icmp"}}, "0.0.0.0/0", update, cluster, firewallICMPCleanupFinalizer)
		if err != nil {
			return err
		}
	}
	if ipv6Rules {
		err = createOrPatchFirewall(ctx, firewallService, projectID, icmpIPv6RuleName, tag, "",
			[]*compute.FirewallAllowed{{IPProtocol: ipv6ICMPProtoNumber}}, "::/0", update, cluster, firewallICMPCleanupFinalizer)
		if err != nil {
			return err
		}
	}

	// Allow all ports from the NodePort range.
	// Note that mixture of IPv4 and IPv6 in the same rule is not allowed by GCP,
	// so we need to create a separate rule for each IP family.
	allowedProtocols = []*compute.FirewallAllowed{
		{
			IPProtocol: "tcp",
			Ports:      []string{fmt.Sprintf("%d-%d", nodePortRangeLow, nodePortRangeHigh)},
		},
		{
			IPProtocol: "udp",
			Ports:      []string{fmt.Sprintf("%d-%d", nodePortRangeLow, nodePortRangeHigh)},
		},
	}
	if cluster.Spec.Cloud.GCP.NodePortsAllowedIPRange != "" {
<<<<<<< HEAD
		err = createOrPatchFirewall(ctx, firewallService, projectID, nodePortRuleName, tag, "",
			allowedProtocols, cluster.Spec.Cloud.GCP.NodePortsAllowedIPRange, update, cluster, firewallNodePortCleanupFinalizer)
		if err != nil {
			return err
		}
	} else {
		if ipv4Rules {
			err = createOrPatchFirewall(ctx, firewallService, projectID, nodePortRuleName, tag, "",
				allowedProtocols, "0.0.0.0/0", update, cluster, firewallNodePortCleanupFinalizer)
			if err != nil {
				return err
			}
		}
		if ipv6Rules {
			err = createOrPatchFirewall(ctx, firewallService, projectID, nodePortIPv6RuleName, tag, "",
				allowedProtocols, "::/0", update, cluster, firewallNodePortCleanupFinalizer)
			if err != nil {
				return err
			}
=======
		return createOrPatchFirewall(ctx, firewallService, projectID, nodePortRuleName, tag, "",
			allowedProtocols, cluster.Spec.Cloud.GCP.NodePortsAllowedIPRange, update, cluster, firewallNodePortCleanupFinalizer)
	} else {
		if ipv4Rules {
			return createOrPatchFirewall(ctx, firewallService, projectID, nodePortRuleName, tag, "",
				allowedProtocols, "0.0.0.0/0", update, cluster, firewallNodePortCleanupFinalizer)
		}
		if ipv6Rules {
			return createOrPatchFirewall(ctx, firewallService, projectID, nodePortIPv6RuleName, tag, "",
				allowedProtocols, "::/0", update, cluster, firewallNodePortCleanupFinalizer)
>>>>>>> e3e9fd3a
		}
	}

	return nil
}

func createOrPatchFirewall(ctx context.Context,
	firewallService *compute.FirewallsService,
	projectID string,
	firewallName string,
	targetTag string,
	sourceTag string,
	protocols []*compute.FirewallAllowed,
	allowedIPRange string,
	update provider.ClusterUpdater,
	cluster *kubermaticv1.Cluster,
	finalizer string) error {
	firewall := &compute.Firewall{
		Name:       firewallName,
		Network:    cluster.Spec.Cloud.GCP.Network,
		TargetTags: []string{targetTag},
		Allowed:    protocols,
	}
	if sourceTag != "" {
		firewall.SourceTags = []string{sourceTag}
	}
	if allowedIPRange != "" {
		firewall.SourceRanges = []string{allowedIPRange}
	}

	existingFirewall, err := firewallService.Get(projectID, firewallName).Context(ctx).Do()
	switch {
	case isHTTPError(err, http.StatusNotFound):
		if _, err = firewallService.Insert(projectID, firewall).Context(ctx).Do(); err != nil {
			return fmt.Errorf("failed to create new firewall %s for cluster %s, %w", firewallName, cluster.Name, err)
		}
	case err == nil:
		if !reflect.DeepEqual(existingFirewall.Allowed, firewall.Allowed) ||
			!strings.HasSuffix(existingFirewall.Network, firewall.Network) ||
			!reflect.DeepEqual(existingFirewall.TargetTags, firewall.TargetTags) ||
			!reflect.DeepEqual(existingFirewall.SourceTags, firewall.SourceTags) ||
			!reflect.DeepEqual(existingFirewall.SourceRanges, firewall.SourceRanges) {
			_, err = firewallService.Patch(projectID, firewallName, firewall).Context(ctx).Do()
			if err != nil {
				return fmt.Errorf("failed to patch firewall %s for cluster %s, %w", firewallName, cluster.Name, err)
			}
		}
	default:
		return fmt.Errorf("failed to get firewall %s for cluster %s, %w", firewallName, cluster.Name, err)
	}

	var toPatch = true
	for _, f := range cluster.Finalizers {
		if f == finalizer {
			toPatch = false
		}
	}
	if toPatch {
		newCluster, err := update(ctx, cluster.Name, func(cluster *kubermaticv1.Cluster) {
			kuberneteshelper.AddFinalizer(cluster, finalizer)
		})
		if err != nil {
			return fmt.Errorf("failed to add %s finalizer: %w", finalizer, err)
		}
		*cluster = *newCluster
	}

	return nil
}

func deleteFirewallRules(ctx context.Context, cluster *kubermaticv1.Cluster, update provider.ClusterUpdater, log *zap.SugaredLogger, svc *compute.Service, projectID string) (*kubermaticv1.Cluster, error) {
	firewallService := compute.NewFirewallsService(svc)

	selfRuleName := fmt.Sprintf(selfRuleNamePattern, cluster.Name)
	icmpRuleName := fmt.Sprintf(icmpRuleNamePattern, cluster.Name)
	icmpIPv6RuleName := fmt.Sprintf(icmpIPv6RuleNamePattern, cluster.Name)
	nodePortRuleName := fmt.Sprintf(nodePortRuleNamePattern, cluster.Name)
	nodePortIPv6RuleName := fmt.Sprintf(nodePortIPv6RuleNamePattern, cluster.Name)

	ipv4Rules := network.IsIPv4OnlyCluster(cluster) || network.IsDualStackCluster(cluster)
	ipv6Rules := network.IsIPv6OnlyCluster(cluster) || network.IsDualStackCluster(cluster)

	if kuberneteshelper.HasFinalizer(cluster, firewallSelfCleanupFinalizer) {
		_, err := firewallService.Delete(projectID, selfRuleName).Context(ctx).Do()
		if err != nil && !isHTTPError(err, http.StatusNotFound) {
			return nil, fmt.Errorf("failed to delete firewall rule %s: %w", selfRuleName, err)
		}

		cluster, err = update(ctx, cluster.Name, func(cluster *kubermaticv1.Cluster) {
			kuberneteshelper.RemoveFinalizer(cluster, firewallSelfCleanupFinalizer)
		})
		if err != nil {
			return nil, fmt.Errorf("failed to remove %s finalizer: %w", firewallSelfCleanupFinalizer, err)
		}
	}

	if kuberneteshelper.HasFinalizer(cluster, firewallICMPCleanupFinalizer) {
		if ipv4Rules {
			_, err := firewallService.Delete(projectID, icmpRuleName).Context(ctx).Do()
			if err != nil && !isHTTPError(err, http.StatusNotFound) {
				return nil, fmt.Errorf("failed to delete firewall rule %s: %w", icmpRuleName, err)
			}
		}
		if ipv6Rules {
			_, err := firewallService.Delete(projectID, icmpIPv6RuleName).Context(ctx).Do()
			if err != nil && !isHTTPError(err, http.StatusNotFound) {
				return nil, fmt.Errorf("failed to delete firewall rule %s: %w", icmpRuleName, err)
			}
		}

		var err error
		cluster, err = update(ctx, cluster.Name, func(cluster *kubermaticv1.Cluster) {
			kuberneteshelper.RemoveFinalizer(cluster, firewallICMPCleanupFinalizer)
		})
		if err != nil {
			return nil, fmt.Errorf("failed to remove %s finalizer: %w", firewallICMPCleanupFinalizer, err)
		}
	}

	// remove the nodeport firewall rule
	if kuberneteshelper.HasFinalizer(cluster, firewallNodePortCleanupFinalizer) {
		if ipv4Rules {
			_, err := firewallService.Delete(projectID, nodePortRuleName).Context(ctx).Do()
			if err != nil && !isHTTPError(err, http.StatusNotFound) {
				return nil, fmt.Errorf("failed to delete firewall rule %s: %w", nodePortRuleName, err)
			}
		}
		if ipv6Rules {
			_, err := firewallService.Delete(projectID, nodePortIPv6RuleName).Context(ctx).Do()
			if err != nil && !isHTTPError(err, http.StatusNotFound) {
				return nil, fmt.Errorf("failed to delete firewall rule %s: %w", nodePortRuleName, err)
			}
		}

		var err error
		cluster, err = update(ctx, cluster.Name, func(cluster *kubermaticv1.Cluster) {
			kuberneteshelper.RemoveFinalizer(cluster, firewallNodePortCleanupFinalizer)
		})
		if err != nil {
			return nil, fmt.Errorf("failed to remove %s finalizer: %w", firewallNodePortCleanupFinalizer, err)
		}
	}

	if kuberneteshelper.HasFinalizer(cluster, routesCleanupFinalizer) {
		err := cleanUnusedRoutes(ctx, cluster, log, svc, projectID)
		if err != nil {
			return nil, err
		}
		cluster, err = update(ctx, cluster.Name, func(cluster *kubermaticv1.Cluster) {
			kuberneteshelper.RemoveFinalizer(cluster, routesCleanupFinalizer)
		})
		if err != nil {
			return nil, fmt.Errorf("failed to remove %s finalizer: %w", routesCleanupFinalizer, err)
		}
	}

	return cluster, nil
}<|MERGE_RESOLUTION|>--- conflicted
+++ resolved
@@ -58,17 +58,10 @@
 	icmpIPv6RuleName := fmt.Sprintf(icmpIPv6RuleNamePattern, cluster.Name)
 	nodePortRuleName := fmt.Sprintf(nodePortRuleNamePattern, cluster.Name)
 	nodePortIPv6RuleName := fmt.Sprintf(nodePortIPv6RuleNamePattern, cluster.Name)
-<<<<<<< HEAD
 
 	ipv4Rules := network.IsIPv4OnlyCluster(cluster) || network.IsDualStackCluster(cluster)
 	ipv6Rules := network.IsIPv6OnlyCluster(cluster) || network.IsDualStackCluster(cluster)
 
-=======
-
-	ipv4Rules := network.IsIPv4OnlyCluster(cluster) || network.IsDualStackCluster(cluster)
-	ipv6Rules := network.IsIPv6OnlyCluster(cluster) || network.IsDualStackCluster(cluster)
-
->>>>>>> e3e9fd3a
 	// Allow all common IP protocols from within the cluster.
 	var allowedProtocols = []*compute.FirewallAllowed{
 		{
@@ -133,27 +126,6 @@
 		},
 	}
 	if cluster.Spec.Cloud.GCP.NodePortsAllowedIPRange != "" {
-<<<<<<< HEAD
-		err = createOrPatchFirewall(ctx, firewallService, projectID, nodePortRuleName, tag, "",
-			allowedProtocols, cluster.Spec.Cloud.GCP.NodePortsAllowedIPRange, update, cluster, firewallNodePortCleanupFinalizer)
-		if err != nil {
-			return err
-		}
-	} else {
-		if ipv4Rules {
-			err = createOrPatchFirewall(ctx, firewallService, projectID, nodePortRuleName, tag, "",
-				allowedProtocols, "0.0.0.0/0", update, cluster, firewallNodePortCleanupFinalizer)
-			if err != nil {
-				return err
-			}
-		}
-		if ipv6Rules {
-			err = createOrPatchFirewall(ctx, firewallService, projectID, nodePortIPv6RuleName, tag, "",
-				allowedProtocols, "::/0", update, cluster, firewallNodePortCleanupFinalizer)
-			if err != nil {
-				return err
-			}
-=======
 		return createOrPatchFirewall(ctx, firewallService, projectID, nodePortRuleName, tag, "",
 			allowedProtocols, cluster.Spec.Cloud.GCP.NodePortsAllowedIPRange, update, cluster, firewallNodePortCleanupFinalizer)
 	} else {
@@ -164,7 +136,6 @@
 		if ipv6Rules {
 			return createOrPatchFirewall(ctx, firewallService, projectID, nodePortIPv6RuleName, tag, "",
 				allowedProtocols, "::/0", update, cluster, firewallNodePortCleanupFinalizer)
->>>>>>> e3e9fd3a
 		}
 	}
 
