/*
Copyright 2020 The Kubermatic Kubernetes Platform contributors.

Licensed under the Apache License, Version 2.0 (the "License");
you may not use this file except in compliance with the License.
You may obtain a copy of the License at

    http://www.apache.org/licenses/LICENSE-2.0

Unless required by applicable law or agreed to in writing, software
distributed under the License is distributed on an "AS IS" BASIS,
WITHOUT WARRANTIES OR CONDITIONS OF ANY KIND, either express or implied.
See the License for the specific language governing permissions and
limitations under the License.
*/

package kubevirt

import (
	"context"
	"encoding/base64"
	"errors"
	"fmt"

	"go.uber.org/zap"

	kubermaticv1 "k8c.io/kubermatic/v2/pkg/apis/kubermatic/v1"
	kuberneteshelper "k8c.io/kubermatic/v2/pkg/kubernetes"
	"k8c.io/kubermatic/v2/pkg/log"
	"k8c.io/kubermatic/v2/pkg/provider"
	"k8c.io/kubermatic/v2/pkg/resources"

	apierrors "k8s.io/apimachinery/pkg/api/errors"
	"k8s.io/client-go/tools/clientcmd"
)

const (
	// FinalizerNamespace will ensure the deletion of the dedicated namespace.
	FinalizerNamespace = "kubermatic.k8c.io/cleanup-kubevirt-namespace"
	// FinalizerClonerRoleBinding will ensure the deletion of the DataVolume cloner role-binding.
	FinalizerClonerRoleBinding = "kubermatic.k8c.io/cleanup-kubevirt-cloner-rbac"
)

type kubevirt struct {
	secretKeySelector provider.SecretKeySelectorValueFunc
	dc                *kubermaticv1.DatacenterSpecKubevirt
	log               *zap.SugaredLogger
}

func NewCloudProvider(dc *kubermaticv1.Datacenter, secretKeyGetter provider.SecretKeySelectorValueFunc) (provider.CloudProvider, error) {
	if dc.Spec.Kubevirt == nil {
		return nil, errors.New("datacenter is not a KubeVirt datacenter")
	}
	return &kubevirt{
		secretKeySelector: secretKeyGetter,
		dc:                dc.Spec.Kubevirt,
		log:               log.Logger,
	}, nil
}

func isNamespaceModeEnabled(dc *kubermaticv1.DatacenterSpecKubevirt) bool {
	if dc.NamespacedMode != nil {
		return dc.NamespacedMode.Enabled
	}
	return false
}

var _ provider.ReconcilingCloudProvider = &kubevirt{}

func (k *kubevirt) DefaultCloudSpec(ctx context.Context, spec *kubermaticv1.ClusterSpec) error {
	if spec.Cloud.Kubevirt == nil {
		return errors.New("KubeVirt cloud provider spec is empty")
	}

	client, err := k.GetClientForCluster(spec.Cloud)
	if err != nil {
		return err
	}

	return updateInfraStorageClassesInfo(ctx, client, spec.Cloud.Kubevirt, k.dc)
}

func (k *kubevirt) ValidateCloudSpec(ctx context.Context, spec kubermaticv1.CloudSpec) error {
	kubeconfig, err := GetCredentialsForCluster(spec, k.secretKeySelector)
	if err != nil {
		return err
	}

	config, err := base64.StdEncoding.DecodeString(kubeconfig)
	if err != nil {
		// if the decoding failed, the kubeconfig is sent already decoded without the need of decoding it,
		// for example the value has been read from Vault during the ci tests, which is saved as json format.
		config = []byte(kubeconfig)
	}

	_, err = clientcmd.RESTConfigFromKubeConfig(config)
	if err != nil {
		return err
	}

	// TODO: (mfranczy) this has to be changed
	// it is wrong to mutate the value of kubeconfig in the validation method
	spec.Kubevirt.Kubeconfig = string(config)

	return nil
}

func (k *kubevirt) InitializeCloudProvider(ctx context.Context, cluster *kubermaticv1.Cluster, update provider.ClusterUpdater) (*kubermaticv1.Cluster, error) {
	return k.reconcileCluster(ctx, cluster, update)
}

func (*kubevirt) ClusterNeedsReconciling(cluster *kubermaticv1.Cluster) bool {
	return false
}

func (k *kubevirt) ReconcileCluster(ctx context.Context, cluster *kubermaticv1.Cluster, update provider.ClusterUpdater) (*kubermaticv1.Cluster, error) {
	return k.reconcileCluster(ctx, cluster, update)
}

func (k *kubevirt) reconcileCluster(ctx context.Context, cluster *kubermaticv1.Cluster, update provider.ClusterUpdater) (*kubermaticv1.Cluster, error) {
	client, err := k.GetClientForCluster(cluster.Spec.Cloud)
	if err != nil {
		return cluster, err
	}

	kubevirtNamespace := cluster.Status.NamespaceName
	if k.dc.NamespacedMode != nil && k.dc.NamespacedMode.Enabled {
		kubevirtNamespace = k.dc.NamespacedMode.Namespace
	}
	// If the cluster NamespaceName is not filled yet, return a conflict error:
	// will requeue but not send an error event
	if cluster.Status.NamespaceName == "" {
		return cluster, apierrors.NewConflict(kubermaticv1.Resource("cluster"), cluster.Name, fmt.Errorf("cluster.Status.NamespaceName for cluster %s", cluster.Name))
	}

	cluster, err = reconcileNamespace(ctx, kubevirtNamespace, cluster, update, client)
	if err != nil {
		return cluster, err
	}

	err = reconcileCSIRoleRoleBinding(ctx, kubevirtNamespace, client)
	if err != nil {
		return cluster, err
	}

	err = ReconcileInfraTokenAccess(ctx, kubevirtNamespace, client)
	if err != nil {
		return cluster, err
	}

	err = reconcileInstancetypes(ctx, kubevirtNamespace, client)
	if err != nil {
		return cluster, err
	}

	err = reconcilePreferences(ctx, kubevirtNamespace, client)
	if err != nil {
		return cluster, err
	}

	enableDefaultNetworkPolices := true
	if k.dc.EnableDefaultNetworkPolicies != nil {
		enableDefaultNetworkPolices = *k.dc.EnableDefaultNetworkPolicies
	}
	if enableDefaultNetworkPolices && !isNamespaceModeEnabled(k.dc) {
		err = reconcileClusterIsolationNetworkPolicy(ctx, cluster, k.dc, client, kubevirtNamespace)
		if err != nil {
			return cluster, err
		}
	}

	err = reconcileCustomNetworkPolicies(ctx, cluster, k.dc, client, kubevirtNamespace)
	if err != nil {
		return cluster, err
	}

	return cluster, err
}

func (k *kubevirt) CleanUpCloudProvider(ctx context.Context, cluster *kubermaticv1.Cluster, update provider.ClusterUpdater) (*kubermaticv1.Cluster, error) {
	if !kuberneteshelper.HasAnyFinalizer(cluster, FinalizerNamespace, FinalizerClonerRoleBinding) {
		return cluster, nil
	}
	// When the seed and kubevirt provider cluster are the same, the user cluster's namespace (cluster-<clusterID>) created on the kubevirt-provider
	// is the same as the namespace on the seed that has all the control plane pods of the user cluster. When a user cluster on such setup is deleted
	// the namespace is cleaned up by the cloud provider finalizer (FinalizerNamespace) & doesn't wait for the etcd backups to be removed, the namespace
	// deletion removes the secrets required for cleaning up etcd backups & blocks the cluster deletion, to prevent this we wait for the backups to get
	// cleaned by before deleting the namespace.
	if !kuberneteshelper.HasFinalizer(cluster, kubermaticv1.EtcdBackupConfigCleanupFinalizer) {
		client, err := k.GetClientForCluster(cluster.Spec.Cloud)
		if err != nil {
			return cluster, err
		}

<<<<<<< HEAD
		if err := deleteNamespace(ctx, cluster.Status.NamespaceName, client); err != nil && !apierrors.IsNotFound(err) {
			return cluster, fmt.Errorf("failed to delete namespace %s: %w", cluster.Status.NamespaceName, err)
		}
		cluster, err = update(ctx, cluster.Name, func(updatedCluster *kubermaticv1.Cluster) {
			kuberneteshelper.RemoveFinalizer(updatedCluster, FinalizerNamespace)
		})
		if err != nil {
			return cluster, err
		}

		return update(ctx, cluster.Name, func(updatedCluster *kubermaticv1.Cluster) {
			kuberneteshelper.RemoveFinalizer(updatedCluster, FinalizerClonerRoleBinding)
		})
=======
	client, err := k.GetClientForCluster(cluster.Spec.Cloud)
	if err != nil {
		return cluster, err
	}
	if !isNamespaceModeEnabled(k.dc) {
		if err := deleteNamespace(ctx, cluster.Status.NamespaceName, client); err != nil && !apierrors.IsNotFound(err) {
			return cluster, fmt.Errorf("failed to delete namespace %s: %w", cluster.Status.NamespaceName, err)
		}
>>>>>>> a5df4ab4
	}
	return cluster, nil
}

func (k *kubevirt) ValidateCloudSpecUpdate(ctx context.Context, oldSpec kubermaticv1.CloudSpec, newSpec kubermaticv1.CloudSpec) error {
	return nil
}

// GetClientForCluster returns the kubernetes client the KubeVirt underlying cluster.
func (k *kubevirt) GetClientForCluster(spec kubermaticv1.CloudSpec) (*Client, error) {
	kubeconfig, err := GetCredentialsForCluster(spec, k.secretKeySelector)
	if err != nil {
		return nil, err
	}

	client, err := NewClient(kubeconfig, ClientOptions{})
	if err != nil {
		return nil, err
	}

	return client, nil
}

// GetCredentialsForCluster returns the credentials for the passed in cloud spec or an error.
func GetCredentialsForCluster(cloud kubermaticv1.CloudSpec, secretKeySelector provider.SecretKeySelectorValueFunc) (kubeconfig string, err error) {
	kubeconfig = cloud.Kubevirt.Kubeconfig

	if kubeconfig == "" {
		if cloud.Kubevirt.CredentialsReference == nil {
			return "", errors.New("no credentials provided")
		}
		kubeconfig, err = secretKeySelector(cloud.Kubevirt.CredentialsReference, resources.KubeVirtKubeconfig)
		if err != nil {
			return "", err
		}
	}

	return kubeconfig, nil
}<|MERGE_RESOLUTION|>--- conflicted
+++ resolved
@@ -191,10 +191,10 @@
 		if err != nil {
 			return cluster, err
 		}
-
-<<<<<<< HEAD
-		if err := deleteNamespace(ctx, cluster.Status.NamespaceName, client); err != nil && !apierrors.IsNotFound(err) {
-			return cluster, fmt.Errorf("failed to delete namespace %s: %w", cluster.Status.NamespaceName, err)
+		if !isNamespaceModeEnabled(k.dc) {
+			if err := deleteNamespace(ctx, cluster.Status.NamespaceName, client); err != nil && !apierrors.IsNotFound(err) {
+				return cluster, fmt.Errorf("failed to delete namespace %s: %w", cluster.Status.NamespaceName, err)
+			}
 		}
 		cluster, err = update(ctx, cluster.Name, func(updatedCluster *kubermaticv1.Cluster) {
 			kuberneteshelper.RemoveFinalizer(updatedCluster, FinalizerNamespace)
@@ -206,16 +206,6 @@
 		return update(ctx, cluster.Name, func(updatedCluster *kubermaticv1.Cluster) {
 			kuberneteshelper.RemoveFinalizer(updatedCluster, FinalizerClonerRoleBinding)
 		})
-=======
-	client, err := k.GetClientForCluster(cluster.Spec.Cloud)
-	if err != nil {
-		return cluster, err
-	}
-	if !isNamespaceModeEnabled(k.dc) {
-		if err := deleteNamespace(ctx, cluster.Status.NamespaceName, client); err != nil && !apierrors.IsNotFound(err) {
-			return cluster, fmt.Errorf("failed to delete namespace %s: %w", cluster.Status.NamespaceName, err)
-		}
->>>>>>> a5df4ab4
 	}
 	return cluster, nil
 }
