/*
Copyright 2021 The Kubermatic Kubernetes Platform contributors.

Licensed under the Apache License, Version 2.0 (the "License");
you may not use this file except in compliance with the License.
You may obtain a copy of the License at

    http://www.apache.org/licenses/LICENSE-2.0

Unless required by applicable law or agreed to in writing, software
distributed under the License is distributed on an "AS IS" BASIS,
WITHOUT WARRANTIES OR CONDITIONS OF ANY KIND, either express or implied.
See the License for the specific language governing permissions and
limitations under the License.
*/

package kubernetes_test

import (
	"testing"

	"github.com/go-test/deep"
	"github.com/stretchr/testify/assert"

	kubermaticv1 "k8c.io/kubermatic/v2/pkg/apis/kubermatic/v1"
	"k8c.io/kubermatic/v2/pkg/handler/test"
	"k8c.io/kubermatic/v2/pkg/provider"
	"k8c.io/kubermatic/v2/pkg/provider/kubernetes"

	"k8s.io/apimachinery/pkg/api/errors"
	"k8s.io/client-go/kubernetes/scheme"
	restclient "k8s.io/client-go/rest"
	ctrlruntimeclient "sigs.k8s.io/controller-runtime/pkg/client"
	fakectrlruntimeclient "sigs.k8s.io/controller-runtime/pkg/client/fake"
)

const (
	testRuleGroupName        = "test-rule-group"
	testRuleGroupClusterName = "test-rule-group"
)

func TestGetRuleGroup(t *testing.T) {
	t.Parallel()
	testCases := []struct {
		name              string
		existingObjects   []ctrlruntimeclient.Object
		userInfo          *provider.UserInfo
		cluster           *kubermaticv1.Cluster
		expectedRuleGroup *kubermaticv1.RuleGroup
		expectedError     string
	}{
		{
			name: "get ruleGroup",
			existingObjects: []ctrlruntimeclient.Object{
				test.GenRuleGroup(testRuleGroupName, testRuleGroupClusterName, kubermaticv1.RuleGroupTypeMetrics, false),
			},
			userInfo:          &provider.UserInfo{Email: "john@acme.com", Group: "owners-abcd"},
			cluster:           genCluster(testRuleGroupClusterName, "kubernetes", "my-first-project-ID", "test-rule-group", "john@acme.com"),
			expectedRuleGroup: test.GenRuleGroup(testRuleGroupName, testRuleGroupClusterName, kubermaticv1.RuleGroupTypeMetrics, false),
		},
		{
			name:          "ruleGroup is not found",
			userInfo:      &provider.UserInfo{Email: "john@acme.com", Group: "owners-abcd"},
			cluster:       genCluster(testRuleGroupClusterName, "kubernetes", "my-first-project-ID", "test-rule-group", "john@acme.com"),
			expectedError: "rulegroups.kubermatic.k8c.io \"test-rule-group\" not found",
		},
	}

	for _, tc := range testCases {
		t.Run(tc.name, func(t *testing.T) {
			client := fakectrlruntimeclient.NewClientBuilder().
				WithScheme(scheme.Scheme).
				WithObjects(tc.existingObjects...).
				Build()
			fakeImpersonationClient := func(impCfg restclient.ImpersonationConfig) (ctrlruntimeclient.Client, error) {
				return client, nil
			}

			ruleGroupProvider := kubernetes.NewRuleGroupProvider(fakeImpersonationClient, client)

			ruleGroup, err := ruleGroupProvider.Get(tc.userInfo, tc.cluster, testRuleGroupName)
			if len(tc.expectedError) == 0 {
				if err != nil {
					t.Fatal(err)
				}
				tc.expectedRuleGroup.ResourceVersion = ruleGroup.ResourceVersion
				assert.Equal(t, tc.expectedRuleGroup, ruleGroup)
			} else {
				if err == nil {
					t.Fatalf("expected error message")
				}
				assert.Equal(t, tc.expectedError, err.Error())
			}
		})
	}
}

func TestListRuleGroup(t *testing.T) {
	t.Parallel()
	testCases := []struct {
		name               string
		existingObjects    []ctrlruntimeclient.Object
		listOptions        *provider.RuleGroupListOptions
		userInfo           *provider.UserInfo
		cluster            *kubermaticv1.Cluster
		expectedRuleGroups []*kubermaticv1.RuleGroup
		expectedError      string
	}{
		{
			name: "list all ruleGroups",
			existingObjects: []ctrlruntimeclient.Object{
				test.GenRuleGroup("test-1", testRuleGroupClusterName, kubermaticv1.RuleGroupTypeMetrics, false),
				test.GenRuleGroup("test-2", testRuleGroupClusterName, kubermaticv1.RuleGroupTypeMetrics, false),
				test.GenRuleGroup("test-3", testRuleGroupClusterName, kubermaticv1.RuleGroupTypeMetrics, false),
			},
			userInfo: &provider.UserInfo{Email: "john@acme.com", Group: "owners-abcd"},
			cluster:  genCluster(testRuleGroupClusterName, "kubernetes", "my-first-project-ID", "test-rule-group", "john@acme.com"),
			expectedRuleGroups: []*kubermaticv1.RuleGroup{
				test.GenRuleGroup("test-1", testRuleGroupClusterName, kubermaticv1.RuleGroupTypeMetrics, false),
				test.GenRuleGroup("test-2", testRuleGroupClusterName, kubermaticv1.RuleGroupTypeMetrics, false),
				test.GenRuleGroup("test-3", testRuleGroupClusterName, kubermaticv1.RuleGroupTypeMetrics, false),
			},
		},
		{
			name: "list all ruleGroups with empty list options",
			existingObjects: []ctrlruntimeclient.Object{
				test.GenRuleGroup("test-1", testRuleGroupClusterName, kubermaticv1.RuleGroupTypeMetrics, false),
				test.GenRuleGroup("test-2", testRuleGroupClusterName, kubermaticv1.RuleGroupTypeMetrics, false),
				test.GenRuleGroup("test-3", testRuleGroupClusterName, kubermaticv1.RuleGroupTypeMetrics, false),
			},
			listOptions: &provider.RuleGroupListOptions{},
			userInfo:    &provider.UserInfo{Email: "john@acme.com", Group: "owners-abcd"},
			cluster:     genCluster(testRuleGroupClusterName, "kubernetes", "my-first-project-ID", "test-rule-group", "john@acme.com"),
			expectedRuleGroups: []*kubermaticv1.RuleGroup{
				test.GenRuleGroup("test-1", testRuleGroupClusterName, kubermaticv1.RuleGroupTypeMetrics, false),
				test.GenRuleGroup("test-2", testRuleGroupClusterName, kubermaticv1.RuleGroupTypeMetrics, false),
				test.GenRuleGroup("test-3", testRuleGroupClusterName, kubermaticv1.RuleGroupTypeMetrics, false),
			},
		},
		{
			name: "list ruleGroups with metrics type as list options",
			existingObjects: []ctrlruntimeclient.Object{
				test.GenRuleGroup("test-1", testRuleGroupClusterName, kubermaticv1.RuleGroupTypeMetrics, false),
				test.GenRuleGroup("test-2", testRuleGroupClusterName, "FakeType", false),
				test.GenRuleGroup("test-3", testRuleGroupClusterName, kubermaticv1.RuleGroupTypeMetrics, false),
			},
			listOptions: &provider.RuleGroupListOptions{RuleGroupType: kubermaticv1.RuleGroupTypeMetrics},
			userInfo:    &provider.UserInfo{Email: "john@acme.com", Group: "owners-abcd"},
			cluster:     genCluster(testRuleGroupClusterName, "kubernetes", "my-first-project-ID", "test-rule-group", "john@acme.com"),
			expectedRuleGroups: []*kubermaticv1.RuleGroup{
				test.GenRuleGroup("test-1", testRuleGroupClusterName, kubermaticv1.RuleGroupTypeMetrics, false),
				test.GenRuleGroup("test-3", testRuleGroupClusterName, kubermaticv1.RuleGroupTypeMetrics, false),
			},
		},
		{
			name:     "ruleGroup is not found",
			userInfo: &provider.UserInfo{Email: "john@acme.com", Group: "owners-abcd"},
			cluster:  genCluster(testRuleGroupClusterName, "kubernetes", "my-first-project-ID", "test-rule-group", "john@acme.com"),
		},
	}

	for _, tc := range testCases {
		t.Run(tc.name, func(t *testing.T) {
			client := fakectrlruntimeclient.NewClientBuilder().
				WithScheme(scheme.Scheme).
				WithObjects(tc.existingObjects...).
				Build()
			fakeImpersonationClient := func(impCfg restclient.ImpersonationConfig) (ctrlruntimeclient.Client, error) {
				return client, nil
			}

			ruleGroupProvider := kubernetes.NewRuleGroupProvider(fakeImpersonationClient, client)

			ruleGroups, err := ruleGroupProvider.List(tc.userInfo, tc.cluster, tc.listOptions)
			if len(tc.expectedError) == 0 {
				if err != nil {
					t.Fatal(err)
				}
				if len(tc.expectedRuleGroups) != len(ruleGroups) {
					t.Fatalf("expected to get %d ruleGroups, but got %d", len(tc.expectedRuleGroups), len(ruleGroups))
				}
				ruleGroupMap := make(map[string]*kubermaticv1.RuleGroup)
				for _, ruleGroup := range ruleGroups {
					ruleGroup.ResourceVersion = ""
					ruleGroupMap[ruleGroup.Name] = ruleGroup
				}

				for _, expectedRuleGroup := range tc.expectedRuleGroups {
					ruleGroup, ok := ruleGroupMap[expectedRuleGroup.Name]
					if !ok {
						t.Errorf("expected ruleGroup %s is not in resulting ruleGroups", expectedRuleGroup.Name)
					}
					if diff := deep.Equal(ruleGroup, expectedRuleGroup); diff != nil {
						t.Errorf("Got unexpected ruleGroup. Diff to expected: %v", diff)
					}
				}
			} else {
				if err == nil {
					t.Fatalf("expected error message")
				}
				assert.Equal(t, tc.expectedError, err.Error())
			}
		})
	}
}

func TestCreateRuleGroup(t *testing.T) {
	t.Parallel()
	testCases := []struct {
		name              string
		existingObjects   []ctrlruntimeclient.Object
		userInfo          *provider.UserInfo
		cluster           *kubermaticv1.Cluster
		expectedRuleGroup *kubermaticv1.RuleGroup
		expectedError     string
	}{
		{
			name:              "create ruleGroup",
			userInfo:          &provider.UserInfo{Email: "john@acme.com", Group: "owners-abcd"},
			cluster:           genCluster(testRuleGroupClusterName, "kubernetes", "my-first-project-ID", "test-rule-group", "john@acme.com"),
			expectedRuleGroup: test.GenRuleGroup(testRuleGroupName, testRuleGroupClusterName, kubermaticv1.RuleGroupTypeMetrics, false),
		},
		{
			name: "create ruleGroup which already exists",
			existingObjects: []ctrlruntimeclient.Object{
				test.GenRuleGroup(testRuleGroupName, testRuleGroupClusterName, kubermaticv1.RuleGroupTypeMetrics, false),
			},
			userInfo:          &provider.UserInfo{Email: "john@acme.com", Group: "owners-abcd"},
			cluster:           genCluster(testRuleGroupClusterName, "kubernetes", "my-first-project-ID", "test-rule-group", "john@acme.com"),
<<<<<<< HEAD
			expectedRuleGroup: test.GenRuleGroup(testRuleGroupName, testRuleGroupClusterName, kubermaticv1.RuleGroupTypeMetrics, false),
			expectedError:     "rulegroups.kubermatic.k8s.io \"test-rule-group\" already exists",
=======
			expectedRuleGroup: test.GenRuleGroup(testRuleGroupName, testRuleGroupClusterName, kubermaticv1.RuleGroupTypeMetrics),
			expectedError:     "rulegroups.kubermatic.k8c.io \"test-rule-group\" already exists",
>>>>>>> 1f12d25c
		},
	}

	for _, tc := range testCases {
		t.Run(tc.name, func(t *testing.T) {
			client := fakectrlruntimeclient.NewClientBuilder().
				WithScheme(scheme.Scheme).
				WithObjects(tc.existingObjects...).
				Build()
			fakeImpersonationClient := func(impCfg restclient.ImpersonationConfig) (ctrlruntimeclient.Client, error) {
				return client, nil
			}

			ruleGroupProvider := kubernetes.NewRuleGroupProvider(fakeImpersonationClient, client)

			_, err := ruleGroupProvider.Create(tc.userInfo, tc.expectedRuleGroup)
			if len(tc.expectedError) == 0 {
				if err != nil {
					t.Fatal(err)
				}

				ruleGroup, err := ruleGroupProvider.Get(tc.userInfo, tc.cluster, tc.expectedRuleGroup.Name)
				if err != nil {
					t.Fatal(err)
				}
				assert.Equal(t, tc.expectedRuleGroup, ruleGroup)
			} else {
				if err == nil {
					t.Fatalf("expected error message")
				}
				assert.Equal(t, tc.expectedError, err.Error())
			}
		})
	}
}

func TestUpdateRuleGroup(t *testing.T) {
	t.Parallel()
	testCases := []struct {
		name              string
		existingObjects   []ctrlruntimeclient.Object
		userInfo          *provider.UserInfo
		cluster           *kubermaticv1.Cluster
		expectedRuleGroup *kubermaticv1.RuleGroup
		expectedError     string
	}{
		{
			name: "update ruleGroup type",
			existingObjects: []ctrlruntimeclient.Object{
				test.GenRuleGroup(testRuleGroupName, testRuleGroupClusterName, "FakeType", false),
			},
			userInfo:          &provider.UserInfo{Email: "john@acme.com", Group: "owners-abcd"},
			cluster:           genCluster(testRuleGroupClusterName, "kubernetes", "my-first-project-ID", "test-rule-group", "john@acme.com"),
			expectedRuleGroup: test.GenRuleGroup(testRuleGroupName, testRuleGroupClusterName, kubermaticv1.RuleGroupTypeMetrics, false),
		},
		{
			name:              "update ruleGroup which doesn't exist",
			userInfo:          &provider.UserInfo{Email: "john@acme.com", Group: "owners-abcd"},
			cluster:           genCluster(testRuleGroupClusterName, "kubernetes", "my-first-project-ID", "test-rule-group", "john@acme.com"),
<<<<<<< HEAD
			expectedRuleGroup: test.GenRuleGroup(testRuleGroupName, testRuleGroupClusterName, kubermaticv1.RuleGroupTypeMetrics, false),
			expectedError:     "rulegroups.kubermatic.k8s.io \"test-rule-group\" not found",
=======
			expectedRuleGroup: test.GenRuleGroup(testRuleGroupName, testRuleGroupClusterName, kubermaticv1.RuleGroupTypeMetrics),
			expectedError:     "rulegroups.kubermatic.k8c.io \"test-rule-group\" not found",
>>>>>>> 1f12d25c
		},
	}

	for _, tc := range testCases {
		t.Run(tc.name, func(t *testing.T) {
			client := fakectrlruntimeclient.NewClientBuilder().
				WithScheme(scheme.Scheme).
				WithObjects(tc.existingObjects...).
				Build()
			fakeImpersonationClient := func(impCfg restclient.ImpersonationConfig) (ctrlruntimeclient.Client, error) {
				return client, nil
			}

			ruleGroupProvider := kubernetes.NewRuleGroupProvider(fakeImpersonationClient, client)
			if len(tc.expectedError) == 0 {
				currentRuleGroup, err := ruleGroupProvider.Get(tc.userInfo, tc.cluster, tc.expectedRuleGroup.Name)
				if err != nil {
					t.Fatal(err)
				}
				tc.expectedRuleGroup.ResourceVersion = currentRuleGroup.ResourceVersion
				_, err = ruleGroupProvider.Update(tc.userInfo, tc.expectedRuleGroup)
				if err != nil {
					t.Fatal(err)
				}
				ruleGroup, err := ruleGroupProvider.Get(tc.userInfo, tc.cluster, tc.expectedRuleGroup.Name)
				if err != nil {
					t.Fatal(err)
				}
				assert.Equal(t, tc.expectedRuleGroup, ruleGroup)
			} else {
				_, err := ruleGroupProvider.Update(tc.userInfo, tc.expectedRuleGroup)
				if err == nil {
					t.Fatalf("expected error message")
				}
				assert.Equal(t, tc.expectedError, err.Error())
			}
		})
	}
}

func TestDeleteRuleGroup(t *testing.T) {
	t.Parallel()
	testCases := []struct {
		name            string
		existingObjects []ctrlruntimeclient.Object
		userInfo        *provider.UserInfo
		cluster         *kubermaticv1.Cluster
		ruleGroupName   string
		expectedError   string
	}{
		{
			name: "delete ruleGroup",
			existingObjects: []ctrlruntimeclient.Object{
				test.GenRuleGroup(testRuleGroupName, testRuleGroupClusterName, "FakeType", false),
			},
			userInfo:      &provider.UserInfo{Email: "john@acme.com", Group: "owners-abcd"},
			cluster:       genCluster(testRuleGroupClusterName, "kubernetes", "my-first-project-ID", "test-rule-group", "john@acme.com"),
			ruleGroupName: testRuleGroupName,
		},
		{
			name:          "delete ruleGroup which doesn't exist",
			userInfo:      &provider.UserInfo{Email: "john@acme.com", Group: "owners-abcd"},
			cluster:       genCluster(testRuleGroupClusterName, "kubernetes", "my-first-project-ID", "test-rule-group", "john@acme.com"),
			ruleGroupName: testRuleGroupName,
			expectedError: "rulegroups.kubermatic.k8c.io \"test-rule-group\" not found",
		},
	}

	for _, tc := range testCases {
		t.Run(tc.name, func(t *testing.T) {
			client := fakectrlruntimeclient.NewClientBuilder().
				WithScheme(scheme.Scheme).
				WithObjects(tc.existingObjects...).
				Build()
			fakeImpersonationClient := func(impCfg restclient.ImpersonationConfig) (ctrlruntimeclient.Client, error) {
				return client, nil
			}

			ruleGroupProvider := kubernetes.NewRuleGroupProvider(fakeImpersonationClient, client)
			err := ruleGroupProvider.Delete(tc.userInfo, tc.cluster, tc.ruleGroupName)
			if len(tc.expectedError) == 0 {
				if err != nil {
					t.Fatal(err)
				}
				_, err = ruleGroupProvider.Get(tc.userInfo, tc.cluster, tc.ruleGroupName)
				assert.True(t, errors.IsNotFound(err))
			} else {
				if err == nil {
					t.Fatalf("expected error message")
				}
				assert.Equal(t, tc.expectedError, err.Error())
			}
		})
	}
}<|MERGE_RESOLUTION|>--- conflicted
+++ resolved
@@ -227,13 +227,8 @@
 			},
 			userInfo:          &provider.UserInfo{Email: "john@acme.com", Group: "owners-abcd"},
 			cluster:           genCluster(testRuleGroupClusterName, "kubernetes", "my-first-project-ID", "test-rule-group", "john@acme.com"),
-<<<<<<< HEAD
-			expectedRuleGroup: test.GenRuleGroup(testRuleGroupName, testRuleGroupClusterName, kubermaticv1.RuleGroupTypeMetrics, false),
-			expectedError:     "rulegroups.kubermatic.k8s.io \"test-rule-group\" already exists",
-=======
-			expectedRuleGroup: test.GenRuleGroup(testRuleGroupName, testRuleGroupClusterName, kubermaticv1.RuleGroupTypeMetrics),
+			expectedRuleGroup: test.GenRuleGroup(testRuleGroupName, testRuleGroupClusterName, kubermaticv1.RuleGroupTypeMetrics, false),
 			expectedError:     "rulegroups.kubermatic.k8c.io \"test-rule-group\" already exists",
->>>>>>> 1f12d25c
 		},
 	}
 
@@ -293,13 +288,8 @@
 			name:              "update ruleGroup which doesn't exist",
 			userInfo:          &provider.UserInfo{Email: "john@acme.com", Group: "owners-abcd"},
 			cluster:           genCluster(testRuleGroupClusterName, "kubernetes", "my-first-project-ID", "test-rule-group", "john@acme.com"),
-<<<<<<< HEAD
-			expectedRuleGroup: test.GenRuleGroup(testRuleGroupName, testRuleGroupClusterName, kubermaticv1.RuleGroupTypeMetrics, false),
-			expectedError:     "rulegroups.kubermatic.k8s.io \"test-rule-group\" not found",
-=======
-			expectedRuleGroup: test.GenRuleGroup(testRuleGroupName, testRuleGroupClusterName, kubermaticv1.RuleGroupTypeMetrics),
+			expectedRuleGroup: test.GenRuleGroup(testRuleGroupName, testRuleGroupClusterName, kubermaticv1.RuleGroupTypeMetrics, false),
 			expectedError:     "rulegroups.kubermatic.k8c.io \"test-rule-group\" not found",
->>>>>>> 1f12d25c
 		},
 	}
 
