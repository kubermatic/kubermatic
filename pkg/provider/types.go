/*
Copyright 2020 The Kubermatic Kubernetes Platform contributors.

Licensed under the Apache License, Version 2.0 (the "License");
you may not use this file except in compliance with the License.
You may obtain a copy of the License at

    http://www.apache.org/licenses/LICENSE-2.0

Unless required by applicable law or agreed to in writing, software
distributed under the License is distributed on an "AS IS" BASIS,
WITHOUT WARRANTIES OR CONDITIONS OF ANY KIND, either express or implied.
See the License for the specific language governing permissions and
limitations under the License.
*/

package provider

import (
	"context"
	"errors"
	"fmt"

	providerconfig "github.com/kubermatic/machine-controller/pkg/providerconfig/types"
	apiv1 "k8c.io/kubermatic/v2/pkg/api/v1"
	kubermaticv1 "k8c.io/kubermatic/v2/pkg/crd/kubermatic/v1"
	ksemver "k8c.io/kubermatic/v2/pkg/semver"

	corev1 "k8s.io/api/core/v1"
	"k8s.io/apimachinery/pkg/labels"
	"k8s.io/apimachinery/pkg/runtime"
	"k8s.io/apimachinery/pkg/types"
	"k8s.io/apimachinery/pkg/watch"
	"k8s.io/client-go/kubernetes"
	clientcmdapi "k8s.io/client-go/tools/clientcmd/api"
	"k8s.io/client-go/tools/record"
	ctrlruntimeclient "sigs.k8s.io/controller-runtime/pkg/client"
)

var (
	// ErrNotFound tells that the requests resource was not found
	ErrNotFound = errors.New("the given resource was not found")
	// ErrAlreadyExists tells that the given resource already exists
	ErrAlreadyExists = errors.New("the given resource already exists")
)

const (
	// Constants defining known cloud providers.
	FakeCloudProvider         = "fake"
	DigitaloceanCloudProvider = "digitalocean"
	BringYourOwnCloudProvider = "bringyourown"
	AWSCloudProvider          = "aws"
	AzureCloudProvider        = "azure"
	OpenstackCloudProvider    = "openstack"
	PacketCloudProvider       = "packet"
	HetznerCloudProvider      = "hetzner"
	VSphereCloudProvider      = "vsphere"
	GCPCloudProvider          = "gcp"
	KubevirtCloudProvider     = "kubevirt"
	AlibabaCloudProvider      = "alibaba"
	AnexiaCloudProvider       = "anexia"

	DefaultSSHPort     = 22
	DefaultKubeletPort = 10250

	DefaultKubeconfigFieldPath = "kubeconfig"

	// ProjectLabelKey is the key under which resources can be project labelled
	ProjectLabelKey = "project"
)

// CloudProvider declares a set of methods for interacting with a cloud provider
type CloudProvider interface {
	InitializeCloudProvider(*kubermaticv1.Cluster, ClusterUpdater) (*kubermaticv1.Cluster, error)
	CleanUpCloudProvider(*kubermaticv1.Cluster, ClusterUpdater) (*kubermaticv1.Cluster, error)
	DefaultCloudSpec(spec *kubermaticv1.CloudSpec) error
	ValidateCloudSpec(spec kubermaticv1.CloudSpec) error
	ValidateCloudSpecUpdate(oldSpec kubermaticv1.CloudSpec, newSpec kubermaticv1.CloudSpec) error
}

// UpdaterOption represent an option for the updater function.
type UpdaterOption string

const (
	// UpdaterOptionOptimisticLock enables optimistic lock, to fail in case of
	// potential conflict.
	UpdaterOptionOptimisticLock UpdaterOption = "OptimisticLock"
)

// UpdaterOptions holds the options for the updater function.
type UpdaterOptions struct {
	OptimisticLock bool
}

func (c *UpdaterOptions) Apply(opts ...UpdaterOption) *UpdaterOptions {
	for _, o := range opts {
		switch o {
		case UpdaterOptionOptimisticLock:
			c.OptimisticLock = true
		default:
			panic(fmt.Sprintf("unrecognised cluster updater option: %s", o))
		}
	}
	return c
}

// ClusterUpdater defines a function to persist an update to a cluster
type ClusterUpdater func(string, func(*kubermaticv1.Cluster), ...UpdaterOption) (*kubermaticv1.Cluster, error)

// ClusterListOptions allows to set filters that will be applied to filter the result.
type ClusterListOptions struct {
	// ClusterSpecName gets the clusters with the given name in the spec
	ClusterSpecName string
}

// ClusterGetOptions allows to check the status of the cluster
type ClusterGetOptions struct {
	// CheckInitStatus if set to true will check if cluster is initialized. The call will return error if
	// not all cluster components are running
	CheckInitStatus bool
}

// SecretKeySelectorValueFunc is used to fetch the value of a config var. Do not build your own
// implementation, use SecretKeySelectorValueFuncFactory.
type SecretKeySelectorValueFunc func(configVar *providerconfig.GlobalSecretKeySelector, key string) (string, error)

func SecretKeySelectorValueFuncFactory(ctx context.Context, client ctrlruntimeclient.Client) SecretKeySelectorValueFunc {
	return func(configVar *providerconfig.GlobalSecretKeySelector, key string) (string, error) {
		if configVar == nil {
			return "", errors.New("configVar is nil")
		}
		if configVar.Name == "" {
			return "", errors.New("configVar.Name is empty")
		}
		if configVar.Namespace == "" {
			return "", errors.New("configVar.Namspace is empty")
		}
		if key == "" {
			return "", errors.New("key is empty")
		}

		secret := &corev1.Secret{}
		namespacedName := types.NamespacedName{Namespace: configVar.Namespace, Name: configVar.Name}
		if err := client.Get(ctx, namespacedName, secret); err != nil {
			return "", fmt.Errorf("failed to get secret %q: %v", namespacedName.String(), err)
		}

		if _, ok := secret.Data[key]; !ok {
			return "", fmt.Errorf("secret %q has no key %q", namespacedName.String(), key)
		}

		return string(secret.Data[key]), nil
	}
}

// ProjectGetOptions allows to check the status of the Project
type ProjectGetOptions struct {
	// IncludeUninitialized if set to true will skip the check if project is initialized. By default the call will return
	// an  error if not all project components are active
	IncludeUninitialized bool
}

// ProjectListOptions allows to set filters that will be applied to the result returned form List method
type ProjectListOptions struct {
	// ProjectName list only projects with the given name
	ProjectName string

	// OwnerUID list only project that belong to this user
	OwnerUID types.UID
}

// ClusterProvider declares the set of methods for interacting with clusters
// This provider is Project and RBAC compliant
type ClusterProvider interface {
	// New creates a brand new cluster that is bound to the given project
	New(project *kubermaticv1.Project, userInfo *UserInfo, cluster *kubermaticv1.Cluster) (*kubermaticv1.Cluster, error)

	// List gets all clusters that belong to the given project
	// If you want to filter the result please take a look at ClusterListOptions
	//
	// Note:
	// After we get the list of clusters we could try to get each cluster individually using unprivileged account to see if the user have read access,
	// We don't do this because we assume that if the user was able to get the project (argument) it has to have at least read access.
	List(project *kubermaticv1.Project, options *ClusterListOptions) (*kubermaticv1.ClusterList, error)

	// ListAll gets all clusters for the seed
	ListAll() (*kubermaticv1.ClusterList, error)

	// Get returns the given cluster, it uses the projectInternalName to determine the group the user belongs to
	Get(userInfo *UserInfo, clusterName string, options *ClusterGetOptions) (*kubermaticv1.Cluster, error)

	// Update updates a cluster
	Update(project *kubermaticv1.Project, userInfo *UserInfo, newCluster *kubermaticv1.Cluster) (*kubermaticv1.Cluster, error)

	// Delete deletes the given cluster
	Delete(userInfo *UserInfo, clusterName string) error

	// GetAdminKubeconfigForCustomerCluster returns the admin kubeconfig for the given cluster
	GetAdminKubeconfigForCustomerCluster(cluster *kubermaticv1.Cluster) (*clientcmdapi.Config, error)

	// GetViewerKubeconfigForCustomerCluster returns the viewer kubeconfig for the given cluster
	GetViewerKubeconfigForCustomerCluster(cluster *kubermaticv1.Cluster) (*clientcmdapi.Config, error)

	// RevokeViewerKubeconfig revokes viewer token and kubeconfig
	RevokeViewerKubeconfig(c *kubermaticv1.Cluster) error

	// RevokeAdminKubeconfig revokes the viewer token and kubeconfig
	RevokeAdminKubeconfig(c *kubermaticv1.Cluster) error

	// GetAdminClientForCustomerCluster returns a client to interact with all resources in the given cluster
	//
	// Note that the client you will get has admin privileges
	GetAdminClientForCustomerCluster(context.Context, *kubermaticv1.Cluster) (ctrlruntimeclient.Client, error)

	// GetClientForCustomerCluster returns a client to interact with all resources in the given cluster
	//
	// Note that the client doesn't use admin account instead it authn/authz as userInfo(email, group)
	GetClientForCustomerCluster(context.Context, *UserInfo, *kubermaticv1.Cluster) (ctrlruntimeclient.Client, error)

	// GetTokenForCustomerCluster returns a token for the given cluster with permissions granted to group that
	// user belongs to.
	GetTokenForCustomerCluster(context.Context, *UserInfo, *kubermaticv1.Cluster) (string, error)

	// IsCluster checks if cluster exist with the given name
	IsCluster(clusterName string) bool
}

// PrivilegedClusterProvider declares the set of methods for interacting with the seed clusters
// as an admin.
type PrivilegedClusterProvider interface {
	// GetSeedClusterAdminRuntimeClient returns a runtime client to interact with all resources in the seed cluster
	//
	// Note that the client you will get has admin privileges in the seed cluster
	GetSeedClusterAdminRuntimeClient() ctrlruntimeclient.Client

	// GetSeedClusterAdminClient returns a kubernetes client to interact with all resources in the seed cluster
	//
	// Note that the client you will get has admin privileges in the seed cluster
	GetSeedClusterAdminClient() kubernetes.Interface

	// GetUnsecured returns a cluster for the project and given name.
	//
	// Note that the admin privileges are used to get cluster
	GetUnsecured(project *kubermaticv1.Project, clusterName string, options *ClusterGetOptions) (*kubermaticv1.Cluster, error)

	// UpdateUnsecured updates a cluster.
	//
	// Note that the admin privileges are used to update cluster
	UpdateUnsecured(project *kubermaticv1.Project, cluster *kubermaticv1.Cluster) (*kubermaticv1.Cluster, error)

	// DeleteUnsecured deletes a cluster.
	//
	// Note that the admin privileges are used to delete cluster
	DeleteUnsecured(cluster *kubermaticv1.Cluster) error

	// NewUnsecured creates a brand new cluster that is bound to the given project.
	//
	// Note that the admin privileges are used to create cluster
	NewUnsecured(project *kubermaticv1.Project, cluster *kubermaticv1.Cluster, userEmail string) (*kubermaticv1.Cluster, error)
}

// SSHKeyListOptions allows to set filters that will be applied to filter the result.
type SSHKeyListOptions struct {
	// ClusterName gets the keys that are being used by the given cluster name
	ClusterName string
	// SSHKeyName gets the ssh keys with the given name in the spec
	SSHKeyName string
}

// SSHKeyProvider declares the set of methods for interacting with ssh keys
// This provider is Project and RBAC compliant
type SSHKeyProvider interface {
	// List gets a list of ssh keys, by default it will get all the keys that belong to the given project.
	// If you want to filter the result please take a look at SSHKeyListOptions
	//
	// Note:
	// After we get the list of the keys we could try to get each individually using unprivileged account to see if the user have read access,
	List(project *kubermaticv1.Project, options *SSHKeyListOptions) ([]*kubermaticv1.UserSSHKey, error)

	// Create creates a ssh key that belongs to the given project
	Create(userInfo *UserInfo, project *kubermaticv1.Project, keyName, pubKey string) (*kubermaticv1.UserSSHKey, error)

	// Delete deletes the given ssh key
	Delete(userInfo *UserInfo, keyName string) error

	// Get returns a key with the given name
	Get(userInfo *UserInfo, keyName string) (*kubermaticv1.UserSSHKey, error)

	// Update simply updates the given key
	Update(userInfo *UserInfo, newKey *kubermaticv1.UserSSHKey) (*kubermaticv1.UserSSHKey, error)
}

// SSHKeyProvider declares the set of methods for interacting with ssh keys and uses privileged account for it
type PrivilegedSSHKeyProvider interface {
	// GetUnsecured returns a key with the given name
	// This function is unsafe in a sense that it uses privileged account to get the ssh key
	GetUnsecured(keyName string) (*kubermaticv1.UserSSHKey, error)

	// UpdateUnsecured update a specific ssh key and returns the updated ssh key
	// This function is unsafe in a sense that it uses privileged account to update the ssh key
	UpdateUnsecured(sshKey *kubermaticv1.UserSSHKey) (*kubermaticv1.UserSSHKey, error)

	// Create creates a ssh key that belongs to the given project
	// This function is unsafe in a sense that it uses privileged account to create the ssh key
	CreateUnsecured(project *kubermaticv1.Project, keyName, pubKey string) (*kubermaticv1.UserSSHKey, error)

	// Delete deletes the given ssh key
	// This function is unsafe in a sense that it uses privileged account to delete the ssh key
	DeleteUnsecured(keyName string) error
}

// UserProvider declares the set of methods for interacting with kubermatic users
type UserProvider interface {
	UserByEmail(email string) (*kubermaticv1.User, error)
	CreateUser(id, name, email string) (*kubermaticv1.User, error)
	UpdateUser(user *kubermaticv1.User) (*kubermaticv1.User, error)
	UserByID(id string) (*kubermaticv1.User, error)
	AddUserTokenToBlacklist(user *kubermaticv1.User, token string, expiry apiv1.Time) error
	GetUserBlacklistTokens(user *kubermaticv1.User) ([]string, error)
	WatchUser() (watch.Interface, error)
}

// PrivilegedProjectProvider declares the set of method for interacting with kubermatic's project and uses privileged account for it
type PrivilegedProjectProvider interface {
	// GetUnsecured returns the project with the given name
	// This function is unsafe in a sense that it uses privileged account to get project with the given name
	GetUnsecured(projectInternalName string, options *ProjectGetOptions) (*kubermaticv1.Project, error)

	// DeleteUnsecured deletes any given project
	// This function is unsafe in a sense that it uses privileged account to delete project with the given name
	DeleteUnsecured(projectInternalName string) error

	// UpdateUnsecured update an existing project and returns it
	// This function is unsafe in a sense that it uses privileged account to update project
	UpdateUnsecured(project *kubermaticv1.Project) (*kubermaticv1.Project, error)
}

// ProjectProvider declares the set of method for interacting with kubermatic's project
type ProjectProvider interface {
	// New creates a brand new project in the system with the given name
	// Note that a user cannot own more than one project with the given name
	New(users []*kubermaticv1.User, name string, labels map[string]string) (*kubermaticv1.Project, error)

	// Delete deletes the given project as the given user
	//
	// Note:
	// Before deletion project's status.phase is set to ProjectTerminating
	Delete(userInfo *UserInfo, projectInternalName string) error

	// Get returns the project with the given name
	Get(userInfo *UserInfo, projectInternalName string, options *ProjectGetOptions) (*kubermaticv1.Project, error)

	// Update update an existing project and returns it
	Update(userInfo *UserInfo, newProject *kubermaticv1.Project) (*kubermaticv1.Project, error)

	// List gets a list of projects, by default it returns all resources.
	// If you want to filter the result please set ProjectListOptions
	//
	// Note that the list is taken from the cache
	List(options *ProjectListOptions) ([]*kubermaticv1.Project, error)
}

// UserInfo represent authenticated user
type UserInfo struct {
	Email   string
	Group   string
	IsAdmin bool
}

// ProjectMemberListOptions allows to set filters that will be applied to filter the result.
type ProjectMemberListOptions struct {
	// MemberEmail set the email address of a member for the given project
	MemberEmail string

	// SkipPrivilegeVerification if set will not check if the user that wants to list members of the given project has sufficient privileges.
	SkipPrivilegeVerification bool
}

// ProjectMemberProvider binds users with projects
type ProjectMemberProvider interface {
	// Create creates a binding for the given member and the given project
	Create(userInfo *UserInfo, project *kubermaticv1.Project, memberEmail, group string) (*kubermaticv1.UserProjectBinding, error)

	// List gets all members of the given project
	List(userInfo *UserInfo, project *kubermaticv1.Project, options *ProjectMemberListOptions) ([]*kubermaticv1.UserProjectBinding, error)

	// Delete deletes the given binding
	// Note:
	// Use List to get binding for the specific member of the given project
	Delete(userInfo *UserInfo, bindinName string) error

	// Update updates the given binding
	Update(userInfo *UserInfo, binding *kubermaticv1.UserProjectBinding) (*kubermaticv1.UserProjectBinding, error)
}

// PrivilegedProjectMemberProvider binds users with projects and uses privileged account for it
type PrivilegedProjectMemberProvider interface {
	// CreateUnsecured creates a binding for the given member and the given project
	// This function is unsafe in a sense that it uses privileged account to create the resource
	CreateUnsecured(project *kubermaticv1.Project, memberEmail, group string) (*kubermaticv1.UserProjectBinding, error)

	// CreateUnsecuredForServiceAccount creates a binding for the given service account and the given project
	// This function is unsafe in a sense that it uses privileged account to create the resource
	CreateUnsecuredForServiceAccount(project *kubermaticv1.Project, memberEmail, group string) (*kubermaticv1.UserProjectBinding, error)

	// DeleteUnsecured deletes the given binding
	// Note:
	// Use List to get binding for the specific member of the given project
	// This function is unsafe in a sense that it uses privileged account to delete the resource
	DeleteUnsecured(bindingName string) error

	// UpdateUnsecured updates the given binding
	// This function is unsafe in a sense that it uses privileged account to update the resource
	UpdateUnsecured(binding *kubermaticv1.UserProjectBinding) (*kubermaticv1.UserProjectBinding, error)
}

// ProjectMemberMapper exposes method that knows how to map
// a user to a group for a project
type ProjectMemberMapper interface {
	// MapUserToGroup maps the given user to a specific group of the given project
	// This function is unsafe in a sense that it uses privileged account to list all members in the system
	MapUserToGroup(userEmail string, projectID string) (string, error)

	// MappingsFor returns the list of projects (bindings) for the given user
	// This function is unsafe in a sense that it uses privileged account to list all members in the system
	MappingsFor(userEmail string) ([]*kubermaticv1.UserProjectBinding, error)
}

// ClusterCloudProviderName returns the provider name for the given CloudSpec.
func ClusterCloudProviderName(spec kubermaticv1.CloudSpec) (string, error) {
	var clouds []string
	if spec.AWS != nil {
		clouds = append(clouds, AWSCloudProvider)
	}
	if spec.Azure != nil {
		clouds = append(clouds, AzureCloudProvider)
	}
	if spec.BringYourOwn != nil {
		clouds = append(clouds, BringYourOwnCloudProvider)
	}
	if spec.Digitalocean != nil {
		clouds = append(clouds, DigitaloceanCloudProvider)
	}
	if spec.Fake != nil {
		clouds = append(clouds, FakeCloudProvider)
	}
	if spec.Openstack != nil {
		clouds = append(clouds, OpenstackCloudProvider)
	}
	if spec.Packet != nil {
		clouds = append(clouds, PacketCloudProvider)
	}
	if spec.Hetzner != nil {
		clouds = append(clouds, HetznerCloudProvider)
	}
	if spec.VSphere != nil {
		clouds = append(clouds, VSphereCloudProvider)
	}
	if spec.GCP != nil {
		clouds = append(clouds, GCPCloudProvider)
	}
	if spec.Kubevirt != nil {
		clouds = append(clouds, KubevirtCloudProvider)
	}
	if spec.Alibaba != nil {
		clouds = append(clouds, AlibabaCloudProvider)
	}
	if spec.Anexia != nil {
		clouds = append(clouds, AnexiaCloudProvider)
	}
	if len(clouds) == 0 {
		return "", nil
	}
	if len(clouds) != 1 {
		return "", fmt.Errorf("only one cloud provider can be set in CloudSpec: %+v", spec)
	}
	return clouds[0], nil
}

// ClusterCloudProvider returns the provider for the given cluster where
// one of Cluster.Spec.Cloud.* is set.
func ClusterCloudProvider(cps map[string]CloudProvider, c *kubermaticv1.Cluster) (string, CloudProvider, error) {
	name, err := ClusterCloudProviderName(c.Spec.Cloud)
	if err != nil {
		return "", nil, err
	}
	if name == "" {
		return "", nil, nil
	}

	cp, found := cps[name]
	if !found {
		return "", nil, fmt.Errorf("unsupported cloud provider %q", name)
	}

	return name, cp, nil
}

// DatacenterCloudProviderName returns the provider name for the given Datacenter.
func DatacenterCloudProviderName(spec *kubermaticv1.DatacenterSpec) (string, error) {
	if spec == nil {
		return "", nil
	}
	var clouds []string
	if spec.BringYourOwn != nil {
		clouds = append(clouds, BringYourOwnCloudProvider)
	}
	if spec.Digitalocean != nil {
		clouds = append(clouds, DigitaloceanCloudProvider)
	}
	if spec.AWS != nil {
		clouds = append(clouds, AWSCloudProvider)
	}
	if spec.Openstack != nil {
		clouds = append(clouds, OpenstackCloudProvider)
	}
	if spec.Packet != nil {
		clouds = append(clouds, PacketCloudProvider)
	}
	if spec.Hetzner != nil {
		clouds = append(clouds, HetznerCloudProvider)
	}
	if spec.VSphere != nil {
		clouds = append(clouds, VSphereCloudProvider)
	}
	if spec.Azure != nil {
		clouds = append(clouds, AzureCloudProvider)
	}
	if spec.GCP != nil {
		clouds = append(clouds, GCPCloudProvider)
	}
	if spec.Fake != nil {
		clouds = append(clouds, FakeCloudProvider)
	}
	if spec.Kubevirt != nil {
		clouds = append(clouds, KubevirtCloudProvider)
	}
	if spec.Alibaba != nil {
		clouds = append(clouds, AlibabaCloudProvider)
	}
	if spec.Anexia != nil {
		clouds = append(clouds, AnexiaCloudProvider)
	}
	if len(clouds) == 0 {
		return "", nil
	}
	if len(clouds) != 1 {
		return "", fmt.Errorf("only one cloud provider can be set in DatacenterSpec: %+v", spec)
	}
	return clouds[0], nil
}

// ServiceAccountProvider declares the set of methods for interacting with kubermatic service account
type ServiceAccountProvider interface {
	CreateProjectServiceAccount(userInfo *UserInfo, project *kubermaticv1.Project, name, group string) (*kubermaticv1.User, error)
	ListProjectServiceAccount(userInfo *UserInfo, project *kubermaticv1.Project, options *ServiceAccountListOptions) ([]*kubermaticv1.User, error)
	GetProjectServiceAccount(userInfo *UserInfo, name string, options *ServiceAccountGetOptions) (*kubermaticv1.User, error)
	UpdateProjectServiceAccount(userInfo *UserInfo, serviceAccount *kubermaticv1.User) (*kubermaticv1.User, error)
	DeleteProjectServiceAccount(userInfo *UserInfo, name string) error
}

// PrivilegedServiceAccountProvider declares the set of methods for interacting with kubermatic service account
type PrivilegedServiceAccountProvider interface {
	// CreateUnsecuredProjectServiceAccount creates a project service account
	//
	// Note that this function:
	// is unsafe in a sense that it uses privileged account to create the resources
	CreateUnsecuredProjectServiceAccount(project *kubermaticv1.Project, name, group string) (*kubermaticv1.User, error)

	// ListUnsecuredProjectServiceAccount gets all project service accounts
	// If you want to filter the result please take a look at ServiceAccountListOptions
	//
	// Note that this function:
	// is unsafe in a sense that it uses privileged account to get the resources
	ListUnsecuredProjectServiceAccount(project *kubermaticv1.Project, options *ServiceAccountListOptions) ([]*kubermaticv1.User, error)

	// GetUnsecuredProjectServiceAccount get the project service account
	//
	// Note that this function:
	// is unsafe in a sense that it uses privileged account to get the resource
	GetUnsecuredProjectServiceAccount(name string, options *ServiceAccountGetOptions) (*kubermaticv1.User, error)

	// UpdateUnsecuredProjectServiceAccount updates the project service account
	//
	// Note that this function:
	// is unsafe in a sense that it uses privileged account to update the resource
	UpdateUnsecuredProjectServiceAccount(serviceAccount *kubermaticv1.User) (*kubermaticv1.User, error)

	// DeleteUnsecuredProjectServiceAccount deletes the project service account
	//
	// Note that this function:
	// is unsafe in a sense that it uses privileged account to delete the resource
	DeleteUnsecuredProjectServiceAccount(name string) error
}

// ServiceAccountGetOptions allows to set filters that will be applied to filter the get result.
type ServiceAccountGetOptions struct {
	// RemovePrefix when set to false will NOT remove "serviceaccount-" prefix from the ID
	//
	// Note:
	// By default the prefix IS removed, for example given "serviceaccount-7d4b5695vb" it returns "7d4b5695vb"
	RemovePrefix bool
}

// ServiceAccountListOptions allows to set filters that will be applied to filter the result.
type ServiceAccountListOptions struct {
	// ServiceAccountName list only service account with the given name
	ServiceAccountName string
}

// ServiceAccountTokenProvider declares the set of methods for interacting with kubermatic service account token
type ServiceAccountTokenProvider interface {
	Create(userInfo *UserInfo, sa *kubermaticv1.User, projectID, tokenName, tokenID, tokenData string) (*corev1.Secret, error)
	List(userInfo *UserInfo, project *kubermaticv1.Project, sa *kubermaticv1.User, options *ServiceAccountTokenListOptions) ([]*corev1.Secret, error)
	Get(userInfo *UserInfo, name string) (*corev1.Secret, error)
	Update(userInfo *UserInfo, secret *corev1.Secret) (*corev1.Secret, error)
	Delete(userInfo *UserInfo, name string) error
}

// ServiceAccountTokenListOptions allows to set filters that will be applied to filter the result.
type ServiceAccountTokenListOptions struct {
	// TokenID list only tokens with the specified ID
	TokenID string

	// TokenName list only tokens with the specified name
	TokenName string

	// LabelSelector list only tokens with the specified label
	LabelSelector labels.Selector

	// TokenID list only tokens which belong to the SA
	ServiceAccountID string
}

// PrivilegedServiceAccountTokenProvider declares the set of method for interacting with kubermatic's sa's tokens and uses privileged account for it
type PrivilegedServiceAccountTokenProvider interface {
	// ListUnsecured returns all tokens in kubermatic namespace
	//
	// Note that this function:
	// is unsafe in a sense that it uses privileged account to get the resource
	// gets resources from the cache
	ListUnsecured(*ServiceAccountTokenListOptions) ([]*corev1.Secret, error)

	// CreateUnsecured creates a new token
	//
	// Note that this function:
	// is unsafe in a sense that it uses privileged account to create the resource
	CreateUnsecured(sa *kubermaticv1.User, projectID, tokenName, tokenID, tokenData string) (*corev1.Secret, error)

	// GetUnsecured gets the token
	//
	// Note that this function:
	// is unsafe in a sense that it uses privileged account to get the resource
	GetUnsecured(name string) (*corev1.Secret, error)

	// UpdateUnsecured updates the token
	//
	// Note that this function:
	// is unsafe in a sense that it uses privileged account to get the resource
	UpdateUnsecured(secret *corev1.Secret) (*corev1.Secret, error)

	// DeleteUnsecured deletes the token
	//
	// Note that this function:
	// is unsafe in a sense that it uses privileged account to delete the resource
	DeleteUnsecured(name string) error
}

// EventRecorderProvider allows to record events for objects that can be read using K8S API.
type EventRecorderProvider interface {
	// ClusterRecorderFor returns a event recorder that will be able to record event for objects in the cluster
	// referred by provided cluster config.
	ClusterRecorderFor(client kubernetes.Interface) record.EventRecorder
}

// AddonProvider declares the set of methods for interacting with addons
type AddonProvider interface {
	// New creates a new addon in the given cluster
	New(userInfo *UserInfo, cluster *kubermaticv1.Cluster, addonName string, variables *runtime.RawExtension, labels map[string]string) (*kubermaticv1.Addon, error)

	// List gets all addons that belong to the given cluster
	// If you want to filter the result please take a look at ClusterListOptions
	List(userInfo *UserInfo, cluster *kubermaticv1.Cluster) ([]*kubermaticv1.Addon, error)

	// Get returns the given addon
	Get(userInfo *UserInfo, cluster *kubermaticv1.Cluster, addonName string) (*kubermaticv1.Addon, error)

	// Update updates an addon
	Update(userInfo *UserInfo, cluster *kubermaticv1.Cluster, newAddon *kubermaticv1.Addon) (*kubermaticv1.Addon, error)

	// Delete deletes the given addon
	Delete(userInfo *UserInfo, cluster *kubermaticv1.Cluster, addonName string) error
}

type PrivilegedAddonProvider interface {
	// ListUnsecured gets all addons that belong to the given cluster
	// If you want to filter the result please take a look at ClusterListOptions
	//
	// Note that this function:
	// is unsafe in a sense that it uses privileged account to get the resources
	ListUnsecured(cluster *kubermaticv1.Cluster) ([]*kubermaticv1.Addon, error)

	// NewUnsecured creates a new addon in the given cluster
	//
	// Note that this function:
	// is unsafe in a sense that it uses privileged account to create the resource
	NewUnsecured(cluster *kubermaticv1.Cluster, addonName string, variables *runtime.RawExtension, labels map[string]string) (*kubermaticv1.Addon, error)

	// GetUnsecured returns the given addon
	//
	// Note that this function:
	// is unsafe in a sense that it uses privileged account to get the resource
	GetUnsecured(cluster *kubermaticv1.Cluster, addonName string) (*kubermaticv1.Addon, error)

	// UpdateUnsecured updates an addon
	//
	// Note that this function:
	// is unsafe in a sense that it uses privileged account to update the resource
	UpdateUnsecured(cluster *kubermaticv1.Cluster, newAddon *kubermaticv1.Addon) (*kubermaticv1.Addon, error)

	// DeleteUnsecured deletes the given addon
	//
	// Note that this function:
	// is unsafe in a sense that it uses privileged account to delete the resource
	DeleteUnsecured(cluster *kubermaticv1.Cluster, addonName string) error
}

type AddonConfigProvider interface {
	Get(addonName string) (*kubermaticv1.AddonConfig, error)
	List() (*kubermaticv1.AddonConfigList, error)
}

// SettingsProvider declares the set of methods for interacting global settings
type SettingsProvider interface {
	GetGlobalSettings() (*kubermaticv1.KubermaticSetting, error)
	UpdateGlobalSettings(userInfo *UserInfo, settings *kubermaticv1.KubermaticSetting) (*kubermaticv1.KubermaticSetting, error)
	WatchGlobalSettings() (watch.Interface, error)
}

// AdminProvider declares the set of methods for interacting with admin
type AdminProvider interface {
	SetAdmin(userInfo *UserInfo, email string, isAdmin bool) (*kubermaticv1.User, error)
	GetAdmins(userInfo *UserInfo) ([]kubermaticv1.User, error)
}

// PresetProvider declares the set of methods for interacting with presets
type PresetProvider interface {
	CreatePreset(preset *kubermaticv1.Preset) (*kubermaticv1.Preset, error)
	UpdatePreset(preset *kubermaticv1.Preset) (*kubermaticv1.Preset, error)
	GetPresets(userInfo *UserInfo) ([]kubermaticv1.Preset, error)
	GetPreset(userInfo *UserInfo, name string) (*kubermaticv1.Preset, error)
	SetCloudCredentials(userInfo *UserInfo, presetName string, cloud kubermaticv1.CloudSpec, dc *kubermaticv1.Datacenter) (*kubermaticv1.CloudSpec, error)
}

// AdmissionPluginsProvider declares the set of methods for interacting with admission plugins
type AdmissionPluginsProvider interface {
	List(userInfo *UserInfo) ([]kubermaticv1.AdmissionPlugin, error)
	Get(userInfo *UserInfo, name string) (*kubermaticv1.AdmissionPlugin, error)
	Delete(userInfo *UserInfo, name string) error
	Update(userInfo *UserInfo, admissionPlugin *kubermaticv1.AdmissionPlugin) (*kubermaticv1.AdmissionPlugin, error)
	ListPluginNamesFromVersion(fromVersion string) ([]string, error)
}

// ExternalClusterProvider declares the set of methods for interacting with external cluster
type ExternalClusterProvider interface {
	New(userInfo *UserInfo, project *kubermaticv1.Project, cluster *kubermaticv1.ExternalCluster) (*kubermaticv1.ExternalCluster, error)

	Get(userInfo *UserInfo, clusterName string) (*kubermaticv1.ExternalCluster, error)

	Delete(userInfo *UserInfo, cluster *kubermaticv1.ExternalCluster) error

	Update(userInfo *UserInfo, cluster *kubermaticv1.ExternalCluster) (*kubermaticv1.ExternalCluster, error)

	List(project *kubermaticv1.Project) (*kubermaticv1.ExternalClusterList, error)

	GenerateClient(cfg *clientcmdapi.Config) (ctrlruntimeclient.Client, error)

	GetClient(cluster *kubermaticv1.ExternalCluster) (ctrlruntimeclient.Client, error)

	CreateOrUpdateKubeconfigSecretForCluster(ctx context.Context, cluster *kubermaticv1.ExternalCluster, kubeconfig string) error

	GetVersion(cluster *kubermaticv1.ExternalCluster) (*ksemver.Semver, error)

	ListNodes(cluster *kubermaticv1.ExternalCluster) (*corev1.NodeList, error)

	GetNode(cluster *kubermaticv1.ExternalCluster, nodeName string) (*corev1.Node, error)

	IsMetricServerAvailable(cluster *kubermaticv1.ExternalCluster) (bool, error)
}

// ExternalClusterProvider declares the set of methods for interacting with external cluster
type PrivilegedExternalClusterProvider interface {
	// NewUnsecured creates an external cluster
	//
	// Note that this function:
	// is unsafe in a sense that it uses privileged account to create the resources
	NewUnsecured(project *kubermaticv1.Project, cluster *kubermaticv1.ExternalCluster) (*kubermaticv1.ExternalCluster, error)

	// DeleteUnsecured deletes an external cluster
	//
	// Note that this function:
	// is unsafe in a sense that it uses privileged account to delete the resources
	DeleteUnsecured(cluster *kubermaticv1.ExternalCluster) error

	// GetUnsecured gets an external cluster
	//
	// Note that this function:
	// is unsafe in a sense that it uses privileged account to get the resources
	GetUnsecured(clusterName string) (*kubermaticv1.ExternalCluster, error)

	// UpdateUnsecured updates an external cluster
	//
	// Note that this function:
	// is unsafe in a sense that it uses privileged account to update the resources
	UpdateUnsecured(cluster *kubermaticv1.ExternalCluster) (*kubermaticv1.ExternalCluster, error)
}

// ConstraintTemplateProvider declares the set of method for interacting with gatekeeper's constraint templates
type ConstraintTemplateProvider interface {
	// List gets a list of constraint templates, by default it returns all resources.
	//
	// Note that the list is taken from the cache
	List() (*kubermaticv1.ConstraintTemplateList, error)

	// Get gets the given constraint template
	Get(name string) (*kubermaticv1.ConstraintTemplate, error)

	// Create a Constraint Template
	Create(ct *kubermaticv1.ConstraintTemplate) (*kubermaticv1.ConstraintTemplate, error)

	// Update a Constraint Template
	Update(ct *kubermaticv1.ConstraintTemplate) (*kubermaticv1.ConstraintTemplate, error)

	// Delete a Constraint Template
	Delete(ct *kubermaticv1.ConstraintTemplate) error
}

// ConstraintProvider declares the set of method for interacting with constraints
type ConstraintProvider interface {
	// List gets a list of constraints
	//
	// Note that the list is taken from the cache
	List(cluster *kubermaticv1.Cluster) (*kubermaticv1.ConstraintList, error)

	// Get gets the given constraints
	Get(cluster *kubermaticv1.Cluster, name string) (*kubermaticv1.Constraint, error)

	// Create creates the given constraint
	Create(userInfo *UserInfo, constraint *kubermaticv1.Constraint) (*kubermaticv1.Constraint, error)

	// Delete deletes the given constraint
	Delete(cluster *kubermaticv1.Cluster, userInfo *UserInfo, name string) error

	// Update updates the given constraint
	Update(userInfo *UserInfo, constraint *kubermaticv1.Constraint) (*kubermaticv1.Constraint, error)
}

// PrivilegedConstraintProvider declares a set of methods for interacting with constraints using a privileged client
type PrivilegedConstraintProvider interface {
	// CreateUnsecured creates the given constraint using a privileged client
	//
	// Note that this function:
	// is unsafe in a sense that it uses privileged account to create the resource
	CreateUnsecured(constraint *kubermaticv1.Constraint) (*kubermaticv1.Constraint, error)

	// DeleteUnsecured deletes a constraint using a privileged client
	//
	// Note that this function:
	// is unsafe in a sense that it uses privileged account to delete the resource
	DeleteUnsecured(cluster *kubermaticv1.Cluster, name string) error

	// UpdateUnsecured updates the given constraint using a privileged client
	//
	// Note that this function:
	// is unsafe in a sense that it uses privileged account to update the resource
	UpdateUnsecured(constraint *kubermaticv1.Constraint) (*kubermaticv1.Constraint, error)
}

// DefaultConstraintProvider declares the set of method for interacting with default constraints
type DefaultConstraintProvider interface {
	// List gets a list of default constraints
	//
	// Note that the list is taken from the cache
	List() (*kubermaticv1.ConstraintList, error)

	// Get gets the given default constraints
	Get(name string) (*kubermaticv1.Constraint, error)

	// Create creates the given default constraint
	Create(constraint *kubermaticv1.Constraint) (*kubermaticv1.Constraint, error)

	// Delete deletes the given default constraint
	Delete(name string) error

	// Update a default constraint
	Update(ct *kubermaticv1.Constraint) (*kubermaticv1.Constraint, error)
}

// AlertmanagerProvider declares the set of method for interacting with alertmanagers
type AlertmanagerProvider interface {
	// Get gets the given alertmanager and the config secret
	Get(cluster *kubermaticv1.Cluster, userInfo *UserInfo) (*kubermaticv1.Alertmanager, *corev1.Secret, error)

	// Update updates the given alertmanager and the config secret
	Update(alertmanager *kubermaticv1.Alertmanager, configSecret *corev1.Secret, userInfo *UserInfo) (*kubermaticv1.Alertmanager, *corev1.Secret, error)

	// Reset resets the given alertmanager to default
	Reset(cluster *kubermaticv1.Cluster, userInfo *UserInfo) error
}

// PrivilegedAlertmanagerProvider declares the set of method for interacting with alertmanagers using a privileged client
type PrivilegedAlertmanagerProvider interface {
	// GetUnsecured gets the given alertmanager and the config secret using a privileged client
	//
	// Note that this function:
	// is unsafe in a sense that it uses privileged account to get the resource
	GetUnsecured(cluster *kubermaticv1.Cluster) (*kubermaticv1.Alertmanager, *corev1.Secret, error)

	// UpdateUnsecured updates the given alertmanager and the config secret using a privileged client
	//
	// Note that this function:
	// is unsafe in a sense that it uses privileged account to update the resource
	UpdateUnsecured(alertmanager *kubermaticv1.Alertmanager, configSecret *corev1.Secret) (*kubermaticv1.Alertmanager, *corev1.Secret, error)

	// ResetUnsecured resets the given alertmanager to default using a privileged client
	//
	// Note that this function:
	// is unsafe in a sense that it uses privileged account to reset the resource
	ResetUnsecured(cluster *kubermaticv1.Cluster) error
}

// ClusterTemplateProvider declares the set of method for interacting with cluster templates
type ClusterTemplateProvider interface {
	New(userInfo *UserInfo, newClusterTemplate *kubermaticv1.ClusterTemplate, scope, projectID string) (*kubermaticv1.ClusterTemplate, error)
	List(userInfo *UserInfo, projectID string) ([]kubermaticv1.ClusterTemplate, error)
	Get(userInfo *UserInfo, projectID, templateID string) (*kubermaticv1.ClusterTemplate, error)
	Delete(userInfo *UserInfo, projectID, templateID string) error
}

// ClusterTemplateInstanceProvider declares the set of method for interacting with cluster templates
type ClusterTemplateInstanceProvider interface {
	Create(userInfo *UserInfo, template *kubermaticv1.ClusterTemplate, project *kubermaticv1.Project, replicas int64) (*kubermaticv1.ClusterTemplateInstance, error)
	Get(userInfo *UserInfo, name string) (*kubermaticv1.ClusterTemplateInstance, error)
	List(userInfo *UserInfo, options ClusterTemplateInstanceListOptions) (*kubermaticv1.ClusterTemplateInstanceList, error)
	Patch(userInfo *UserInfo, instance *kubermaticv1.ClusterTemplateInstance) (*kubermaticv1.ClusterTemplateInstance, error)
}

// PrivilegedClusterTemplateInstanceProvider declares the set of methods for interacting with the cluster template instances
// as an admin.
type PrivilegedClusterTemplateInstanceProvider interface {
	// CreateUnsecured create cluster template instance
	//
	// Note that this function:
	// is unsafe in a sense that it uses privileged account to get the resource
	CreateUnsecured(template *kubermaticv1.ClusterTemplate, project *kubermaticv1.Project, replicas int64) (*kubermaticv1.ClusterTemplateInstance, error)

	// GetUnsecured gets cluster template instance
	//
	// Note that this function:
	// is unsafe in a sense that it uses privileged account to get the resource
	GetUnsecured(name string) (*kubermaticv1.ClusterTemplateInstance, error)

	// ListUnsecured lists cluster template instances
	//
	// Note that this function:
	// is unsafe in a sense that it uses privileged account to get the resource
	ListUnsecured(options ClusterTemplateInstanceListOptions) (*kubermaticv1.ClusterTemplateInstanceList, error)

	// PatchUnsecured patches cluster template instances
	//
	// Note that this function:
	// is unsafe in a sense that it uses privileged account to get the resource
	PatchUnsecured(instance *kubermaticv1.ClusterTemplateInstance) (*kubermaticv1.ClusterTemplateInstance, error)
}

// ClusterTemplateInstanceListOptions allows to set filters that will be applied to filter the result.
type ClusterTemplateInstanceListOptions struct {
	// ProjectID list only instances with the specified ID
	ProjectID string

	// TemplateID list only instances with the specified ID
	TemplateID string
}

type RuleGroupListOptions struct {
	RuleGroupType kubermaticv1.RuleGroupType
}

// RuleGroupProvider declares the set of methods for interacting with ruleGroups
type RuleGroupProvider interface {
	// Get gets the given ruleGroup
	Get(userInfo *UserInfo, cluster *kubermaticv1.Cluster, ruleGroupName string) (*kubermaticv1.RuleGroup, error)

	// List gets a list of ruleGroups, by default it returns all ruleGroup objects.
	// If you would like to filer the result, please set RuleGroupListOptions
	List(userInfo *UserInfo, cluster *kubermaticv1.Cluster, options *RuleGroupListOptions) ([]*kubermaticv1.RuleGroup, error)

	// Create creates the given ruleGroup
	Create(userInfo *UserInfo, ruleGroup *kubermaticv1.RuleGroup) (*kubermaticv1.RuleGroup, error)

	// Update updates an ruleGroup
	Update(userInfo *UserInfo, newRuleGroup *kubermaticv1.RuleGroup) (*kubermaticv1.RuleGroup, error)

	// Delete deletes the ruleGroup with the given name
	Delete(userInfo *UserInfo, cluster *kubermaticv1.Cluster, ruleGroupName string) error
}

type PrivilegedRuleGroupProvider interface {
	// GetUnsecured gets the given ruleGroup
	//
	// Note that this function:
	// is unsafe in a sense that it uses privileged account to get the resource
	GetUnsecured(cluster *kubermaticv1.Cluster, ruleGroupName string) (*kubermaticv1.RuleGroup, error)

	// ListUnsecured gets a list of ruleGroups, by default it returns all ruleGroup objects.
	// If you would like to filer the result, please set RuleGroupListOptions
	//
	// Note that this function:
	// is unsafe in a sense that it uses privileged account to get the resources
	ListUnsecured(cluster *kubermaticv1.Cluster, options *RuleGroupListOptions) ([]*kubermaticv1.RuleGroup, error)

	// CreateUnsecured creates the given ruleGroup
	//
	// Note that this function:
	// is unsafe in a sense that it uses privileged account to create the resource
	CreateUnsecured(ruleGroup *kubermaticv1.RuleGroup) (*kubermaticv1.RuleGroup, error)

	// UpdateUnsecured updates an ruleGroup
	//
	// Note that this function:
	// is unsafe in a sense that it uses privileged account to update the resource
	UpdateUnsecured(newRuleGroup *kubermaticv1.RuleGroup) (*kubermaticv1.RuleGroup, error)

	// DeleteUnsecured deletes the ruleGroup with the given name
	//
	// Note that this function:
	// is unsafe in a sense that it uses privileged account to delete the resource
	DeleteUnsecured(cluster *kubermaticv1.Cluster, ruleGroupName string) error
}

// PrivilegedAllowedRegistryProvider declares the set of method for interacting with allowed registries
type PrivilegedAllowedRegistryProvider interface {
	// CreateUnsecured creates the given allowed registry
	//
	// Note that this function:
	// is unsafe in a sense that it uses privileged account to create the resource
	CreateUnsecured(wr *kubermaticv1.AllowedRegistry) (*kubermaticv1.AllowedRegistry, error)

	// GetUnsecured gets the given allowed registry
	//
	// Note that this function:
	// is unsafe in a sense that it uses privileged account to get the resource
	GetUnsecured(name string) (*kubermaticv1.AllowedRegistry, error)

	// ListUnsecured gets a list of all allowed registries
	//
	// Note that this function:
	// is unsafe in a sense that it uses privileged account to get the resources
	ListUnsecured() (*kubermaticv1.AllowedRegistryList, error)

	// PatchUnsecured patches a allowed registry
	//
	// Note that this function:
	// is unsafe in a sense that it uses privileged account to update the resource
	PatchUnsecured(wr *kubermaticv1.AllowedRegistry) (*kubermaticv1.AllowedRegistry, error)

	// DeleteUnsecured deletes the allowed registry with the given name
	//
	// Note that this function:
	// is unsafe in a sense that it uses privileged account to delete the resource
	DeleteUnsecured(name string) error
}

// EtcdBackupConfigProvider declares the set of method for interacting with etcd backup configs
type EtcdBackupConfigProvider interface {
	// Create creates the given etcdBackupConfig
	Create(userInfo *UserInfo, etcdBackupConfig *kubermaticv1.EtcdBackupConfig) (*kubermaticv1.EtcdBackupConfig, error)

	// Get gets the given etcdBackupConfig
	Get(userInfo *UserInfo, cluster *kubermaticv1.Cluster, name string) (*kubermaticv1.EtcdBackupConfig, error)

	// List gets a list of etcdBackupConfig for a given cluster
	List(userInfo *UserInfo, cluster *kubermaticv1.Cluster) (*kubermaticv1.EtcdBackupConfigList, error)

	// Delete deletes the given etcdBackupConfig
	Delete(userInfo *UserInfo, cluster *kubermaticv1.Cluster, name string) error

	// Patch updates the given etcdBackupConfig
	Patch(userInfo *UserInfo, old, new *kubermaticv1.EtcdBackupConfig) (*kubermaticv1.EtcdBackupConfig, error)
}

// PrivilegedEtcdBackupConfigProvider declares the set of method for interacting with etcd backup configs using a privileged client
type PrivilegedEtcdBackupConfigProvider interface {
	// CreateUnsecured creates the given etcdBackupConfig
	//
	// Note that this function:
	// is unsafe in a sense that it uses privileged account to create the resource
	CreateUnsecured(etcdBackupConfig *kubermaticv1.EtcdBackupConfig) (*kubermaticv1.EtcdBackupConfig, error)

	// GetUnsecured gets the given etcdBackupConfig
	//
	// Note that this function:
	// is unsafe in a sense that it uses privileged account to get the resource
	GetUnsecured(cluster *kubermaticv1.Cluster, name string) (*kubermaticv1.EtcdBackupConfig, error)

	// ListUnsecured gets a list of all etcdBackupConfigs for a given cluster
	//
	// Note that this function:
	// is unsafe in a sense that it uses privileged account to list the resources
	ListUnsecured(cluster *kubermaticv1.Cluster) (*kubermaticv1.EtcdBackupConfigList, error)

	// DeleteUnsecured deletes the given etcdBackupConfig
	//
	// Note that this function:
	// is unsafe in a sense that it uses privileged account to delete the resource
	DeleteUnsecured(cluster *kubermaticv1.Cluster, name string) error

	// PatchUnsecured patches the given etcdBackupConfig
	//
	// Note that this function:
	// is unsafe in a sense that it uses privileged account to patch the resource
	PatchUnsecured(old, new *kubermaticv1.EtcdBackupConfig) (*kubermaticv1.EtcdBackupConfig, error)
}

// EtcdRestoreProvider declares the set of method for interacting with etcd backup restores
type EtcdRestoreProvider interface {
	// Create creates the given etcdRestore
	Create(userInfo *UserInfo, etcdRestore *kubermaticv1.EtcdRestore) (*kubermaticv1.EtcdRestore, error)

	// Get gets the given etcdRestore
	Get(userInfo *UserInfo, cluster *kubermaticv1.Cluster, name string) (*kubermaticv1.EtcdRestore, error)

	// List gets a list of etcdRestore for a given cluster
	List(userInfo *UserInfo, cluster *kubermaticv1.Cluster) (*kubermaticv1.EtcdRestoreList, error)

	// Delete deletes the given etcdRestore
	Delete(userInfo *UserInfo, cluster *kubermaticv1.Cluster, name string) error
}

// PrivilegedEtcdRestoreProvider declares the set of method for interacting with etcd backup configs using a privileged client
type PrivilegedEtcdRestoreProvider interface {
	// CreateUnsecured creates the given etcdRestore
	//
	// Note that this function:
	// is unsafe in a sense that it uses privileged account to create the resource
	CreateUnsecured(etcdRestore *kubermaticv1.EtcdRestore) (*kubermaticv1.EtcdRestore, error)

	// GetUnsecured gets the given etcdRestore
	//
	// Note that this function:
	// is unsafe in a sense that it uses privileged account to get the resource
	GetUnsecured(cluster *kubermaticv1.Cluster, name string) (*kubermaticv1.EtcdRestore, error)

	// ListUnsecured gets a list of all etcdRestores for a given cluster
	//
	// Note that this function:
	// is unsafe in a sense that it uses privileged account to list the resources
	ListUnsecured(cluster *kubermaticv1.Cluster) (*kubermaticv1.EtcdRestoreList, error)

	// DeleteUnsecured deletes the given etcdRestore
	//
	// Note that this function:
	// is unsafe in a sense that it uses privileged account to delete the resource
	DeleteUnsecured(cluster *kubermaticv1.Cluster, name string) error
}

// EtcdBackupConfigProjectProvider declares the set of method for interacting with etcd backup configs across projects and its seeds
type EtcdBackupConfigProjectProvider interface {
	// List gets a list of etcdBackupConfig for a given project
	List(userInfo *UserInfo, projectID string) ([]*kubermaticv1.EtcdBackupConfigList, error)
}

// PrivilegedEtcdBackupConfigProjectProvider declares the set of method for interacting with etcd backup configs using a privileged client across projects and its seeds
type PrivilegedEtcdBackupConfigProjectProvider interface {
	// ListUnsecured gets a list of all etcdBackupConfigs for a given project
	//
	// Note that this function:
	// is unsafe in a sense that it uses privileged account to list the resources
	ListUnsecured(projectID string) ([]*kubermaticv1.EtcdBackupConfigList, error)
}

// EtcdRestoreProjectProvider declares the set of method for interacting with etcd backup restores across projects and its seeds
type EtcdRestoreProjectProvider interface {
	// List gets a list of etcdRestore for a given project
	List(userInfo *UserInfo, projectID string) ([]*kubermaticv1.EtcdRestoreList, error)
}

// PrivilegedEtcdRestoreProjectProvider declares the set of method for interacting with etcd backup configs using a privileged client across projects and its seeds
type PrivilegedEtcdRestoreProjectProvider interface {
	// ListUnsecured gets a list of all etcdRestores for a given project
	//
	// Note that this function:
	// is unsafe in a sense that it uses privileged account to list the resources
	ListUnsecured(projectID string) ([]*kubermaticv1.EtcdRestoreList, error)
}

<<<<<<< HEAD
type PrivilegedMLAAdminSettingProvider interface {
	// GetUnsecured gets the given MLAAdminSetting
	//
	// Note that this function:
	// is unsafe in a sense that it uses privileged account to get the resource
	GetUnsecured(cluster *kubermaticv1.Cluster) (*kubermaticv1.MLAAdminSetting, error)

	// CreateUnsecured creates the given MLAAdminSetting
	//
	// Note that this function:
	// is unsafe in a sense that it uses privileged account to create the resource
	CreateUnsecured(mlaAdminSetting *kubermaticv1.MLAAdminSetting) (*kubermaticv1.MLAAdminSetting, error)

	// UpdateUnsecured updates an MLAAdminSetting
	//
	// Note that this function:
	// is unsafe in a sense that it uses privileged account to update the resource
	UpdateUnsecured(newMLAAdminSetting *kubermaticv1.MLAAdminSetting) (*kubermaticv1.MLAAdminSetting, error)

	// DeleteUnsecured deletes the MLAAdminSetting with the given name
	//
	// Note that this function:
	// is unsafe in a sense that it uses privileged account to delete the resource
	DeleteUnsecured(cluster *kubermaticv1.Cluster) error
=======
// BackupCredentialsProvider declares the set of method for interacting with etcd backup credentials using a privileged client
type BackupCredentialsProvider interface {
	// CreateUnsecured creates the backup credentials
	//
	// Note that this function:
	// is unsafe in a sense that it uses privileged account to create the resource
	CreateUnsecured(credentials *corev1.Secret) (*corev1.Secret, error)

	// GetUnsecured gets the backup credentials
	//
	// Note that this function:
	// is unsafe in a sense that it uses privileged account to get the resource
	GetUnsecured() (*corev1.Secret, error)

	// UpdateUnsecured updates the backup credentials
	//
	// Note that this function:
	// is unsafe in a sense that it uses privileged account to update the resource
	UpdateUnsecured(new *corev1.Secret) (*corev1.Secret, error)
>>>>>>> a5873ae4
}<|MERGE_RESOLUTION|>--- conflicted
+++ resolved
@@ -1194,32 +1194,6 @@
 	ListUnsecured(projectID string) ([]*kubermaticv1.EtcdRestoreList, error)
 }
 
-<<<<<<< HEAD
-type PrivilegedMLAAdminSettingProvider interface {
-	// GetUnsecured gets the given MLAAdminSetting
-	//
-	// Note that this function:
-	// is unsafe in a sense that it uses privileged account to get the resource
-	GetUnsecured(cluster *kubermaticv1.Cluster) (*kubermaticv1.MLAAdminSetting, error)
-
-	// CreateUnsecured creates the given MLAAdminSetting
-	//
-	// Note that this function:
-	// is unsafe in a sense that it uses privileged account to create the resource
-	CreateUnsecured(mlaAdminSetting *kubermaticv1.MLAAdminSetting) (*kubermaticv1.MLAAdminSetting, error)
-
-	// UpdateUnsecured updates an MLAAdminSetting
-	//
-	// Note that this function:
-	// is unsafe in a sense that it uses privileged account to update the resource
-	UpdateUnsecured(newMLAAdminSetting *kubermaticv1.MLAAdminSetting) (*kubermaticv1.MLAAdminSetting, error)
-
-	// DeleteUnsecured deletes the MLAAdminSetting with the given name
-	//
-	// Note that this function:
-	// is unsafe in a sense that it uses privileged account to delete the resource
-	DeleteUnsecured(cluster *kubermaticv1.Cluster) error
-=======
 // BackupCredentialsProvider declares the set of method for interacting with etcd backup credentials using a privileged client
 type BackupCredentialsProvider interface {
 	// CreateUnsecured creates the backup credentials
@@ -1239,5 +1213,30 @@
 	// Note that this function:
 	// is unsafe in a sense that it uses privileged account to update the resource
 	UpdateUnsecured(new *corev1.Secret) (*corev1.Secret, error)
->>>>>>> a5873ae4
+}
+
+type PrivilegedMLAAdminSettingProvider interface {
+	// GetUnsecured gets the given MLAAdminSetting
+	//
+	// Note that this function:
+	// is unsafe in a sense that it uses privileged account to get the resource
+	GetUnsecured(cluster *kubermaticv1.Cluster) (*kubermaticv1.MLAAdminSetting, error)
+
+	// CreateUnsecured creates the given MLAAdminSetting
+	//
+	// Note that this function:
+	// is unsafe in a sense that it uses privileged account to create the resource
+	CreateUnsecured(mlaAdminSetting *kubermaticv1.MLAAdminSetting) (*kubermaticv1.MLAAdminSetting, error)
+
+	// UpdateUnsecured updates an MLAAdminSetting
+	//
+	// Note that this function:
+	// is unsafe in a sense that it uses privileged account to update the resource
+	UpdateUnsecured(newMLAAdminSetting *kubermaticv1.MLAAdminSetting) (*kubermaticv1.MLAAdminSetting, error)
+
+	// DeleteUnsecured deletes the MLAAdminSetting with the given name
+	//
+	// Note that this function:
+	// is unsafe in a sense that it uses privileged account to delete the resource
+	DeleteUnsecured(cluster *kubermaticv1.Cluster) error
 }