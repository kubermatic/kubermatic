/*
Copyright 2020 The Kubermatic Kubernetes Platform contributors.

Licensed under the Apache License, Version 2.0 (the "License");
you may not use this file except in compliance with the License.
You may obtain a copy of the License at

    http://www.apache.org/licenses/LICENSE-2.0

Unless required by applicable law or agreed to in writing, software
distributed under the License is distributed on an "AS IS" BASIS,
WITHOUT WARRANTIES OR CONDITIONS OF ANY KIND, either express or implied.
See the License for the specific language governing permissions and
limitations under the License.
*/

package v1

import (
	"k8c.io/kubermatic/sdk/v2/semver"

	corev1 "k8s.io/api/core/v1"
	metav1 "k8s.io/apimachinery/pkg/apis/meta/v1"
)

// +kubebuilder:validation:Enum=always;externalCloudProvider;inTreeProvider

// ConditionType is the type defining the cluster or datacenter condition that must be met to block a specific version.
type ConditionType string

const (
	// AlwaysCondition represent an always true matching condition used while checking provider incompatibilities.
	AlwaysCondition ConditionType = "always"
	// ExternalCloudProviderCondition is an incompatibility condition that represents the usage of the external Cloud Provider.
	ExternalCloudProviderCondition ConditionType = ClusterFeatureExternalCloudProvider
	// InTreeCloudProviderCondition is an incompatibility condition that represents the usage of the in-tree Cloud Provider.
	InTreeCloudProviderCondition ConditionType = "inTreeProvider"
)

// +kubebuilder:validation:Enum=CREATE;UPGRADE;SUPPORT

// OperationType is the type defining the operations triggering the compatibility check (CREATE or UPDATE).
type OperationType string

// +kubebuilder:validation:Enum=Addon;Cluster;ClusterBackup;Project;None
// MetricsCollector is the name of an available metrics collector.
type MetricsCollector string

const (
	// AddonCollector is addon metrics collector.
	AddonCollector MetricsCollector = "Addon"
	// ClusterBackupCollector is cluster backup metrics collector.
	ClusterBackupCollector MetricsCollector = "ClusterBackup"
	// ClusterCollector is cluster metrics collector.
	ClusterCollector MetricsCollector = "Cluster"
	// ProjectCollector is project metrics collector.
	ProjectCollector MetricsCollector = "Project"
	// NoneCollector is a special name that points to no collector.
	// It is used when a client wants to disable certain collectors in all seeds except for a few.
	NoneCollector MetricsCollector = "None"
)

const (
	// CreateOperation represents the creation of a new cluster.
	CreateOperation OperationType = "CREATE"
	// UpdateOperation represents the update of an existing cluster.
	UpdateOperation OperationType = "UPGRADE"
	// SupportOperation represents the possibility to enable a new feature on an existing cluster.
	SupportOperation OperationType = "SUPPORT"
)

// +kubebuilder:object:generate=true
// +kubebuilder:object:root=true
// +kubebuilder:printcolumn:JSONPath=".metadata.creationTimestamp",name="Age",type="date"

// KubermaticConfiguration is the configuration required for running Kubermatic.
type KubermaticConfiguration struct {
	metav1.TypeMeta   `json:",inline"`
	metav1.ObjectMeta `json:"metadata,omitempty"`

	Spec   KubermaticConfigurationSpec   `json:"spec,omitempty"`
	Status KubermaticConfigurationStatus `json:"status,omitempty"`
}

// KubermaticConfigurationStatus stores status information about a KubermaticConfiguration.
type KubermaticConfigurationStatus struct {
	// KubermaticVersion current Kubermatic Version.
	KubermaticVersion string `json:"kubermaticVersion,omitempty"`
	// KubermaticEdition current Kubermatic Edition , i.e. Community Edition or Enterprise Edition.
	KubermaticEdition string `json:"kubermaticEdition,omitempty"`
}

// KubermaticConfigurationSpec is the spec for a Kubermatic installation.
type KubermaticConfigurationSpec struct {
	// CABundle references a ConfigMap in the same namespace as the KubermaticConfiguration.
	// This ConfigMap must contain a ca-bundle.pem with PEM-encoded certificates. This bundle
	// automatically synchronized into each seed and each usercluster. APIGroup and Kind are
	// currently ignored.
	CABundle corev1.TypedLocalObjectReference `json:"caBundle,omitempty"`
	// ImagePullSecret is used to authenticate against Docker registries.
	ImagePullSecret string `json:"imagePullSecret,omitempty"`
	// Auth defines keys and URLs for Dex. These must be defined unless the HeadlessInstallation
	// feature gate is set, which will disable the UI/API and its need for an OIDC provider entirely.
	// +optional
	Auth KubermaticAuthConfiguration `json:"auth"`
	// FeatureGates are used to optionally enable certain features.
	FeatureGates map[string]bool `json:"featureGates,omitempty"`
	// UI configures the dashboard.
	UI KubermaticUIConfiguration `json:"ui,omitempty"`
	// API configures the frontend REST API used by the dashboard.
	API KubermaticAPIConfiguration `json:"api,omitempty"`
	// SeedController configures the seed-controller-manager.
	SeedController KubermaticSeedControllerConfiguration `json:"seedController,omitempty"`
	// MasterController configures the master-controller-manager.
	MasterController KubermaticMasterControllerConfiguration `json:"masterController,omitempty"`
	// Webhook configures the webhook.
	Webhook KubermaticWebhookConfiguration `json:"webhook,omitempty"`
	// UserCluster configures various aspects of the user-created clusters.
	UserCluster KubermaticUserClusterConfiguration `json:"userCluster,omitempty"`
	// ExposeStrategy is the strategy to expose the cluster with.
	// Note: The `seed_dns_overwrite` setting of a Seed's datacenter doesn't have any effect
	// if this is set to LoadBalancerStrategy.
	ExposeStrategy ExposeStrategy `json:"exposeStrategy,omitempty"`
	// Ingress contains settings for making the API and UI accessible remotely.
	Ingress KubermaticIngressConfiguration `json:"ingress,omitempty"`
	// Versions configures the available and default Kubernetes versions and updates.
	Versions KubermaticVersioningConfiguration `json:"versions,omitempty"`
	// VerticalPodAutoscaler configures the Kubernetes VPA integration.
	VerticalPodAutoscaler KubermaticVPAConfiguration `json:"verticalPodAutoscaler,omitempty"`
	// Proxy allows to configure Kubermatic to use proxies to talk to the
	// world outside of its cluster.
	Proxy KubermaticProxyConfiguration `json:"proxy,omitempty"`
	// MirrorImages is a list of container images that will be mirrored with the `kubermatic-installer  mirror-images` command.
	// Each entry should be in the format "repository:tag".
	MirrorImages []string `json:"mirrorImages,omitempty"`
	// Applications contains configuration for Application settings.
	Applications ApplicationDefinitionsConfiguration `json:"applications,omitempty"`
}

// KubermaticAuthConfiguration defines keys and URLs for Dex.
type KubermaticAuthConfiguration struct {
	ClientID                 string `json:"clientID,omitempty"`
	TokenIssuer              string `json:"tokenIssuer,omitempty"`
	IssuerRedirectURL        string `json:"issuerRedirectURL,omitempty"`
	IssuerClientID           string `json:"issuerClientID,omitempty"`
	IssuerClientSecret       string `json:"issuerClientSecret,omitempty"`
	IssuerCookieKey          string `json:"issuerCookieKey,omitempty"`
	ServiceAccountKey        string `json:"serviceAccountKey,omitempty"`
	SkipTokenIssuerTLSVerify bool   `json:"skipTokenIssuerTLSVerify,omitempty"`
}

// KubermaticAPIConfiguration configures the dashboard.
type KubermaticAPIConfiguration struct {
	// DockerRepository is the repository containing the Kubermatic REST API image.
	DockerRepository string `json:"dockerRepository,omitempty"`
	// DockerTag is used to overwrite the Kubermatic API Docker image tag and is only for development
	// purposes. This field must not be set in production environments. If DockerTag is specified then
	// DockerTagSuffix will be ignored.
	// ---
	//nolint:staticcheck
	//lint:ignore SA5008 omitgenyaml is used by the example-yaml-generator
	DockerTag string `json:"dockerTag,omitempty,omitgenyaml"`
	// DockerTagSuffix is appended to the KKP version used for referring to the custom Kubermatic API image.
	// If left empty, either the `DockerTag` if specified or the original Kubermatic API Docker image tag will be used.
	// With DockerTagSuffix the tag becomes <KKP_VERSION-SUFFIX> i.e. "v2.15.0-SUFFIX".
	DockerTagSuffix string `json:"dockerTagSuffix,omitempty"`
	// AccessibleAddons is a list of addons that should be enabled in the API.
	AccessibleAddons []string `json:"accessibleAddons,omitempty"`
	// PProfEndpoint controls the port the API should listen on to provide pprof
	// data. This port is never exposed from the container and only available via port-forwardings.
	PProfEndpoint *string `json:"pprofEndpoint,omitempty"`
	// Resources describes the requested and maximum allowed CPU/memory usage.
	Resources corev1.ResourceRequirements `json:"resources,omitempty"`
	// DebugLog enables more verbose logging.
	DebugLog bool `json:"debugLog,omitempty"`
	// Replicas sets the number of pod replicas for the API deployment.
	Replicas *int32 `json:"replicas,omitempty"`
}

// KubermaticUIConfiguration configures the dashboard.
type KubermaticUIConfiguration struct {
	// DockerRepository is the repository containing the Kubermatic dashboard image.
	DockerRepository string `json:"dockerRepository,omitempty"`
	// DockerTag is used to overwrite the dashboard Docker image tag and is only for development
	// purposes. This field must not be set in production environments. If DockerTag is specified then
	// DockerTagSuffix will be ignored.
	// ---
	//nolint:staticcheck
	//lint:ignore SA5008 omitgenyaml is used by the example-yaml-generator
	DockerTag string `json:"dockerTag,omitempty,omitgenyaml"`
	// DockerTagSuffix is appended to the KKP version used for referring to the custom dashboard image.
	// If left empty, either the `DockerTag` if specified or the original dashboard Docker image tag will be used.
	// With DockerTagSuffix the tag becomes <KKP_VERSION-SUFFIX> i.e. "v2.15.0-SUFFIX".
	DockerTagSuffix string `json:"dockerTagSuffix,omitempty"`
	// Config sets flags for various dashboard features.
	Config string `json:"config,omitempty"`
	// Resources describes the requested and maximum allowed CPU/memory usage.
	Resources corev1.ResourceRequirements `json:"resources,omitempty"`
	// Replicas sets the number of pod replicas for the UI deployment.
	Replicas *int32 `json:"replicas,omitempty"`
	// ExtraVolumeMounts allows to mount additional volumes into the UI container.
	ExtraVolumeMounts []corev1.VolumeMount `json:"extraVolumeMounts,omitempty"`
	// ExtraVolumes allows to mount additional volumes into the UI container.
	ExtraVolumes []corev1.Volume `json:"extraVolumes,omitempty"`
}

// KubermaticSeedControllerConfiguration configures the Kubermatic seed controller-manager.
type KubermaticSeedControllerConfiguration struct {
	// DockerRepository is the repository containing the Kubermatic seed-controller-manager image.
	DockerRepository string `json:"dockerRepository,omitempty"`
	// BackupStoreContainer is the container used for shipping etcd snapshots to a backup location.
	BackupStoreContainer string `json:"backupStoreContainer,omitempty"`
	// BackupDeleteContainer is the container used for deleting etcd snapshots from a backup location.
	BackupDeleteContainer string `json:"backupDeleteContainer,omitempty"`
	// Deprecated: BackupCleanupContainer is the container used for removing expired backups from the storage location.
	// This field is a no-op and is no longer used. The old backup controller it was used for has been
	// removed. Do not set this field.
	BackupCleanupContainer string `json:"backupCleanupContainer,omitempty"`
	// MaximumParallelReconciles limits the number of cluster reconciliations
	// that are active at any given time.
	MaximumParallelReconciles int `json:"maximumParallelReconciles,omitempty"`
	// PProfEndpoint controls the port the seed-controller-manager should listen on to provide pprof
	// data. This port is never exposed from the container and only available via port-forwardings.
	PProfEndpoint *string `json:"pprofEndpoint,omitempty"`
	// Resources describes the requested and maximum allowed CPU/memory usage.
	Resources corev1.ResourceRequirements `json:"resources,omitempty"`
	// DebugLog enables more verbose logging.
	DebugLog bool `json:"debugLog,omitempty"`
	// Replicas sets the number of pod replicas for the seed-controller-manager.
	Replicas *int32 `json:"replicas,omitempty"`
	// DisabledCollectors contains a list of metrics collectors that should be disabled.
	// Acceptable values are "Addon", "Cluster", "ClusterBackup", "Project", and "None".
	DisabledCollectors []MetricsCollector `json:"disabledCollectors,omitempty"`
	// BackupInterval defines the time duration between consecutive etcd backups.
	// Must be a valid time.Duration string format. Only takes effect when backup scheduling is enabled.
	BackupInterval metav1.Duration `json:"backupInterval,omitempty"`
	// BackupCount specifies the maximum number of backups to retain (defaults to DefaultKeptBackupsCount).
	// Oldest backups are automatically deleted when this limit is exceeded. Only applies when Schedule is configured.
	BackupCount *int `json:"backupCount,omitempty"`
}

// KubermaticWebhookConfiguration configures the Kubermatic webhook.
type KubermaticWebhookConfiguration struct {
	// DockerRepository is the repository containing the Kubermatic webhook image.
	DockerRepository string `json:"dockerRepository,omitempty"`
	// PProfEndpoint controls the port the webhook should listen on to provide pprof
	// data. This port is never exposed from the container and only available via port-forwardings.
	PProfEndpoint *string `json:"pprofEndpoint,omitempty"`
	// Resources describes the requested and maximum allowed CPU/memory usage.
	Resources corev1.ResourceRequirements `json:"resources,omitempty"`
	// DebugLog enables more verbose logging.
	DebugLog bool `json:"debugLog,omitempty"`
	// Replicas sets the number of pod replicas for the webhook.
	Replicas *int32 `json:"replicas,omitempty"`
}

// KubermaticUserClusterConfiguration controls various aspects of the user-created clusters.
type KubermaticUserClusterConfiguration struct {
	// KubermaticDockerRepository is the repository containing the Kubermatic user-cluster-controller-manager image.
	KubermaticDockerRepository string `json:"kubermaticDockerRepository,omitempty"`
	// DNATControllerDockerRepository is the repository containing the
	// dnat-controller image.
	DNATControllerDockerRepository string `json:"dnatControllerDockerRepository,omitempty"`
	// EtcdLauncherDockerRepository is the repository containing the Kubermatic
	// etcd-launcher image.
	EtcdLauncherDockerRepository string `json:"etcdLauncherDockerRepository,omitempty"`
	// OverwriteRegistry specifies a custom Docker registry which will be used for all images
	// used for user clusters (user cluster control plane + addons). This also applies to
	// the KubermaticDockerRepository and DNATControllerDockerRepository fields.
	OverwriteRegistry string `json:"overwriteRegistry,omitempty"`
	// Addons controls the optional additions installed into each user cluster.
	Addons KubermaticAddonsConfiguration `json:"addons,omitempty"`
	// SystemApplications contains configuration for system Applications (such as CNI).
	SystemApplications SystemApplicationsConfiguration `json:"systemApplications,omitempty"`
	// Applications contains configuration for default Application settings.
	Applications ApplicationsConfiguration `json:"applications,omitempty"`
	// NodePortRange is the port range for user clusters - this must match the NodePort
	// range of the seed cluster.
	NodePortRange string `json:"nodePortRange,omitempty"`
	// Monitoring can be used to fine-tune to in-cluster Prometheus.
	Monitoring KubermaticUserClusterMonitoringConfiguration `json:"monitoring,omitempty"`
	// DisableAPIServerEndpointReconciling can be used to toggle the `--endpoint-reconciler-type` flag for
	// the Kubernetes API server.
	DisableAPIServerEndpointReconciling bool `json:"disableApiserverEndpointReconciling,omitempty"`
	// EtcdVolumeSize configures the volume size to use for each etcd pod inside user clusters.
	EtcdVolumeSize string `json:"etcdVolumeSize,omitempty"`
	// APIServerReplicas configures the replica count for the API-Server deployment inside user clusters.
	APIServerReplicas *int32 `json:"apiserverReplicas,omitempty"`
	// MachineController configures the Machine Controller
	MachineController MachineControllerConfiguration `json:"machineController,omitempty"`
	// OperatingSystemManager configures the image repo and the tag version for osm deployment.
	OperatingSystemManager OperatingSystemManager `json:"operatingSystemManager,omitempty"`
}

// KubermaticUserClusterMonitoringConfiguration can be used to fine-tune to in-cluster Prometheus.
type KubermaticUserClusterMonitoringConfiguration struct {
	// DisableDefaultRules disables the recording and alerting rules.
	DisableDefaultRules bool `json:"disableDefaultRules,omitempty"`
	// DisableDefaultScrapingConfigs disables the default scraping targets.
	DisableDefaultScrapingConfigs bool `json:"disableDefaultScrapingConfigs,omitempty"`
	// CustomRules can be used to inject custom recording and alerting rules. This field
	// must be a YAML-formatted string with a `group` element at its root, as documented
	// on https://prometheus.io/docs/prometheus/latest/configuration/alerting_rules/.
	// This value is treated as a Go template, which allows to inject dynamic values like
	// the internal cluster address or the cluster ID. Refer to pkg/resources/prometheus
	// and the documentation for more information on the available fields.
	CustomRules string `json:"customRules,omitempty"`
	// CustomScrapingConfigs can be used to inject custom scraping rules. This must be a
	// YAML-formatted string containing an array of scrape configurations as documented
	// on https://prometheus.io/docs/prometheus/latest/configuration/configuration/#scrape_config.
	// This value is treated as a Go template, which allows to inject dynamic values like
	// the internal cluster address or the cluster ID. Refer to pkg/resources/prometheus
	// and the documentation for more information on the available fields.
	CustomScrapingConfigs string `json:"customScrapingConfigs,omitempty"`
	// ScrapeAnnotationPrefix (if set) is used to make the in-cluster Prometheus scrape pods
	// inside the user clusters.
	ScrapeAnnotationPrefix string `json:"scrapeAnnotationPrefix,omitempty"`
}

// MachineControllerConfiguration configures Machine Controller.
type MachineControllerConfiguration struct {
	// ImageRepository is used to override the Machine Controller image repository.
	// It is only for development, tests and PoC purposes. This field must not be set in production environments.
	ImageRepository string `json:"imageRepository,omitempty"`
	// ImageTag is used to override the Machine Controller image.
	// It is only for development, tests and PoC purposes. This field must not be set in production environments.
	ImageTag string `json:"imageTag,omitempty"`
}

// OperatingSystemManager configures the image repo and the tag version for osm deployment.
type OperatingSystemManager struct {
	// ImageRepository is used to override the OperatingSystemManager image repository.
	// It is recommended to use this field only for development, tests and PoC purposes. For production environments.
	// it is not recommended, to use this field due to compatibility with the overall KKP stack.
	ImageRepository string `json:"imageRepository,omitempty"`
	// ImageTag is used to override the OperatingSystemManager image.
	// It is recommended to use this field only for development, tests and PoC purposes. For production environments.
	// it is not recommended, to use this field due to compatibility with the overall KKP stack.
	ImageTag string `json:"imageTag,omitempty"`
	// DisableDefaultOperatingSystemProfiles setting this property to true, would disable the creation of OSMs default
	// OperatingSystemProfiles and users would need to provide a CustomOperatingSystemProfile to configure user clusters
	// worker nodes.
	DisableDefaultOperatingSystemProfiles bool `json:"disableDefaultOperatingSystemProfiles,omitempty"`
}

// KubermaticAddonConfiguration describes the addons for a given cluster runtime.
type KubermaticAddonsConfiguration struct {
	// Default is the list of addons to be installed by default into each cluster.
	// Mutually exclusive with "defaultManifests".
	Default []string `json:"default,omitempty"`
	// DefaultManifests is a list of addon manifests to install into all clusters.
	// Mutually exclusive with "default".
	DefaultManifests string `json:"defaultManifests,omitempty"`
	// DockerRepository is the repository containing the Docker image containing
	// the possible addon manifests.
	DockerRepository string `json:"dockerRepository,omitempty"`
	// DockerTagSuffix is appended to the tag used for referring to the addons image.
	// If left empty, the tag will be the KKP version (e.g. "v2.15.0"), with a
	// suffix it becomes "v2.15.0-SUFFIX".
	DockerTagSuffix string `json:"dockerTagSuffix,omitempty"`
}

// SystemApplicationsConfiguration contains configuration for system Applications (e.g. CNI).
type SystemApplicationsConfiguration struct {
	// HelmRepository specifies OCI repository containing Helm charts of system Applications e.g. oci://localhost:5000/myrepo.
	HelmRepository string `json:"helmRepository,omitempty"`
	// HelmRegistryConfigFile optionally holds the ref and key in the secret for the OCI registry credential file.
	// The value is dockercfg file that follows the same format rules as ~/.docker/config.json
	// The Secret must exist in the namespace where KKP is installed (default is "kubermatic").
	// The Secret must be annotated with `apps.kubermatic.k8c.io/secret-type:` set to "helm".
	HelmRegistryConfigFile *corev1.SecretKeySelector `json:"helmRegistryConfigFile,omitempty"`
}

// ApplicationsConfiguration contains configuration for default Applications configuration settings.
type ApplicationsConfiguration struct {
	// Namespace is the namespace which is set as the default for applications installed via ui
	// If left empty the default for the application installation namespace is the name of the resource itself
	Namespace string `json:"namespace,omitempty"`
}

type KubermaticIngressConfiguration struct {
	// Domain is the base domain where the dashboard shall be available. Even with
	// a disabled Ingress, this must always be a valid hostname.
	Domain string `json:"domain"`

	// ClassName is the Ingress resource's class name, used for selecting the appropriate
	// ingress controller.
	ClassName string `json:"className,omitempty"`

	// NamespaceOverride need to be set if a different ingress-controller is used than the KKP default one.
	NamespaceOverride string `json:"namespaceOverride,omitempty"`

	// Disable will prevent an Ingress from being created at all. This is mostly useful
	// during testing. If the Ingress is disabled, the CertificateIssuer setting can also
	// be left empty, as no Certificate resource will be created.
	Disable bool `json:"disable,omitempty"`

	// CertificateIssuer is the name of a cert-manager Issuer or ClusterIssuer (default)
	// that will be used to acquire the certificate for the configured domain.
	// To use a namespaced Issuer, set the Kind to "Issuer" and manually create the
	// matching Issuer in Kubermatic's namespace.
	// Setting an empty name disables the automatic creation of certificates and disables
	// the TLS settings on the Kubermatic Ingress.
	CertificateIssuer corev1.TypedLocalObjectReference `json:"certificateIssuer,omitempty"`
}

// KubermaticMasterControllerConfiguration configures the Kubermatic master controller-manager.
type KubermaticMasterControllerConfiguration struct {
	// DockerRepository is the repository containing the Kubermatic master-controller-manager image.
	DockerRepository string `json:"dockerRepository,omitempty"`
	// ProjectsMigrator configures the migrator for user projects.
	ProjectsMigrator KubermaticProjectsMigratorConfiguration `json:"projectsMigrator,omitempty"`
	// PProfEndpoint controls the port the master-controller-manager should listen on to provide pprof
	// data. This port is never exposed from the container and only available via port-forwardings.
	PProfEndpoint *string `json:"pprofEndpoint,omitempty"`
	// Resources describes the requested and maximum allowed CPU/memory usage.
	Resources corev1.ResourceRequirements `json:"resources,omitempty"`
	// DebugLog enables more verbose logging.
	DebugLog bool `json:"debugLog,omitempty"`
	// Replicas sets the number of pod replicas for the master-controller-manager.
	Replicas *int32 `json:"replicas,omitempty"`
}

// KubermaticProjectsMigratorConfiguration configures the Kubermatic master controller-manager.
type KubermaticProjectsMigratorConfiguration struct {
	// DryRun makes the migrator only log the actions it would take.
	DryRun bool `json:"dryRun,omitempty"`
}

// KubermaticVersioningConfiguration configures the available and default Kubernetes versions.
type KubermaticVersioningConfiguration struct {
	// Versions lists the available versions.
	Versions []semver.Semver `json:"versions,omitempty"`
	// Default is the default version to offer users.
	Default *semver.Semver `json:"default,omitempty"`

	// Updates is a list of available and automatic upgrades.
	// All 'to' versions must be configured in the version list for this orchestrator.
	// Each update may optionally be configured to be 'automatic: true', in which case the
	// controlplane of all clusters whose version matches the 'from' directive will get
	// updated to the 'to' version. If automatic is enabled, the 'to' version must be a
	// version and not a version range.
	// Also, updates may set 'automaticNodeUpdate: true', in which case Nodes will get
	// updates as well. 'automaticNodeUpdate: true' implies 'automatic: true' as well,
	// because Nodes may not have a newer version than the controlplane.
	Updates []Update `json:"updates,omitempty"`

	// ProviderIncompatibilities lists all the Kubernetes version incompatibilities
	ProviderIncompatibilities []Incompatibility `json:"providerIncompatibilities,omitempty"`

	// ExternalClusters contains the available and default Kubernetes versions and updates for ExternalClusters.
	ExternalClusters map[ExternalClusterProviderType]ExternalClusterProviderVersioningConfiguration `json:"externalClusters,omitempty"`
}

// ExternalClusterProviderType is used to indicate ExternalCluster Provider Types.
type ExternalClusterProviderType string

const (
	EKSProviderType ExternalClusterProviderType = "eks"
	GKEProviderType ExternalClusterProviderType = "gke"
	AKSProviderType ExternalClusterProviderType = "aks"
)

// ExternalClusterProviderVersioningConfiguration configures the available and default Kubernetes versions for ExternalCluster Providers.
type ExternalClusterProviderVersioningConfiguration struct {
	// Versions lists the available versions.
	Versions []semver.Semver `json:"versions,omitempty"`
	// Default is the default version to offer users.
	Default *semver.Semver `json:"default,omitempty"`
	// Updates is a list of available upgrades.
	Updates []semver.Semver `json:"updates,omitempty"`
}

// Update represents an update option for a user cluster.
type Update struct {
	// From is the version from which an update is allowed. Wildcards are allowed, e.g. "1.18.*".
	From string `json:"from,omitempty"`
	// To is the version to which an update is allowed.
	// Must be a valid version if `automatic` is set to true, e.g. "1.20.13".
	// Can be a wildcard otherwise, e.g. "1.20.*".
	To string `json:"to,omitempty"`
	// Automatic controls whether this update is executed automatically
	// for the control plane of all matching user clusters.
	// ---
	//nolint:staticcheck
	//lint:ignore SA5008 omitgenyaml is used by the example-yaml-generator
	Automatic *bool `json:"automatic,omitempty,omitgenyaml"`
	// Automatic controls whether this update is executed automatically
	// for the worker nodes of all matching user clusters.
	// ---
	//nolint:staticcheck
	//lint:ignore SA5008 omitgenyaml is used by the example-yaml-generator
	AutomaticNodeUpdate *bool `json:"automaticNodeUpdate,omitempty,omitgenyaml"`
}

// Incompatibility represents a version incompatibility for a user cluster.
type Incompatibility struct {
	// Provider to which to apply the compatibility check.
	// Empty string matches all providers
	// +kubebuilder:validation:Enum="";digitalocean;hetzner;azure;vsphere;aws;openstack;gcp;kubevirt;nutanix;alibaba;anexia;fake;vmwareclouddirector
	Provider string `json:"provider,omitempty"`
	// Version is the Kubernetes version that must be checked. Wildcards are allowed, e.g. "1.25.*".
	Version string `json:"version,omitempty"`
	// Condition is the cluster or datacenter condition that must be met to block a specific version
	Condition ConditionType `json:"condition,omitempty"`
	// Operation is the operation triggering the compatibility check (CREATE or UPDATE)
	Operation OperationType `json:"operation,omitempty"`
}

// KubermaticVPAConfiguration configures the Kubernetes VPA.
type KubermaticVPAConfiguration struct {
	Recommender         KubermaticVPAComponent `json:"recommender,omitempty"`
	Updater             KubermaticVPAComponent `json:"updater,omitempty"`
	AdmissionController KubermaticVPAComponent `json:"admissionController,omitempty"`
}

type KubermaticVPAComponent struct {
	// DockerRepository is the repository containing the component's image.
	DockerRepository string `json:"dockerRepository,omitempty"`
	// Resources describes the requested and maximum allowed CPU/memory usage.
	Resources corev1.ResourceRequirements `json:"resources,omitempty"`
}

// KubermaticProxyConfiguration can be used to control how the various
// Kubermatic components reach external services / the Internet. These
// settings are reflected as environment variables for the Kubermatic
// pods.
type KubermaticProxyConfiguration struct {
	// HTTP is the full URL to the proxy to use for plaintext HTTP
	// connections, e.g. "http://internalproxy.example.com:8080".
	HTTP string `json:"http,omitempty"`
	// HTTPS is the full URL to the proxy to use for encrypted HTTPS
	// connections, e.g. "http://secureinternalproxy.example.com:8080".
	HTTPS string `json:"https,omitempty"`
	// NoProxy is a comma-separated list of hostnames / network masks
	// for which no proxy shall be used. If you make use of proxies,
	// this list should contain all local and cluster-internal domains
	// and networks, e.g. "10.0.0.0/8,172.16.0.0/12,192.168.0.0/16,mydomain".
	// The operator will always prepend the following elements to this
	// list if proxying is configured (i.e. HTTP/HTTPS are not empty):
	// "127.0.0.1/8", "localhost", ".local", ".local.", "kubernetes", ".default", ".svc"
	NoProxy string `json:"noProxy,omitempty"`
}

type ApplicationDefinitionsConfiguration struct {
	// SystemApplications contains configuration for system applications.
	SystemApplications SystemApplicationsSettings `json:"systemApplications,omitempty"`

	// DefaultApplicationCatalog contains configuration for the default application catalog.
	DefaultApplicationCatalog DefaultApplicationCatalogSettings `json:"defaultApplicationCatalog,omitempty"`

<<<<<<< HEAD
	// CatalogManager configures the application-catalog manager deployment.
	CatalogManager CatalogManagerConfiguration `json:"catalogManager,omitempty"`
=======
	// CatalogManager configures the Application Catalog CatalogManager, which is responsible for managing ApplicationDefinitions
	// in the cluster from specified OCI registries.
	// Note: The Application Catalog CatalogManager requires its feature flag to be enabled as it is currently in beta.
	CatalogManager CatalogManagerConfiguration `json:"catalogManager,omitempty"`
}

type CatalogManagerConfiguration struct {
	// LogLevel specifies the logging verbosity level for the Application Catalog Manager.
	LogLevel string `json:"logLevel,omitempty"`

	// RegistrySettings configures the OCI registry from which the Application Catalog Manager
	// retrieves ApplicationDefinition manifests.
	RegistrySettings RegistrySettings `json:"registrySettings,omitempty"`

	// Limit defines filtering criteria for ApplicationDefinitions to be reconciled from the OCI registry.
	// When undefined, all ApplicationDefinitions from the registry are pulled and reconciled.
	// When defined, only ApplicationDefinitions matching the specified criteria are processed.
	Limit ApplicationCatalogLimit `json:"limit,omitempty"`
}

type ApplicationCatalogLimit struct {
	// MetadataSelector defines criteria for selecting ApplicationDefinitions based on their metadata attributes.
	// For example, to select ApplicationDefinitions with a specific support tier (e.g., 'gold'),
	// specify that tier here.
	// When multiple tiers are specified, the Application Catalog Manager uses additive logic
	// to determine which ApplicationDefinitions to retrieve from the OCI registry.
	MetadataSelector ApplicationDefinitionMetadataSelector `json:"metadataSelector,omitempty"`
	// NameSelector defines criteria for selecting ApplicationDefinitions by name.
	// Each name must correspond to an ApplicationDefinition's `metadata.name` field.
	// When multiple names are specified, the Application Catalog Manager uses additive logic
	// to retrieve all matching ApplicationDefinitions from the OCI registry.
	// Example: Specifying ['nginx', 'cert-manager'] will retrieve only those specific ApplicationDefinitions.
	NameSelector []string `json:"nameSelector,omitempty"`
}

type RegistrySettings struct {
	// RegistryURL specifies the OCI registry URL where ApplicationDefinitions are stored.
	// Example: oci://localhost:5000/myrepo
	RegistryURL string `json:"registryURL,omitempty"`

	// Tag specifies the version tag for ApplicationDefinitions in the OCI registry.
	// Example: v1.0.0
	Tag string `json:"tag,omitempty"`

	// Credentials optionally references a secret containing Helm registry authentication credentials.
	// Either username/password or registryConfigFile can be specified, but not both.
	Credentials *RegistryCredentials `json:"credentials,omitempty"`
}

type RegistryCredentials struct {
	// Username references the secret containing the registry username credential.
	// The referenced Secret must exist in the KKP installation namespace (default: "kubermatic").
	Username *corev1.SecretKeySelector `json:"username,omitempty"`

	// Password references the secret containing the registry password credential.
	// The referenced Secret must exist in the KKP installation namespace (default: "kubermatic").
	Password *corev1.SecretKeySelector `json:"password,omitempty"`

	// RegistryConfigFile references the secret containing the Docker registry configuration file.
	// The value must be a dockercfg file following the same format as ~/.docker/config.json.
	// The referenced Secret must exist in the KKP installation namespace (default: "kubermatic").
	RegistryConfigFile *corev1.SecretKeySelector `json:"registryConfigFile,omitempty"`
}

type ApplicationDefinitionMetadataSelector struct {
	// Tiers specifies the support tiers to filter ApplicationDefinitions.
	// ApplicationDefinitions matching any of the specified tiers will be selected.
	Tiers []string `json:"tiers,omitempty"`
>>>>>>> 9c2fcb9d
}

type SystemApplicationsSettings struct {
	// Disable is used to disable the installation of system application definitions in the master cluster.
	Disable bool `json:"disable,omitempty"`
	// Applications is a list of application definition names that should be installed in the master cluster.
	// If not set, all the applications from the catalog are installed.
	Applications []string `json:"applications,omitempty"`
}

type DefaultApplicationCatalogSettings struct {
	// Enable is used to enable the installation of application definitions in the master cluster.
	Enable bool `json:"enable,omitempty"`

	// Applications is a list of application definition names that should be installed in the master cluster.
	// If not set, all the applications from the catalog are installed.
	Applications []string `json:"applications,omitempty"`

	// HelmRepository specifies OCI repository containing Helm charts of Applications from the default application catalog e.g. oci://localhost:5000/myrepo.
	HelmRepository string `json:"helmRepository,omitempty"`

	// HelmRegistryConfigFile optionally holds the ref and key in the secret for the OCI registry credential file.
	// The value is dockercfg file that follows the same format rules as ~/.docker/config.json
	// The Secret must exist in the namespace where KKP is installed (default is "kubermatic").
	// The Secret must be annotated with `apps.kubermatic.k8c.io/secret-type:` set to "helm".
	HelmRegistryConfigFile *corev1.SecretKeySelector `json:"helmRegistryConfigFile,omitempty"`
}

// CatalogManagerConfiguration configures the application-catalog manager deployment.
type CatalogManagerConfiguration struct {
	// Image configures the container image for the application-catalog manager.
	Image CatalogManagerImageConfiguration `json:"image,omitempty"`
	// Resources describes the requested and maximum allowed CPU/memory usage.
	Resources corev1.ResourceRequirements `json:"resources,omitempty"`
}

// CatalogManagerImageConfiguration configures the container image settings.
type CatalogManagerImageConfiguration struct {
	// Repository is used to override the application-catalog manager image repository.
	// The default value is "quay.io/kubermatic/application-catalog-manager"
	Repository string `json:"repository,omitempty"`
	// Tag is used to override the application-catalog manager image tag.
	Tag string `json:"tag,omitempty"`
}

// +kubebuilder:object:generate=true
// +kubebuilder:object:root=true

// KubermaticConfigurationList is a collection of KubermaticConfigurations.
type KubermaticConfigurationList struct {
	metav1.TypeMeta `json:",inline"`
	metav1.ListMeta `json:"metadata,omitempty"`

	Items []KubermaticConfiguration `json:"items"`
}<|MERGE_RESOLUTION|>--- conflicted
+++ resolved
@@ -549,10 +549,6 @@
 	// DefaultApplicationCatalog contains configuration for the default application catalog.
 	DefaultApplicationCatalog DefaultApplicationCatalogSettings `json:"defaultApplicationCatalog,omitempty"`
 
-<<<<<<< HEAD
-	// CatalogManager configures the application-catalog manager deployment.
-	CatalogManager CatalogManagerConfiguration `json:"catalogManager,omitempty"`
-=======
 	// CatalogManager configures the Application Catalog CatalogManager, which is responsible for managing ApplicationDefinitions
 	// in the cluster from specified OCI registries.
 	// Note: The Application Catalog CatalogManager requires its feature flag to be enabled as it is currently in beta.
@@ -621,7 +617,6 @@
 	// Tiers specifies the support tiers to filter ApplicationDefinitions.
 	// ApplicationDefinitions matching any of the specified tiers will be selected.
 	Tiers []string `json:"tiers,omitempty"`
->>>>>>> 9c2fcb9d
 }
 
 type SystemApplicationsSettings struct {
