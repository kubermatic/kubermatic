--- conflicted
+++ resolved
@@ -265,14 +265,12 @@
 	// Optional: BackupConfig contains the configuration options for managing the Cluster Backup Velero integration feature.
 	BackupConfig *BackupConfig `json:"backupConfig,omitempty"`
 
-<<<<<<< HEAD
-	// Optional: AuthorizationConfig to configure the apiserver authorization modes
-	AuthorizationConfig *AuthorizationConfig `json:"authorizationConfig,omitempty"`
-=======
 	// Kyverno holds the configuration for the Kyverno policy management component.
 	// Only available in Enterprise Edition.
 	Kyverno *KyvernoSettings `json:"kyverno,omitempty"`
->>>>>>> e74b8866
+
+	// Optional: AuthorizationConfig to configure the apiserver authorization modes
+	AuthorizationConfig *AuthorizationConfig `json:"authorizationConfig,omitempty"`
 }
 
 // KubernetesDashboard contains settings for the kubernetes-dashboard component as part of the cluster control plane.
@@ -438,7 +436,16 @@
 		c.BackupConfig.BackupStorageLocation.Name != ""
 }
 
-<<<<<<< HEAD
+// KyvernoSettings contains settings for the Kyverno component as part of the cluster control plane. This component is responsible for policy management.
+type KyvernoSettings struct {
+	// Controls whether Kyverno is deployed or not.
+	Enabled bool `json:"enabled"`
+}
+
+func (c ClusterSpec) IsKyvernoEnabled() bool {
+	return c.Kyverno != nil && c.Kyverno.Enabled
+}
+
 type AuthorizationConfig struct {
 	// Optional: List of enabled Authorization modes (by default 'Node,RBAC')
 	// Important: order matters
@@ -501,16 +508,6 @@
 	}
 
 	return true
-=======
-// KyvernoSettings contains settings for the Kyverno component as part of the cluster control plane. This component is responsible for policy management.
-type KyvernoSettings struct {
-	// Controls whether Kyverno is deployed or not.
-	Enabled bool `json:"enabled"`
-}
-
-func (c ClusterSpec) IsKyvernoEnabled() bool {
-	return c.Kyverno != nil && c.Kyverno.Enabled
->>>>>>> e74b8866
 }
 
 const (
