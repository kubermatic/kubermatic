--- conflicted
+++ resolved
@@ -269,15 +269,13 @@
 	// Only available in Enterprise Edition.
 	Kyverno *KyvernoSettings `json:"kyverno,omitempty"`
 
-<<<<<<< HEAD
+	// Optional: AuthorizationConfig to configure the apiserver authorization modes. This feature is in technical preview right now
+	AuthorizationConfig *AuthorizationConfig `json:"authorizationConfig,omitempty"`
+
 	// Optional: FeatureGates can be used to enable K8S optional Features(https://kubernetes.io/docs/reference/command-line-tools-reference/feature-gates/)
 	// FeatureGates will be passed to kube-apiserver, kube-controller-manager and kube-scheduler.
 	// As well to machine-controller & operating-system for providing them to the kubelet
 	FeatureGates map[string]bool `json:"featureGates,omitempty"`
-=======
-	// Optional: AuthorizationConfig to configure the apiserver authorization modes. This feature is in technical preview right now
-	AuthorizationConfig *AuthorizationConfig `json:"authorizationConfig,omitempty"`
->>>>>>> 31b16830
 }
 
 // KubernetesDashboard contains settings for the kubernetes-dashboard component as part of the cluster control plane.
