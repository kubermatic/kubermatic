package extensions

import (
	"time"

	apitypes "github.com/kubermatic/api"
	"k8s.io/client-go/pkg/api/meta"
	apiv1 "k8s.io/client-go/pkg/api/v1"
	"k8s.io/client-go/pkg/apimachinery/announced"
	metav1 "k8s.io/client-go/pkg/apis/meta/v1"
	"k8s.io/client-go/pkg/runtime"
	"k8s.io/client-go/pkg/runtime/schema"
)

const (
	// GroupName is the group for all our extension
	GroupName string = "kubermatic.io"
	// Version is the version of our extensions
	Version string = "v1"
)

const (
	// SSHKeyTPRName is the names of the TPR storing SSH keys
<<<<<<< HEAD
	SSHKeyTPRName string = "usersecureshellkeies"
=======
	SSHKeyTPRName string = "usersshkeies"
>>>>>>> 701d1c67

	// SSHKeyTPRNamespace is the name of the namespace the TPR is created in
	SSHKeyTPRNamespace string = "default"
)

<<<<<<< HEAD
const (
	// NodeTPRName is the names of the TPR storing Nodes
	NodeTPRName string = "nodes"
)

=======
>>>>>>> 701d1c67
var (
	// SchemeGroupVersion is the combination of group name and version for the kubernetes client
	SchemeGroupVersion = schema.GroupVersion{Group: GroupName, Version: Version}
	// SchemeBuilder provides scheme information about our extensions
	SchemeBuilder = runtime.NewSchemeBuilder(addTypes)
)

func addTypes(scheme *runtime.Scheme) error {
	scheme.AddKnownTypes(
		SchemeGroupVersion,
		&ClusterAddon{},
		&ClusterAddonList{},
		&Node{},
		&NodeList{},
		&apiv1.ListOptions{},
	)
	m := map[string]runtime.Object{
		"UserSshKey":     &UserSSHKey{},
		"UserSshKeyList": &UserSSHKeyList{},
	}
	for k, v := range m {
		scheme.AddKnownTypeWithName(
			schema.GroupVersionKind{
				Group:   SchemeGroupVersion.Group,
				Version: SchemeGroupVersion.Version,
				Kind:    k,
			},
			v,
		)
	}

	return nil
}

func init() {
	if err := announced.NewGroupMetaFactory(
		&announced.GroupMetaFactoryArgs{
			GroupName:                  GroupName,
			VersionPreferenceOrder:     []string{SchemeGroupVersion.Version},
			AddInternalObjectsToScheme: SchemeBuilder.AddToScheme,
		},
		announced.VersionToSchemeFunc{
			SchemeGroupVersion.Version: SchemeBuilder.AddToScheme,
		},
	).Announce().RegisterAndEnable(); err != nil {
		panic(err)
	}
}

// AddonPhase is the life cycle phase of a add on.
type AddonPhase string

const (
	// PendingAddonStatusPhase means that the cluster controller hasn't picked the addon up
	PendingAddonStatusPhase AddonPhase = "Pending"

	// InstallingAddonStatusPhase means that the cluster controller has picked the addon up
	InstallingAddonStatusPhase AddonPhase = "Installing"

	// FailedAddonStatusPhase means that the cluster controller failed to install the add on
	FailedAddonStatusPhase AddonPhase = "Failed"

	// RunningAddonStatusPhase means that the add on is up and running
	RunningAddonStatusPhase AddonPhase = "Running"
)

// ClusterAddon specifies a cluster addon
type ClusterAddon struct {
	metav1.TypeMeta `json:",inline"`
	Metadata        apiv1.ObjectMeta `json:"metadata"`
	Name            string           `json:"name"`
	Phase           AddonPhase       `json:"phase"`
	Version         int32
	Deployed        time.Time
	ReleaseName     string
	Attempt         int8
}

// ClusterAddonList specifies a list of cluster addons
type ClusterAddonList struct {
	metav1.TypeMeta `json:",inline"`
	Metadata        metav1.ListMeta `json:"metadata"`

	Items []ClusterAddon `json:"items"`
}

//GetObjectKind returns the object typemeta information
func (e *ClusterAddon) GetObjectKind() schema.ObjectKind {
	return &e.TypeMeta
}

//GetObjectMeta returns the object metadata
func (e *ClusterAddon) GetObjectMeta() meta.Object {
	return &e.Metadata
}

// Node contains node information to be saved
type Node struct {
	metav1.TypeMeta `json:",inline"`
	Metadata        apiv1.ObjectMeta `json:"metadata"`

	Spec   apitypes.NodeSpec   `json:"spec"`
	Status apitypes.NodeStatus `json:"status,omitempty"`
}

// NodeList specifies a list of nodes
type NodeList struct {
	metav1.TypeMeta `json:",inline"`
	Metadata        metav1.ListMeta `json:"metadata"`

	Items []Node `json:"items"`
}

// GetObjectKind returns the object typemeta information
func (e *Node) GetObjectKind() schema.ObjectKind {
	return &e.TypeMeta
}

// GetObjectMeta returns the object metadata
func (e *Node) GetObjectMeta() meta.Object {
	return &e.Metadata
}

// GetObjectKind returns the object typemeta information
func (el *NodeList) GetObjectKind() schema.ObjectKind {
	return &el.TypeMeta
}

// GetListMeta returns the list object metadata
func (el *NodeList) GetListMeta() metav1.List {
	return &el.Metadata
}

//GetObjectKind returns the object typemeta information
func (el *ClusterAddonList) GetObjectKind() schema.ObjectKind {
	return &el.TypeMeta
}

//GetListMeta returns the list object metadata
func (el *ClusterAddonList) GetListMeta() metav1.List {
	return &el.Metadata
}

// UserSSHKey specifies a users UserSSHKey
type UserSSHKey struct {
	metav1.TypeMeta `json:",inline"`
	Metadata        apiv1.ObjectMeta `json:"metadata"`

	Name        string `json:"name"`
	Fingerprint string `json:"fingerprint"`
	PublicKey   string `json:"public_key"`
}

//GetObjectKind returns the object typemeta information
func (sk *UserSSHKey) GetObjectKind() schema.ObjectKind {
	return &sk.TypeMeta
}

//GetListMeta returns the list object metadata
func (sk *UserSSHKey) GetListMeta() metav1.List {
	return &sk.Metadata
}

// UserSSHKeyList specifies a users UserSSHKey
type UserSSHKeyList struct {
	metav1.TypeMeta `json:",inline"`
	Metadata        metav1.ListMeta `json:"metadata"`

	Items []UserSSHKey `json:"items"`
}

//GetObjectKind returns the object typemeta information
func (kl *UserSSHKeyList) GetObjectKind() schema.ObjectKind {
	return &kl.TypeMeta
}

//GetListMeta returns the list object metadata
func (kl *UserSSHKeyList) GetListMeta() metav1.List {
	return &kl.Metadata
}<|MERGE_RESOLUTION|>--- conflicted
+++ resolved
@@ -21,24 +21,17 @@
 
 const (
 	// SSHKeyTPRName is the names of the TPR storing SSH keys
-<<<<<<< HEAD
-	SSHKeyTPRName string = "usersecureshellkeies"
-=======
 	SSHKeyTPRName string = "usersshkeies"
->>>>>>> 701d1c67
 
 	// SSHKeyTPRNamespace is the name of the namespace the TPR is created in
 	SSHKeyTPRNamespace string = "default"
 )
 
-<<<<<<< HEAD
 const (
 	// NodeTPRName is the names of the TPR storing Nodes
 	NodeTPRName string = "nodes"
 )
 
-=======
->>>>>>> 701d1c67
 var (
 	// SchemeGroupVersion is the combination of group name and version for the kubernetes client
 	SchemeGroupVersion = schema.GroupVersion{Group: GroupName, Version: Version}
