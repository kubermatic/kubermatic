package extensions

import (
	"fmt"
	"regexp"
	"strings"

	kapi "k8s.io/client-go/pkg/api"
	"k8s.io/client-go/pkg/api/v1"
	"k8s.io/client-go/pkg/labels"
	"k8s.io/client-go/pkg/runtime"
	"k8s.io/client-go/pkg/runtime/schema"
	"k8s.io/client-go/pkg/runtime/serializer"
	"k8s.io/client-go/pkg/selection"
	"k8s.io/client-go/pkg/watch"
	"k8s.io/client-go/rest"
)

var replace = regexp.MustCompile(`[^a-z0-9]*`)

// NormalizeUser is the base64 k8s compatible representation for a user
func NormalizeUser(s string) string {
	s = strings.ToLower(s)
	return replace.ReplaceAllString(s, "")
}

// ConstructSerialKeyName generates a name for a serial key which is accepted by k8s metadata.Name
func ConstructSerialKeyName(username, fingerprint string) string {
	return fmt.Sprintf("%s-%s", NormalizeUser(username), strings.NewReplacer(":", "").Replace(fingerprint))
}

// WrapClientsetWithExtensions returns a clientset to work with extensions
func WrapClientsetWithExtensions(config *rest.Config) (Clientset, error) {
	restConfig := &rest.Config{}
	*restConfig = *config
	c, err := extensionClient(restConfig)
	if err != nil {
		return nil, err
	}
	return &WrappedClientset{
		Client: c,
	}, nil
}

func extensionClient(config *rest.Config) (*rest.RESTClient, error) {
	config.APIPath = "/apis"
	config.ContentConfig = rest.ContentConfig{
		GroupVersion: &schema.GroupVersion{
			Group:   GroupName,
			Version: Version,
		},
		NegotiatedSerializer: serializer.DirectCodecFactory{CodecFactory: kapi.Codecs},
		ContentType:          runtime.ContentTypeJSON,
	}

	return rest.RESTClientFor(config)
}

// Clientset is an interface to work with extensions
type Clientset interface {
	ClusterAddons(ns string) ClusterAddonsInterface
	SSHKeyTPR(user string) SSHKeyTPRInterface
<<<<<<< HEAD
	Nodes(ns string) NodesInterface
=======
>>>>>>> 701d1c67
}

// WrappedClientset is an implementation of the ExtensionsClientset interface to work with extensions
type WrappedClientset struct {
	Client *rest.RESTClient
}

// ClusterAddons returns an interface to interact with ClusterAddons
func (w *WrappedClientset) ClusterAddons(ns string) ClusterAddonsInterface {
	return &ClusterAddonsClient{
		client: w.Client,
		ns:     ns,
	}
}

// SSHKeyTPR returns an interface to interact with UserSSHKey
func (w *WrappedClientset) SSHKeyTPR(user string) SSHKeyTPRInterface {
	return &SSHKeyTPRClient{
		client: w.Client,
		user:   user,
	}
}

<<<<<<< HEAD
// Nodes returns an interface to interact with Nodes
func (w *WrappedClientset) Nodes(ns string) NodesInterface {
	return &NodesClient{
		client: w.Client,
		ns:     ns,
	}
}

=======
>>>>>>> 701d1c67
// ClusterAddonsInterface is an interface to interact with ClusterAddons
type ClusterAddonsInterface interface {
	Create(*ClusterAddon) (*ClusterAddon, error)
	Get(name string) (*ClusterAddon, error)
	List(v1.ListOptions) (*ClusterAddonList, error)
	Watch(v1.ListOptions) (watch.Interface, error)
	Update(*ClusterAddon) (*ClusterAddon, error)
	Delete(string, *v1.DeleteOptions) error
}

// ClusterAddonsClient is an implementation of ClusterAddonsInterface to work with ClusterAddons
type ClusterAddonsClient struct {
	client rest.Interface
	ns     string
}

// Create takes the representation of a cluster addon and creates it.  Returns the server's representation of the cluster addon, and an error, if there is any.
func (c *ClusterAddonsClient) Create(addon *ClusterAddon) (result *ClusterAddon, err error) {
	result = &ClusterAddon{}
	err = c.client.Post().
		Namespace(c.ns).
		Resource("clusteraddons").
		Body(addon).
		Do().
		Into(result)
	return
}

// List takes label and field selectors, and returns the list of ClusterAddons that match those selectors.
func (c *ClusterAddonsClient) List(opts v1.ListOptions) (result *ClusterAddonList, err error) {
	result = &ClusterAddonList{}
	err = c.client.Get().
		Namespace(c.ns).
		Resource("clusteraddons").
		VersionedParams(&opts, kapi.ParameterCodec).
		Do().
		Into(result)
	return
}

// Watch returns a watch.Interface that watches the requested cluster addons.
func (c *ClusterAddonsClient) Watch(opts v1.ListOptions) (watch.Interface, error) {
	return c.client.Get().
		Namespace(c.ns).
		Prefix("watch").
		Resource("clusteraddons").
		VersionedParams(&opts, kapi.ParameterCodec).
		Watch()
}

// Update takes the representation of a cluster addon and updates it. Returns the server's representation of the cluster addon, and an error, if there is any.
func (c *ClusterAddonsClient) Update(addon *ClusterAddon) (result *ClusterAddon, err error) {
	result = &ClusterAddon{}
	err = c.client.Put().
		Namespace(c.ns).
		Resource("clusteraddons").
		Name(addon.Metadata.Name).
		Body(addon).
		Do().
		Into(result)
	return
}

// Delete takes name of the cluster addon and deletes it. Returns an error if one occurs.
func (c *ClusterAddonsClient) Delete(name string, options *v1.DeleteOptions) error {
	return c.client.Delete().
		Namespace(c.ns).
		Resource("clusteraddons").
		Name(name).
		Body(options).
		Do().
		Error()
}

// Get takes name of the cluster addon, and returns the corresponding cluster addon object, and an error if there is any.
func (c *ClusterAddonsClient) Get(name string) (result *ClusterAddon, err error) {
	result = &ClusterAddon{}
	err = c.client.Get().
		Namespace(c.ns).
		Resource("clusteraddons").
		Name(name).
		Do().
		Into(result)
	return
}

// SSHKeyTPRInterface is the interface for an SSHTPR client
type SSHKeyTPRInterface interface {
	Create(*UserSSHKey) (*UserSSHKey, error)
	List() (UserSSHKeyList, error)
	Delete(fingerprint string, options *v1.DeleteOptions) error
}

// SSHKeyTPRClient is an implementation of SSHKeyTPRInterface to work with stored SSH keys
type SSHKeyTPRClient struct {
	client rest.Interface
	user   string
}

func (s *SSHKeyTPRClient) injectUserLabel(sk *UserSSHKey) {
	lbs := sk.Metadata.Labels
<<<<<<< HEAD
=======
	if lbs == nil {
		lbs = map[string]string{}
	}
>>>>>>> 701d1c67
	lbs["user"] = NormalizeUser(s.user)
	sk.Metadata.SetLabels(lbs)
}

// Create saves an SSHKey into an tpr
func (s *SSHKeyTPRClient) Create(sk *UserSSHKey) (*UserSSHKey, error) {
	var result UserSSHKey
	s.injectUserLabel(sk)
	err := s.client.Post().
		Namespace(SSHKeyTPRNamespace).
		Resource(SSHKeyTPRName).
		Body(sk).
		Do().
		Into(&result)
	return &result, err
}

// List returns all SSHKey's for a given User
func (s *SSHKeyTPRClient) List() (UserSSHKeyList, error) {
	opts := v1.ListOptions{}
	label, err := labels.NewRequirement("user", selection.Equals, []string{NormalizeUser(s.user)})
	if err != nil {
		return UserSSHKeyList{}, err
	}
	var result UserSSHKeyList
	err = s.client.Get().
		Namespace(SSHKeyTPRNamespace).
		Resource(SSHKeyTPRName).
		VersionedParams(&opts, kapi.ParameterCodec).
		LabelsSelectorParam(labels.NewSelector().Add(*label)).
		Do().
		Into(&result)

	return result, err

}

// Delete takes the fingerprint of the ssh key and deletes it. Returns an error if one occurs.
func (s *SSHKeyTPRClient) Delete(fingerprint string, options *v1.DeleteOptions) error {
	return s.client.Delete().
		Namespace(SSHKeyTPRNamespace).
		Resource(SSHKeyTPRName).
		Name(ConstructSerialKeyName(s.user, fingerprint)).
<<<<<<< HEAD
		// TODO: workaround, remove this when delete options are allowed
		// options = nil
		//	Body(options).
		Body(nil).
		Do().
		Error()
}

// NodesInterface is an interface to interact with Node TPRs
type NodesInterface interface {
	Create(*Node) (*Node, error)
	Get(name string) (*Node, error)
	List(v1.ListOptions) (*NodeList, error)
	Watch(v1.ListOptions) (watch.Interface, error)
	Update(*Node) (*Node, error)
	Delete(string, *v1.DeleteOptions) error
}

// NodesClient is an implementation of NodesInterface to work with Nodes
type NodesClient struct {
	client rest.Interface
	ns     string
}

// Create makes a new node in the node TPR or returns an existing one with an error.
func (c *NodesClient) Create(node *Node) (*Node, error) {
	result := &Node{}
	err := c.client.Post().
		Namespace(c.ns).
		Resource(NodeTPRName).
		Body(node).
		Do().
		Into(result)
	return result, err
}

// List takes list options and returns a list of nodes.
func (c *NodesClient) List(opts v1.ListOptions) (*NodeList, error) {
	result := &NodeList{}
	err := c.client.Get().
		Namespace(c.ns).
		Resource(NodeTPRName).
		VersionedParams(&opts, kapi.ParameterCodec).
		Do().
		Into(result)
	return result, err
}

// Watch returns a watch.Interface that watches the requested node
func (c *NodesClient) Watch(opts v1.ListOptions) (watch.Interface, error) {
	return c.client.Get().
		Namespace(c.ns).
		Prefix("watch").
		Resource(NodeTPRName).
		VersionedParams(&opts, kapi.ParameterCodec).
		Watch()
}

// Update ..... updates a given node dahhh
func (c *NodesClient) Update(node *Node) (*Node, error) {
	result := &Node{}
	err := c.client.Put().
		Namespace(c.ns).
		Resource(NodeTPRName).
		Name(node.Metadata.Name).
		Body(node).
		Do().
		Into(result)
	return result, err
}

// Delete takes the name of a node and removes it from the TPR
func (c *NodesClient) Delete(name string, options *v1.DeleteOptions) error {
	return c.client.Delete().
		Namespace(c.ns).
		Resource(NodeTPRName).
		Name(name).
		Body(options).
		Do().
		Error()
}

// Get takes the name of a node and fetches it from the TPR.
func (c *NodesClient) Get(name string) (*Node, error) {
	result := &Node{}
	err := c.client.Get().
		Namespace(c.ns).
		Resource(NodeTPRName).
		Name(name).
		Do().
		Into(result)
	return result, err
=======
		Body(options).
		Do().
		Error()
>>>>>>> 701d1c67
}<|MERGE_RESOLUTION|>--- conflicted
+++ resolved
@@ -60,10 +60,7 @@
 type Clientset interface {
 	ClusterAddons(ns string) ClusterAddonsInterface
 	SSHKeyTPR(user string) SSHKeyTPRInterface
-<<<<<<< HEAD
 	Nodes(ns string) NodesInterface
-=======
->>>>>>> 701d1c67
 }
 
 // WrappedClientset is an implementation of the ExtensionsClientset interface to work with extensions
@@ -87,7 +84,6 @@
 	}
 }
 
-<<<<<<< HEAD
 // Nodes returns an interface to interact with Nodes
 func (w *WrappedClientset) Nodes(ns string) NodesInterface {
 	return &NodesClient{
@@ -96,8 +92,6 @@
 	}
 }
 
-=======
->>>>>>> 701d1c67
 // ClusterAddonsInterface is an interface to interact with ClusterAddons
 type ClusterAddonsInterface interface {
 	Create(*ClusterAddon) (*ClusterAddon, error)
@@ -199,12 +193,6 @@
 
 func (s *SSHKeyTPRClient) injectUserLabel(sk *UserSSHKey) {
 	lbs := sk.Metadata.Labels
-<<<<<<< HEAD
-=======
-	if lbs == nil {
-		lbs = map[string]string{}
-	}
->>>>>>> 701d1c67
 	lbs["user"] = NormalizeUser(s.user)
 	sk.Metadata.SetLabels(lbs)
 }
@@ -248,11 +236,8 @@
 		Namespace(SSHKeyTPRNamespace).
 		Resource(SSHKeyTPRName).
 		Name(ConstructSerialKeyName(s.user, fingerprint)).
-<<<<<<< HEAD
 		// TODO: workaround, remove this when delete options are allowed
-		// options = nil
-		//	Body(options).
-		Body(nil).
+		Body(options).
 		Do().
 		Error()
 }
@@ -341,9 +326,4 @@
 		Do().
 		Into(result)
 	return result, err
-=======
-		Body(options).
-		Do().
-		Error()
->>>>>>> 701d1c67
 }