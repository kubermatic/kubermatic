# Copyright 2020 The Kubermatic Kubernetes Platform contributors.
#
# Licensed under the Apache License, Version 2.0 (the "License");
# you may not use this file except in compliance with the License.
# You may obtain a copy of the License at
#
#     http://www.apache.org/licenses/LICENSE-2.0
#
# Unless required by applicable law or agreed to in writing, software
# distributed under the License is distributed on an "AS IS" BASIS,
# WITHOUT WARRANTIES OR CONDITIONS OF ANY KIND, either express or implied.
# See the License for the specific language governing permissions and
# limitations under the License.

kind: Secret
apiVersion: v1
metadata:
  name: "__SEED_NAME__-kubeconfig"
  namespace: kubermatic
data:
  kubeconfig: "__KUBECONFIG__"

---
kind: Seed
apiVersion: kubermatic.k8c.io/v1
metadata:
  name: "__SEED_NAME__"
  namespace: kubermatic
  labels:
    worker-name: "__BUILD_ID__"
spec:
  country: Germany
  location: Hamburg
  kubeconfig:
    name: "__SEED_NAME__-kubeconfig"
    namespace: kubermatic
    fieldPath: kubeconfig
  datacenters:
    byo-kubernetes:
      location: Frankfurt
      country: DE
      spec:
        bringyourown: {}
    alibaba-eu-central-1a:
      location: Frankfurt
      country: DE
      spec:
        alibaba:
          region: eu-central-1
    aws-eu-central-1a:
      location: EU (Frankfurt)
      country: DE
      spec:
        aws:
          region: eu-central-1
          images:
            ubuntu: ami-092f628832a8d22a5 # ubuntu/images/hvm-ssd/ubuntu-focal-20.04-amd64-server-20220523
    hetzner-nbg1:
      location: Nuremberg 1 DC 3
      country: DE
      spec:
        hetzner:
          datacenter: nbg1-dc3
          network: kubermatic-e2e
    vsphere-ger:
      location: Hamburg
      country: DE
      spec:
        vsphere:
          cluster: vcenter.dc.k8c.io
          datacenter: Hamburg
          datastore: alpha1
          endpoint: https://vcenter.dc.k8c.io
<<<<<<< HEAD
          ipv6Enabled: true
          rootPath: /Hamburg/vm/Kubermatic-ci
          templates:
            centos: kkp-centos-7
            flatcar: kkp-flatcar-3033.2.2
            rhel: kkp-rhel-8.6
            ubuntu: kkp-ubuntu-20.04
            rockylinux: kkp-rockylinux-8
=======
          rootPath: /Hamburg/vm/Kubermatic-dev
          templates:
            centos: centos-7
            flatcar: flatcar-stable
            rhel: rhel-8.6
            ubuntu: ubuntu-20.04
>>>>>>> c53c5795
    azure-westeurope:
      location: "Azure West europe"
      country: NL
      spec:
        azure:
          location: "westeurope"
    gcp-westeurope:
      location: "Europe West (Germany)"
      country: DE
      spec:
        gcp:
          region: europe-west3
          zoneSuffixes:
          - c
    packet-ewr1:
      location: "Packet EWR1 (New York)"
      country: US
      spec:
        packet:
          facilities:
          - ewr1
    do-ams3:
      location: Amsterdam
      country: NL
      spec:
        digitalocean:
          region: ams3
    do-fra1:
      location: Frankfurt
      country: DE
      spec:
        digitalocean:
          region: fra1
    kubevirt-europe-west3-c:
      location: Frankfurt
      country: DE
      spec:
        kubevirt:
          dnsConfig:
            nameservers:
            - 8.8.8.8
    syseleven-dbl1:
      country: DE
      location: Syseleven - dbl1
      spec:
        openstack:
          authURL: https://api.cbk.cloud.syseleven.net:5000/v3
          availabilityZone: dbl1
          dnsServers:
          - 37.123.105.116
          - 37.123.105.117
          enforceFloatingIP: true
          ignoreVolumeAZ: false
          images:
            centos: kubermatic-e2e-centos
            coreos: kubermatic-e2e-coreos
            ubuntu: kubermatic-e2e-ubuntu
          nodeSizeRequirements:
            minimumMemory: 0
            minimumVCPUs: 0
          region: dbl
    nutanix-ger:
      country: DE
      location: Hamburg
      spec:
        nutanix:
          endpoint: "__NUTANIX_ENDPOINT__"
          allowInsecure: true
          images:
            centos: machine-controller-e2e-centos
            ubuntu: machine-controller-e2e-ubuntu
    dc-to-delete:
      location: Amsterdam
      country: NL
      spec:
        digitalocean:
          region: ams3
    dc-to-update:
      location: Amsterdam
      country: NL
      spec:
        digitalocean:
          region: ams3
    dc-to-patch:
      location: Amsterdam
      country: NL
      spec:
        digitalocean:
          region: ams3<|MERGE_RESOLUTION|>--- conflicted
+++ resolved
@@ -71,7 +71,6 @@
           datacenter: Hamburg
           datastore: alpha1
           endpoint: https://vcenter.dc.k8c.io
-<<<<<<< HEAD
           ipv6Enabled: true
           rootPath: /Hamburg/vm/Kubermatic-ci
           templates:
@@ -80,14 +79,6 @@
             rhel: kkp-rhel-8.6
             ubuntu: kkp-ubuntu-20.04
             rockylinux: kkp-rockylinux-8
-=======
-          rootPath: /Hamburg/vm/Kubermatic-dev
-          templates:
-            centos: centos-7
-            flatcar: flatcar-stable
-            rhel: rhel-8.6
-            ubuntu: ubuntu-20.04
->>>>>>> c53c5795
     azure-westeurope:
       location: "Azure West europe"
       country: NL
