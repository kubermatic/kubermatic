--- conflicted
+++ resolved
@@ -38,7 +38,6 @@
             }
             stage('Build'){
                 container('golang') {
-<<<<<<< HEAD
                     sh 'cd /go/src/github.com/kubermatic/api && make docker-build'
                 }
             }
@@ -46,23 +45,15 @@
                 container('golang') {
                    sh 'cd /go/src/github.com/kubermatic/api && make client-up'
                    sh 'cd /go/src/github.com/kubermatic/api && make e2e'
-=======
-                    sh("cd /go/src/github.com/kubermatic/api && make build")
-                    sh("cd /go/src/github.com/kubermatic/api && make docker-build")
->>>>>>> 7cd67694
                 }
             }
             stage('Push'){
                 container('golang') {
-<<<<<<< HEAD
-                    sh 'cd /go/src/github.com/kubermatic/api && make docker-push'
-=======
                     withCredentials([[$class: 'UsernamePasswordMultiBinding', credentialsId: 'docker',
                             usernameVariable: 'USERNAME', passwordVariable: 'PASSWORD']]) {
-                        sh("docker login --username=${env.USERNAME} --password=${env.PASSWORD}")    
+                        sh("docker login --username=${env.USERNAME} --password=${env.PASSWORD}")
                         sh("cd /go/src/github.com/kubermatic/api && make docker-push")
                     }
->>>>>>> 7cd67694
                 }
             }
             stage('Deploy'){
