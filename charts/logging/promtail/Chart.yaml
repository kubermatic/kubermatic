# Copyright 2020 The Kubermatic Kubernetes Platform contributors.
#
# Licensed under the Apache License, Version 2.0 (the "License");
# you may not use this file except in compliance with the License.
# You may obtain a copy of the License at
#
#     http://www.apache.org/licenses/LICENSE-2.0
#
# Unless required by applicable law or agreed to in writing, software
# distributed under the License is distributed on an "AS IS" BASIS,
# WITHOUT WARRANTIES OR CONDITIONS OF ANY KIND, either express or implied.
# See the License for the specific language governing permissions and
# limitations under the License.

apiVersion: v1
name: promtail
<<<<<<< HEAD
version: 0.2.3
=======
version: 0.2.2
>>>>>>> ead7e8eb
appVersion: v2.1.0
description: "Responsible for gathering logs and sending them to Loki"
keywords:
- kubermatic
- logging
- grafana
- loki
- promtail
home: https://grafana.com/loki
sources:
- https://github.com/grafana/loki
maintainers:
- name: Loodse GmbH
  email: support@kubermatic.com<|MERGE_RESOLUTION|>--- conflicted
+++ resolved
@@ -14,11 +14,7 @@
 
 apiVersion: v1
 name: promtail
-<<<<<<< HEAD
 version: 0.2.3
-=======
-version: 0.2.2
->>>>>>> ead7e8eb
 appVersion: v2.1.0
 description: "Responsible for gathering logs and sending them to Loki"
 keywords:
