--- conflicted
+++ resolved
@@ -226,13 +226,8 @@
           service: kube-state-metrics
       - alert: KubeCPUOvercommit
         annotations:
-<<<<<<< HEAD
           message: Cluster has overcommitted CPU resource requests for Pods by {{ $value }} CPU shares and cannot tolerate node failure.
           runbook_url: https://docs.kubermatic.com/kubermatic/master/monitoring/runbook/#alert-kubecpuovercommit
-=======
-          message: Cluster has overcommitted CPU resource requests for pods and cannot tolerate node failure.
-          runbook_url: https://docs.kubermatic.com/kubermatic/master/cheat_sheets/alerting_runbook/#alert-kubecpuovercommit
->>>>>>> d9d10196
         expr: |
           sum(namespace_cpu:kube_pod_container_resource_requests:sum{%(ignoringOverprovisionedWorkloadSelector)s}) - (sum(kube_node_status_allocatable{resource="cpu"}) - max(kube_node_status_allocatable{resource="cpu"})) > 0
             and
@@ -258,13 +253,8 @@
           service: kube-state-metrics
       - alert: KubeMemOvercommit
         annotations:
-<<<<<<< HEAD
           message: Cluster has overcommitted memory resource requests for Pods by {{ $value }} bytes and cannot tolerate node failure.
           runbook_url: https://docs.kubermatic.com/kubermatic/master/monitoring/runbook/#alert-kubememovercommit
-=======
-          message: Cluster has overcommitted memory resource requests for pods and cannot tolerate node failure.
-          runbook_url: https://docs.kubermatic.com/kubermatic/master/cheat_sheets/alerting_runbook/#alert-kubememovercommit
->>>>>>> d9d10196
         expr: |
           sum(namespace_memory:kube_pod_container_resource_requests:sum{%(ignoringOverprovisionedWorkloadSelector)s}) - (sum(kube_node_status_allocatable{resource="memory"}) - max(kube_node_status_allocatable{resource="memory"})) > 0
             and
