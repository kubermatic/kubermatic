--- conflicted
+++ resolved
@@ -14,13 +14,8 @@
 
 apiVersion: v1
 name: prometheus
-<<<<<<< HEAD
-version: 2.4.4
-appVersion: v2.29.1
-=======
 version: v9.9.9-dev
 appVersion: v2.35.0
->>>>>>> d9d10196
 description: Prometheus Monitoring for Kubernetes
 keywords:
   - kubermatic
