package handler

import (
	"bytes"
	"context"
	"encoding/base64"
	"encoding/json"
	"fmt"
	"io/ioutil"
	"log"
	"net/http"
	"net/http/httptest"
	"strings"
	"testing"

	"github.com/dgrijalva/jwt-go"
	"github.com/gorilla/mux"
	"github.com/kubermatic/api/extensions/fake"
	"github.com/kubermatic/api/provider"
	"github.com/kubermatic/api/provider/cloud"
	"github.com/kubermatic/api/provider/kubernetes"
)

var jwtSecret = "super secret auth key nobody will guess"

func createTestEndpoint() http.Handler {
	ctx := context.Background()

	dcs, err := provider.DatacentersMeta("./fixtures/datacenters.yaml")
	if err != nil {
		log.Fatal(fmt.Printf("failed to load datacenter yaml %q: %v", "./fixtures/datacenters.yaml", err))
	}

	// create CloudProviders
	cps := cloud.Providers(dcs)

<<<<<<< HEAD
	kps, err := kubernetes.Providers("./fixtures/kubecfg.yaml", dcs, cps, "./fixtures/secrets.yaml", "user1")
=======
	kps, err := kubernetes.Providers("./fixtures/kubecfg.yaml", dcs, cps, "./fixtures/secrets.yaml", true, 12000, 14767)
>>>>>>> 0e6512eb
	if err != nil {
		log.Fatal(err)
	}

	// override the default master k8s provider since it would be a "real" k8s provider, not a fake one.
	kps["master"] = kubernetes.NewKubernetesFakeProvider("master", cps)

	router := mux.NewRouter()
	routing := NewRouting(ctx, dcs, kps, cps, true, base64.URLEncoding.EncodeToString([]byte(jwtSecret)), fake.ClientsetWithExtensions())
	routing.Register(router)

	return router
}

func getTokenStr(admin bool) string {
	roles := []interface{}{}
	if admin {
		roles = append(roles, "admin")
	}

	data := jwt.MapClaims{
		"sub": "Thomas Tester",
		"app_metadata": map[string]interface{}{
			"roles": roles,
		},
	}

	token := jwt.NewWithClaims(jwt.SigningMethodHS256, jwt.MapClaims(data))

	tokenStr, err := token.SignedString([]byte(jwtSecret))
	if err != nil {
		panic(err)
	}

	return tokenStr
}

func authenticateHeader(req *http.Request, admin bool) {
	tokenStr := getTokenStr(admin)
	req.Header.Add("Authorization", "bearer "+tokenStr)
}

func authenticateQuery(req *http.Request, admin bool) {
	tokenStr := getTokenStr(admin)
	q := req.URL.Query()
	q.Add("token", tokenStr)
	req.URL.RawQuery = q.Encode()
}

func compareWithResult(t *testing.T, res *httptest.ResponseRecorder, file string) {
	bBytes, err := ioutil.ReadAll(res.Body)
	if err != nil {
		t.Fatal("Unable to read response body")
	}

	rBytes, err := ioutil.ReadFile(file)
	if err != nil {
		t.Fatalf("Cannot read response file %s", file)
	}

	r := strings.TrimSpace(string(rBytes))
	b := strings.TrimSpace(string(bBytes))

	if r != b {
		t.Fatalf("Expected response body to be '%s', got '%s'", r, b)
	}
}

func encodeReq(t *testing.T, req interface{}) *bytes.Reader {
	b, err := json.Marshal(&req)
	if err != nil {
		t.Fatal(err)
	}

	return bytes.NewReader(b)
}

func TestUpRoute(t *testing.T) {
	req := httptest.NewRequest("GET", "/", nil)
	res := httptest.NewRecorder()
	e := createTestEndpoint()
	e.ServeHTTP(res, req)

	if res.Code != http.StatusOK {
		t.Errorf("Expected route to return code 200, got %d", res.Code)
	}
}<|MERGE_RESOLUTION|>--- conflicted
+++ resolved
@@ -34,11 +34,7 @@
 	// create CloudProviders
 	cps := cloud.Providers(dcs)
 
-<<<<<<< HEAD
-	kps, err := kubernetes.Providers("./fixtures/kubecfg.yaml", dcs, cps, "./fixtures/secrets.yaml", "user1")
-=======
-	kps, err := kubernetes.Providers("./fixtures/kubecfg.yaml", dcs, cps, "./fixtures/secrets.yaml", true, 12000, 14767)
->>>>>>> 0e6512eb
+	kps, err := kubernetes.Providers("./fixtures/kubecfg.yaml", dcs, cps, "./fixtures/secrets.yaml", "user1",12000, 14767 )
 	if err != nil {
 		log.Fatal(err)
 	}
