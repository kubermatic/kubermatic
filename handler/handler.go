package handler

import (
	"encoding/json"
<<<<<<< HEAD
	"golang.org/x/net/context"
=======
	"errors"
	"io"
>>>>>>> 65661f65
	"net/http"
)

// StatusOK returns a handler always returning http status code 200 (StatusOK).
func StatusOK(res http.ResponseWriter, _ *http.Request) {
	res.WriteHeader(http.StatusOK)
}

func encodeJSON(c context.Context, w http.ResponseWriter, response interface{}) (err error) {
	return json.NewEncoder(w).Encode(response)
}

func encodeText(w http.ResponseWriter, response interface{}) (err error) {
	rc, ok := response.(io.ReadCloser)
	if !ok {
		return errors.New("response does not implement io.ReadCloser")
	}

	// Dirty but metalinter won't let us build.
	defer func() {
		err := rc.Close()
		_ = err
	}()

	_, err = io.Copy(w, rc)

	return err
}<|MERGE_RESOLUTION|>--- conflicted
+++ resolved
@@ -2,13 +2,11 @@
 
 import (
 	"encoding/json"
-<<<<<<< HEAD
-	"golang.org/x/net/context"
-=======
 	"errors"
 	"io"
->>>>>>> 65661f65
 	"net/http"
+
+	"golang.org/x/net/context"
 )
 
 // StatusOK returns a handler always returning http status code 200 (StatusOK).
