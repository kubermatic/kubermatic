package handler

import (
	"net/http"
	"os"

	"github.com/go-kit/kit/log"
	httptransport "github.com/go-kit/kit/transport/http"
	"github.com/gorilla/mux"
	"github.com/kubermatic/api/provider"
	"golang.org/x/net/context"
)

// Routing represents an object which binds endpoints to http handlers.
type Routing struct {
	ctx                 context.Context
	authenticated       func(http.Handler) http.Handler
	getAuthenticated    func(http.Handler) http.Handler
	datacenters         map[string]provider.DatacenterMeta
	kubernetesProviders map[string]provider.KubernetesProvider
	cloudProviders      map[string]provider.CloudProvider
	logger              log.Logger
}

// NewRouting creates a new Routing.
func NewRouting(
	ctx context.Context,
	dcs map[string]provider.DatacenterMeta,
	kps map[string]provider.KubernetesProvider,
	cps map[string]provider.CloudProvider,
	auth bool,
	jwtKey string,
) Routing {
	var authenticated = func(h http.Handler) http.Handler { return h }
	var getAuthenticated = func(h http.Handler) http.Handler { return h }
	if auth {
		authenticated = jwtMiddleware(jwtKey).Handler
		getAuthenticated = jwtGetMiddleware(jwtKey).Handler
	}

	return Routing{
		ctx:                 ctx,
		authenticated:       authenticated,
		getAuthenticated:    getAuthenticated,
		datacenters:         dcs,
		kubernetesProviders: kps,
		cloudProviders:      cps,
		logger:              log.NewLogfmtLogger(os.Stderr),
	}
}

// Register registers all known endpoints in the given router.
func (r Routing) Register(mux *mux.Router) {
	mux.
		Methods("GET").
		Path("/").
		HandlerFunc(StatusOK)

	mux.
		Methods("GET").
		Path("/api/v1/dc").
		Handler(r.authenticated(r.datacentersHandler()))

	mux.
		Methods("GET").
		Path("/api/v1/dc/{dc}").
		Handler(r.authenticated(r.datacenterHandler()))

	mux.
		Methods("POST").
		Path("/api/v1/dc/{dc}/cluster").
		Handler(r.authenticated(r.newClusterHandler()))

	mux.
		Methods("GET").
		Path("/api/v1/dc/{dc}/cluster").
		Handler(r.authenticated(r.clustersHandler()))

	mux.
		Methods("GET").
		Path("/api/v1/dc/{dc}/cluster/{cluster}").
		Handler(r.authenticated(r.clusterHandler()))

	mux.
		Methods("PUT").
		Path("/api/v1/dc/{dc}/cluster/{cluster}/cloud").
		Handler(r.authenticated(r.setCloudHandler()))

	mux.
		Methods("GET").
		Path("/api/v1/dc/{dc}/cluster/{cluster}/kubeconfig").
		Handler(r.getAuthenticated(r.kubeconfigHandler()))

	mux.
		Methods("DELETE").
		Path("/api/v1/dc/{dc}/cluster/{cluster}").
		Handler(r.authenticated(r.deleteClusterHandler()))

	mux.
		Methods("GET").
		Path("/api/v1/dc/{dc}/cluster/{cluster}/node").
		Handler(r.authenticated(r.nodesHandler()))

	mux.
		Methods("POST").
		Path("/api/v1/dc/{dc}/cluster/{cluster}/node").
		Handler(r.authenticated(r.createNodesHandler()))

	mux.
		Methods("DELETE").
		Path("/api/v1/dc/{dc}/cluster/{cluster}/node/{node}").
<<<<<<< HEAD
		Handler(b.authenticated(b.deleteNodeHandler()))
	mux.
		Methods("GET").
		Path("/api/v1/dc/{dc}/cluster/{cluster}/k8s/nodes").
		Handler(b.authenticated(b.getKubernetesNodesHandler()))
	mux.
		Methods("GET").
		Path("/api/v1/dc/{dc}/cluster/{cluster}/k8s/node/{node}").
		Handler(b.authenticated(b.getKubernetesNodeInfoHandler()))
}

func (b Routing) getKubernetesNodesHandler() http.Handler {
	return httptransport.NewServer(
		b.ctx,
		kubernetesNodesEndpoint(b.kps),
		decodeNodesReq,
		encodeText,
		httptransport.ServerErrorLogger(b.logger),
		defaultHTTPErrorEncoder(),
	)
}

func (b Routing) getKubernetesNodeInfoHandler() http.Handler {
	return httptransport.NewServer(
		b.ctx,
		kubernetesNodeInfoEndpoint(b.kps),
		decodeNodeReq,
		encodeText,
		httptransport.ServerErrorLogger(b.logger),
		defaultHTTPErrorEncoder(),
	)
=======
		Handler(r.authenticated(r.deleteNodeHandler()))
>>>>>>> bae48a40
}

// datacentersHandler serves a list of datacenters.
// Admin only!
func (r Routing) datacentersHandler() http.Handler {
	return httptransport.NewServer(
		r.ctx,
		datacentersEndpoint(r.datacenters, r.kubernetesProviders, r.cloudProviders),
		decodeDatacentersReq,
		encodeJSON,
		httptransport.ServerErrorLogger(r.logger),
		defaultHTTPErrorEncoder(),
	)
}

// datacenterHandler server information for a datacenter.
// Admin only!
func (r Routing) datacenterHandler() http.Handler {
	return httptransport.NewServer(
		r.ctx,
		datacenterEndpoint(r.datacenters, r.kubernetesProviders, r.cloudProviders),
		decodeDcReq,
		encodeJSON,
		httptransport.ServerErrorLogger(r.logger),
		defaultHTTPErrorEncoder(),
	)
}

// newClusterHandler creates a new cluster.
func (r Routing) newClusterHandler() http.Handler {
	return httptransport.NewServer(
		r.ctx,
		newClusterEndpoint(r.kubernetesProviders, r.cloudProviders),
		decodeNewClusterReq,
		encodeJSON,
		httptransport.ServerErrorLogger(r.logger),
		defaultHTTPErrorEncoder(),
	)
}

// clusterHandler returns a cluster object.
func (r Routing) clusterHandler() http.Handler {
	return httptransport.NewServer(
		r.ctx,
		clusterEndpoint(r.kubernetesProviders, r.cloudProviders),
		decodeClusterReq,
		encodeJSON,
		httptransport.ServerErrorLogger(r.logger),
		defaultHTTPErrorEncoder(),
	)
}

// setCloudHandler updates a cluster.
func (r Routing) setCloudHandler() http.Handler {
	return httptransport.NewServer(
		r.ctx,
		setCloudEndpoint(r.datacenters, r.kubernetesProviders, r.cloudProviders),
		decodeSetCloudReq,
		encodeJSON,
		httptransport.ServerErrorLogger(r.logger),
		defaultHTTPErrorEncoder(),
	)
}

// kubeconfigHandler returns the cubeconfig for the cluster.
func (r Routing) kubeconfigHandler() http.Handler {
	return httptransport.NewServer(
		r.ctx,
		kubeconfigEndpoint(r.kubernetesProviders, r.cloudProviders),
		decodeKubeconfigReq,
		encodeKubeconfig,
		httptransport.ServerErrorLogger(r.logger),
		defaultHTTPErrorEncoder(),
	)
}

// clustersHandler lists all clusters from a user.
func (r Routing) clustersHandler() http.Handler {
	return httptransport.NewServer(
		r.ctx,
		clustersEndpoint(r.kubernetesProviders, r.cloudProviders),
		decodeClustersReq,
		encodeJSON,
		httptransport.ServerErrorLogger(r.logger),
		defaultHTTPErrorEncoder(),
	)
}

// deleteClusterHandler deletes a cluster.
func (r Routing) deleteClusterHandler() http.Handler {
	return httptransport.NewServer(
		r.ctx,
		deleteClusterEndpoint(r.kubernetesProviders, r.cloudProviders),
		decodeDeleteClusterReq,
		encodeJSON,
		httptransport.ServerErrorLogger(r.logger),
		defaultHTTPErrorEncoder(),
	)
}

// nodesHandler returns all nodes from a user.
func (r Routing) nodesHandler() http.Handler {
	return httptransport.NewServer(
		r.ctx,
		nodesEndpoint(r.kubernetesProviders, r.cloudProviders),
		decodeNodesReq,
		encodeJSON,
		httptransport.ServerErrorLogger(r.logger),
		defaultHTTPErrorEncoder(),
	)
}

// createNodesHandler let's you create nodes.
func (r Routing) createNodesHandler() http.Handler {
	return httptransport.NewServer(
		r.ctx,
		createNodesEndpoint(r.kubernetesProviders, r.cloudProviders),
		decodeCreateNodesReq,
		encodeJSON,
		httptransport.ServerErrorLogger(r.logger),
		defaultHTTPErrorEncoder(),
	)
}

// deleteNodeHandler let's you delete nodes.
func (r Routing) deleteNodeHandler() http.Handler {
	return httptransport.NewServer(
		r.ctx,
		deleteNodeEndpoint(r.kubernetesProviders, r.cloudProviders),
		decodeNodeReq,
		encodeJSON,
		httptransport.ServerErrorLogger(r.logger),
		defaultHTTPErrorEncoder(),
	)
}<|MERGE_RESOLUTION|>--- conflicted
+++ resolved
@@ -109,8 +109,8 @@
 	mux.
 		Methods("DELETE").
 		Path("/api/v1/dc/{dc}/cluster/{cluster}/node/{node}").
-<<<<<<< HEAD
 		Handler(b.authenticated(b.deleteNodeHandler()))
+
 	mux.
 		Methods("GET").
 		Path("/api/v1/dc/{dc}/cluster/{cluster}/k8s/nodes").
@@ -141,9 +141,6 @@
 		httptransport.ServerErrorLogger(b.logger),
 		defaultHTTPErrorEncoder(),
 	)
-=======
-		Handler(r.authenticated(r.deleteNodeHandler()))
->>>>>>> bae48a40
 }
 
 // datacentersHandler serves a list of datacenters.
