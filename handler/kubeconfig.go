package handler

import (
	"encoding/json"
	"fmt"
	"net/http"

	"github.com/ghodss/yaml"
	"github.com/go-kit/kit/endpoint"
	"github.com/kubermatic/api"
	"github.com/kubermatic/api/provider"
	"golang.org/x/net/context"
	kerrors "k8s.io/client-go/pkg/api/errors"
	"k8s.io/client-go/tools/clientcmd/api/v1"
)

func getKubeConfig(dc string, c *api.Cluster) capi.Config {
	id := fmt.Sprintf("%s-%s", dc, c.Metadata.Name)
	return capi.Config{
		Kind:           "Config",
		APIVersion:     "v1",
		CurrentContext: id,
		Clusters: []capi.NamedCluster{{
			Name: id,
			Cluster: capi.Cluster{
				Server: c.Address.URL,
				CertificateAuthorityData: c.Status.RootCA.Cert,
			},
		}},
		Contexts: []capi.NamedContext{capi.NamedContext{
			Name: id,
			Context: capi.Context{
				Cluster:  id,
				AuthInfo: id,
			},
		}},
		AuthInfos: []capi.NamedAuthInfo{capi.NamedAuthInfo{
			Name: id,
			AuthInfo: capi.AuthInfo{
				Token: c.Address.Token,
			},
		}},
	}
}

func kubeconfigEndpoint(
	kps map[string]provider.KubernetesProvider,
	cps map[string]provider.CloudProvider,
) endpoint.Endpoint {
	return func(ctx context.Context, request interface{}) (interface{}, error) {
		req := request.(kubeconfigReq)

		kp, found := kps[req.dc]
		if !found {
			return nil, NewBadRequest("unknown kubernetes datacenter %q", req.dc)
		}

		c, err := kp.Cluster(req.user, req.cluster)
		if err != nil {
			if kerrors.IsNotFound(err) {
				return nil, NewInDcNotFound("cluster", req.dc, req.cluster)
			}
			return nil, err
		}
<<<<<<< HEAD

		id := fmt.Sprintf("%s-%s", req.dc, c.Metadata.Name)
		cfg := v1.Config{
			Kind:           "Config",
			APIVersion:     "v1",
			CurrentContext: id,
			Clusters: []v1.NamedCluster{v1.NamedCluster{
				Name: id,
				Cluster: v1.Cluster{
					Server: c.Address.URL,
				},
			}},
			Contexts: []v1.NamedContext{v1.NamedContext{
				Name: id,
				Context: v1.Context{
					Cluster:  id,
					AuthInfo: id,
				},
			}},
			AuthInfos: []v1.NamedAuthInfo{v1.NamedAuthInfo{
				Name: id,
				AuthInfo: v1.AuthInfo{
					Token: c.Address.Token,
				},
			}},
		}

=======
		cfg := getKubeConfig(req.dc, c)
>>>>>>> 65661f65
		return &cfg, nil
	}
}

type kubeconfigReq struct {
	clusterReq
}

func decodeKubeconfigReq(c context.Context, r *http.Request) (interface{}, error) {
	var req kubeconfigReq

	cr, err := decodeClusterReq(c, r)
	if err != nil {
		return nil, err
	}
	req.clusterReq = cr.(clusterReq)

	return req, nil
}

func encodeKubeconfig(c context.Context, w http.ResponseWriter, response interface{}) (err error) {
	w.Header().Set("Content-Type", "application/yaml")
	w.Header().Set("Content-disposition", "attachment; filename=kubeconfig")

	cfg := response.(*v1.Config)

	jcfg, err := json.Marshal(cfg)
	if err != nil {
		return err
	}

	ycfg, err := yaml.JSONToYAML(jcfg)
	if err != nil {
		return err
	}
	_, err = w.Write(ycfg)
	return err
}<|MERGE_RESOLUTION|>--- conflicted
+++ resolved
@@ -14,29 +14,29 @@
 	"k8s.io/client-go/tools/clientcmd/api/v1"
 )
 
-func getKubeConfig(dc string, c *api.Cluster) capi.Config {
+func getKubeConfig(dc string, c *api.Cluster) v1.Config {
 	id := fmt.Sprintf("%s-%s", dc, c.Metadata.Name)
-	return capi.Config{
+	return v1.Config{
 		Kind:           "Config",
 		APIVersion:     "v1",
 		CurrentContext: id,
-		Clusters: []capi.NamedCluster{{
+		Clusters: []v1.NamedCluster{{
 			Name: id,
-			Cluster: capi.Cluster{
+			Cluster: v1.Cluster{
 				Server: c.Address.URL,
 				CertificateAuthorityData: c.Status.RootCA.Cert,
 			},
 		}},
-		Contexts: []capi.NamedContext{capi.NamedContext{
+		Contexts: []v1.NamedContext{v1.NamedContext{
 			Name: id,
-			Context: capi.Context{
+			Context: v1.Context{
 				Cluster:  id,
 				AuthInfo: id,
 			},
 		}},
-		AuthInfos: []capi.NamedAuthInfo{capi.NamedAuthInfo{
+		AuthInfos: []v1.NamedAuthInfo{v1.NamedAuthInfo{
 			Name: id,
-			AuthInfo: capi.AuthInfo{
+			AuthInfo: v1.AuthInfo{
 				Token: c.Address.Token,
 			},
 		}},
@@ -62,37 +62,9 @@
 			}
 			return nil, err
 		}
-<<<<<<< HEAD
 
-		id := fmt.Sprintf("%s-%s", req.dc, c.Metadata.Name)
-		cfg := v1.Config{
-			Kind:           "Config",
-			APIVersion:     "v1",
-			CurrentContext: id,
-			Clusters: []v1.NamedCluster{v1.NamedCluster{
-				Name: id,
-				Cluster: v1.Cluster{
-					Server: c.Address.URL,
-				},
-			}},
-			Contexts: []v1.NamedContext{v1.NamedContext{
-				Name: id,
-				Context: v1.Context{
-					Cluster:  id,
-					AuthInfo: id,
-				},
-			}},
-			AuthInfos: []v1.NamedAuthInfo{v1.NamedAuthInfo{
-				Name: id,
-				AuthInfo: v1.AuthInfo{
-					Token: c.Address.Token,
-				},
-			}},
-		}
+		cfg := getKubeConfig(req.dc, c)
 
-=======
-		cfg := getKubeConfig(req.dc, c)
->>>>>>> 65661f65
 		return &cfg, nil
 	}
 }
