package main

import (
	"bufio"
	"bytes"
	"context"
	"encoding/json"
	"encoding/xml"
	"errors"
	"fmt"
	"io"
	"io/ioutil"
	"os"
	"os/exec"
	"path"
	"strings"
	"time"

	"github.com/go-openapi/runtime"
	"github.com/onsi/ginkgo/reporters"
	"github.com/sirupsen/logrus"

	kubermaticapiv1 "github.com/kubermatic/kubermatic/api/pkg/api/v1"
	clusterclient "github.com/kubermatic/kubermatic/api/pkg/cluster/client"
	kubermaticv1 "github.com/kubermatic/kubermatic/api/pkg/crd/kubermatic/v1"
	"github.com/kubermatic/kubermatic/api/pkg/provider"
	"github.com/kubermatic/kubermatic/api/pkg/resources"
	"github.com/kubermatic/kubermatic/api/pkg/resources/machine"
	apiclient "github.com/kubermatic/kubermatic/api/pkg/test/e2e/api/utils/apiclient/client"
	projectclient "github.com/kubermatic/kubermatic/api/pkg/test/e2e/api/utils/apiclient/client/project"
	apimodels "github.com/kubermatic/kubermatic/api/pkg/test/e2e/api/utils/apiclient/models"

	corev1 "k8s.io/api/core/v1"
	"k8s.io/apimachinery/pkg/api/equality"
	kerrors "k8s.io/apimachinery/pkg/api/errors"
	metav1 "k8s.io/apimachinery/pkg/apis/meta/v1"
	"k8s.io/apimachinery/pkg/labels"
	"k8s.io/apimachinery/pkg/types"
	"k8s.io/apimachinery/pkg/util/sets"
	"k8s.io/apimachinery/pkg/util/wait"
	"k8s.io/client-go/util/retry"
	clusterv1alpha1 "sigs.k8s.io/cluster-api/pkg/apis/cluster/v1alpha1"
	ctrlruntimeclient "sigs.k8s.io/controller-runtime/pkg/client"
)

var (
	podIsReady = func(p *corev1.Pod) bool {
		for _, c := range p.Status.Conditions {
			if c.Type == corev1.PodReady && c.Status == corev1.ConditionTrue {
				return true
			}
		}
		return false
	}
)

type testScenario interface {
	Name() string
	Cluster(secrets secrets) *apimodels.CreateClusterSpec
	NodeDeployments(num int, secrets secrets) []kubermaticapiv1.NodeDeployment
	OS() kubermaticapiv1.OperatingSystemSpec
}

func newRunner(scenarios []testScenario, opts *Opts) *testRunner {
	return &testRunner{
		scenarios:                    scenarios,
		controlPlaneReadyWaitTimeout: opts.controlPlaneReadyWaitTimeout,
		deleteClusterAfterTests:      opts.deleteClusterAfterTests,
		secrets:                      opts.secrets,
		namePrefix:                   opts.namePrefix,
		clusterClientProvider:        opts.clusterClientProvider,
		dcs:                          opts.dcs,
		nodeCount:                    opts.nodeCount,
		repoRoot:                     opts.repoRoot,
		reportsRoot:                  opts.reportsRoot,
		clusterParallelCount:         opts.clusterParallelCount,
		PublicKeys:                   opts.publicKeys,
		workerName:                   opts.workerName,
		homeDir:                      opts.homeDir,
		seedClusterClient:            opts.seedClusterClient,
		log:                          opts.log,
		existingClusterLabel:         opts.existingClusterLabel,
		openshift:                    opts.openshift,
		printGinkoLogs:               opts.printGinkoLogs,
		onlyTestCreation:             opts.onlyTestCreation,
		kubermatcProjectID:           opts.kubermatcProjectID,
		kubermaticClient:             opts.kubermaticClient,
		kubermaticAuthenticator:      opts.kubermaticAuthenticator,
	}
}

type testRunner struct {
	ctx              context.Context
	scenarios        []testScenario
	secrets          secrets
	namePrefix       string
	repoRoot         string
	reportsRoot      string
	PublicKeys       [][]byte
	workerName       string
	homeDir          string
	log              *logrus.Entry
	openshift        bool
	printGinkoLogs   bool
	onlyTestCreation bool

	controlPlaneReadyWaitTimeout time.Duration
	deleteClusterAfterTests      bool
	nodeCount                    int
	clusterParallelCount         int

	seedClusterClient     ctrlruntimeclient.Client
	clusterClientProvider clusterclient.UserClusterConnectionProvider
	dcs                   map[string]provider.DatacenterMeta

	// The label to use to select an existing cluster to test against instead of
	// creating a new one
	existingClusterLabel string

	kubermatcProjectID      string
	kubermaticClient        *apiclient.Kubermatic
	kubermaticAuthenticator runtime.ClientAuthInfoWriter
}

type testResult struct {
	report   *reporters.JUnitTestSuite
	err      error
	scenario testScenario
}

func (t *testResult) Passed() bool {
	if t.err != nil {
		return false
	}

	if t.report == nil {
		return false
	}

	if len(t.report.TestCases) == 0 {
		return false
	}

	if t.report.Errors > 0 || t.report.Failures > 0 {
		return false
	}

	return true
}

func (r *testRunner) worker(id int, scenarios <-chan testScenario, results chan<- testResult) {
	for s := range scenarios {
		scenarioLog := r.log.WithFields(logrus.Fields{
			"scenario": s.Name(),
			"worker":   id,
		})
		scenarioLog.Info("Starting to test scenario...")

		report, err := r.executeScenario(scenarioLog, s)
		res := testResult{
			report:   report,
			scenario: s,
			err:      err,
		}
		if err != nil {
			scenarioLog.Infof("Finished with error: %v", err)
		} else {
			scenarioLog.Info("Finished")
		}

		results <- res
	}
}

func (r *testRunner) Run() error {
	scenariosCh := make(chan testScenario, len(r.scenarios))
	resultsCh := make(chan testResult, len(r.scenarios))

	r.log.Infoln("Test suite:")
	for _, scenario := range r.scenarios {
		r.log.Infoln(scenario.Name())
		scenariosCh <- scenario
	}
	r.log.Infoln(fmt.Sprintf("Total: %d tests", len(r.scenarios)))

	for i := 1; i <= r.clusterParallelCount; i++ {
		go r.worker(i, scenariosCh, resultsCh)
	}

	close(scenariosCh)

	var results []testResult
	for range r.scenarios {
		results = append(results, <-resultsCh)
		r.log.Infof("Finished %d/%d test cases", len(results), len(r.scenarios))
	}

	overallResultBuf := &bytes.Buffer{}
	hadFailure := false
	for _, result := range results {
		prefix := "PASS"
		if !result.Passed() {
			prefix = "FAIL"
			hadFailure = true
		}
		scenarioResultMsg := fmt.Sprintf("[%s] - %s", prefix, result.scenario.Name())
		if result.err != nil {
			scenarioResultMsg = fmt.Sprintf("%s : %v", scenarioResultMsg, result.err)
		}

		fmt.Fprintln(overallResultBuf, scenarioResultMsg)
		if result.report != nil {
			printDetailedReport(result.report)
		}
	}

	fmt.Println("========================== RESULT ===========================")
	fmt.Println(overallResultBuf.String())

	if hadFailure {
		return errors.New("some tests failed")
	}
	return nil
}

func (r *testRunner) executeScenario(log *logrus.Entry, scenario testScenario) (*reporters.JUnitTestSuite, error) {
	var err error
	var cluster *kubermaticv1.Cluster

	if r.existingClusterLabel == "" {
		cluster, err = r.createCluster(log, scenario)
		if err != nil {
			return nil, fmt.Errorf("failed to create cluster: %v", err)
		}
	} else {
		selector, err := labels.Parse(r.existingClusterLabel)
		if err != nil {
			return nil, fmt.Errorf("failed to parse labelselector %q: %v", r.existingClusterLabel, err)
		}
		clusterList := &kubermaticv1.ClusterList{}
		listOptions := &ctrlruntimeclient.ListOptions{LabelSelector: selector}
		if err := r.seedClusterClient.List(context.Background(), listOptions, clusterList); err != nil {
			return nil, fmt.Errorf("failed to list clusters: %v", err)
		}
		if foundClusterNum := len(clusterList.Items); foundClusterNum != 1 {
			return nil, fmt.Errorf("expected to find exactly one existing cluster, but got %d", foundClusterNum)
		}
		cluster = &clusterList.Items[0]
	}

	cluster, err = r.waitForControlPlane(log, cluster.Name)
	if err != nil {
		return nil, fmt.Errorf("failed waiting for control plane to become ready: %v", err)
	}

	// We must store the name here because the cluster object may be nil on error
	clusterName := cluster.Name
	err = retry.RetryOnConflict(retry.DefaultBackoff, func() error {
		if err := r.seedClusterClient.Get(context.Background(), types.NamespacedName{Name: clusterName}, cluster); err != nil {
			return err
		}
		cluster.Finalizers = append(cluster.Finalizers, kubermaticapiv1.InClusterPVCleanupFinalizer, kubermaticapiv1.InClusterLBCleanupFinalizer)

		return r.seedClusterClient.Update(context.Background(), cluster)

	})
	if err != nil {
		return nil, fmt.Errorf("failed to add PV and LB cleanup finalizers: %v", err)
	}

	providerName, err := provider.ClusterCloudProviderName(cluster.Spec.Cloud)
	if err != nil {
		return nil, fmt.Errorf("failed to get cloud provider name from cluster: %v", err)
	}

	log = log.WithFields(logrus.Fields{
		"cluster":        cluster.Name,
		"cloud-provider": providerName,
		"version":        cluster.Spec.Version,
	})

	dc, found := r.dcs[cluster.Spec.Cloud.DatacenterName]
	if !found {
		return nil, fmt.Errorf("invalid cloud datacenter specified '%s'. Not found in datacenters list", cluster.Spec.Cloud.DatacenterName)
	}

	if r.deleteClusterAfterTests {
		defer func() {
			if err := tryToDeleteClusterWithRetries(log, cluster, r.clusterClientProvider, r.seedClusterClient); err != nil {
				log.Errorf("failed to delete cluster: %v", err)
				log.Errorf("Please manually cleanup the cluster. Either by restarting with `-cleanup-on-start=true` or by doing the cleanup by hand: %v", err)
			}
		}()
	}

	kubeconfigFilename, err := r.getKubeconfig(log, cluster)
	if err != nil {
		return nil, fmt.Errorf("failed to get kubeconfig: %v", err)
	}
	log = log.WithFields(logrus.Fields{"kubeconfig": kubeconfigFilename})

	cloudConfigFilename, err := r.getCloudConfig(log, cluster)
	if err != nil {
		return nil, fmt.Errorf("failed to get cloud config: %v", err)
	}

	userClusterClient, err := r.clusterClientProvider.GetClient(cluster)
	if err != nil {
		return nil, fmt.Errorf("failed to get the client for the cluster: %v", err)
	}

	nodeDeployments := scenario.NodeDeployments(r.nodeCount, r.secrets)
	if err := r.setupNodes(log, scenario.Name(), cluster, userClusterClient, nodeDeployments, dc); err != nil {
		return nil, fmt.Errorf("failed to setup nodes: %v", err)
	}

	if err := r.waitUntilAllPodsAreReady(log, userClusterClient); err != nil {
		return nil, fmt.Errorf("failed to wait until all pods are running after creating the cluster: %v", err)
	}

	if r.onlyTestCreation {
		return &reporters.JUnitTestSuite{
			Name: "cluster creation",
			TestCases: []reporters.JUnitTestCase{
				{
					Name: "cluster creation",
				},
			},
		}, nil
	}

	report, err := r.testCluster(log, scenario.Name(), cluster, userClusterClient, nodeDeployments, dc, kubeconfigFilename, cloudConfigFilename)
	if err != nil {
		return nil, fmt.Errorf("failed to test cluster: %v", err)
	}
	if report == nil {
		return nil, errors.New("no report generated")
	}
	return report, nil
}

func retryNAttempts(maxAttempts int, f func(attempt int) error) error {
	var err error
	for attempt := 1; attempt <= maxAttempts; attempt++ {
		err = f(attempt)
		if err != nil {
			continue
		}
		return nil
	}
	return fmt.Errorf("function did not succeeded after %d attempts: %v", maxAttempts, err)
}

func (r *testRunner) testCluster(
	log *logrus.Entry,
	scenarioName string,
	cluster *kubermaticv1.Cluster,
	userClusterClient ctrlruntimeclient.Client,
	nd []kubermaticapiv1.NodeDeployment,
	dc provider.DatacenterMeta,
	kubeconfigFilename string,
	cloudConfigFilename string,
) (*reporters.JUnitTestSuite, error) {
	const maxTestAttempts = 3
	var err error
	totalStart := time.Now()
	log.Info("Starting to test cluster...")
	defer log.Infof("Finished testing cluster after %s", time.Since(totalStart))

	// We'll store the report there and all kinds of logs
	scenarioFolder := path.Join(r.reportsRoot, scenarioName)
	if err := os.MkdirAll(scenarioFolder, os.ModePerm); err != nil {
		return nil, fmt.Errorf("failed to create the scenario folder '%s': %v", scenarioFolder, err)
	}

	report := &reporters.JUnitTestSuite{
		Name: scenarioName,
	}

	testCase := reporters.JUnitTestCase{
		Name:      "[Kubermatic] Test cluster becomes ready, nodes join and kubermatic-managed pods get ready",
		ClassName: "Kubermatic custom tests",
	}
	report.TestCases = append(report.TestCases, testCase)
	report.Tests++

	if r.openshift {
		// Openshift supports neither the conformance tests nor PVs/LBs yet :/
		return report, nil
	}

	ginkgoRuns, err := r.getGinkgoRuns(log, scenarioName, kubeconfigFilename, cloudConfigFilename, cluster, nd, dc)
	if err != nil {
		return nil, fmt.Errorf("failed to get Ginkgo runs: %v", err)
	}
	for _, run := range ginkgoRuns {

		ginkgoRes, err := r.executeGinkgoRunWithRetries(log, run, userClusterClient)
		if err != nil {
			// Ginkgo failed hard. We don't have any JUnit reports to append, so we appenda custom one to indicate the hard failure
			report.TestCases = append(report.TestCases, reporters.JUnitTestCase{
				Name:           "[Ginkgo] Run ginkgo tests",
				ClassName:      "Ginkgo",
				FailureMessage: &reporters.JUnitFailureMessage{Message: fmt.Sprintf("%v", err)},
			})

			// We still wan't to run potential next runs
			continue
		}

		// We have a valid report from Ginkgo. It might contain failed tests, but that's ok here.
		// The executor if this scenario will later on interpret the junit report and decides for a return code.
		// We append the report from Ginkgo to our scenario wide report
		report = combineReports("Kubernetes Conformance tests", report, ginkgoRes.report)
	}

	// Do a simple PVC test - with retries
	if supportsStorage(cluster) {
		testStart := time.Now()
		testCase := reporters.JUnitTestCase{
			Name:      "[CloudProvider] Test PVC support with the existing StorageClass",
			ClassName: "Kubermatic custom tests",
		}
		err := retryNAttempts(maxTestAttempts, func(attempt int) error { return r.testPVC(log, userClusterClient, attempt) })
		if err != nil {
			report.Errors++
			testCase.FailureMessage = &reporters.JUnitFailureMessage{Message: err.Error()}
			log.Errorf("Failed to verify that PVC's work: %v", err)
		}
		testCase.Time = time.Since(testStart).Seconds()
		report.TestCases = append(report.TestCases, testCase)
		report.Tests++
	}

	// Do a simple LB test - with retries
	if supportsLBs(cluster) {
		testStart := time.Now()
		testCase := reporters.JUnitTestCase{
			Name:      "[CloudProvider] Test LB support",
			ClassName: "Kubermatic custom tests",
		}
		err := retryNAttempts(maxTestAttempts, func(attempt int) error { return r.testLB(log, userClusterClient, attempt) })
		if err != nil {
			report.Errors++
			testCase.FailureMessage = &reporters.JUnitFailureMessage{Message: err.Error()}
			log.Errorf("Failed to verify that LB's work: %v", err)
		}
		testCase.Time = time.Since(testStart).Seconds()
		report.TestCases = append(report.TestCases, testCase)
		report.Tests++
	}

	// Do user cluster RBAC controller test - with retries
	{
		testStart := time.Now()
		testCase := reporters.JUnitTestCase{
			Name:      "Test user cluster RBAC controller",
			ClassName: "Kubermatic custom tests",
		}
		err = retryNAttempts(maxTestAttempts, func(attempt int) error {
			return r.testUserclusterControllerRBAC(log, cluster, userClusterClient, r.seedClusterClient)
		})
		if err != nil {
			report.Errors++
			testCase.FailureMessage = &reporters.JUnitFailureMessage{Message: err.Error()}
			log.Errorf("Failed to verify that user cluster RBAC controller work: %v", err)
		}
		testCase.Time = time.Since(testStart).Seconds()
		report.TestCases = append(report.TestCases, testCase)
		report.Tests++
	}

	report.Time = time.Since(totalStart).Seconds()
	b, err := xml.Marshal(report)
	if err != nil {
		return nil, fmt.Errorf("failed to marshal combined report file: %v", err)
	}

	if err := ioutil.WriteFile(path.Join(r.reportsRoot, fmt.Sprintf("junit.%s.xml", scenarioName)), b, 0644); err != nil {
		return nil, fmt.Errorf("failed to write combined report file: %v", err)
	}

	return report, nil
}

// executeGinkgoRunWithRetries executes the passed GinkgoRun and retries if it failed hard(Failed to execute the Ginkgo binary for example)
// Or if the JUnit report from Ginkgo contains failed tests.
// Only if Ginkgo failed hard, an error will be returned. If some tests still failed after retrying the run, the report will reflect that.
func (r *testRunner) executeGinkgoRunWithRetries(log *logrus.Entry, run *ginkgoRun, client ctrlruntimeclient.Client) (ginkgoRes *ginkgoResult, err error) {
	const maxAttempts = 3

	for attempt := 1; attempt <= maxAttempts; attempt++ {
		ginkgoRes, err = executeGinkgoRun(log, run, client)
		if err != nil {
			// Something critical happened and we don't have a valid result
			log.Errorf("failed to execute the Ginkgo run '%s': %v", run.name, err)
			continue
		}

		if ginkgoRes.report.Errors > 0 || ginkgoRes.report.Failures > 0 {
			msg := fmt.Sprintf("Ginkgo run '%s' had failed tests.", run.name)
			if attempt < maxAttempts {
				msg = fmt.Sprintf("%s. Retrying...", msg)
			}
			log.Info(msg)
			if r.printGinkoLogs {
				if err := printFileUnbuffered(ginkgoRes.logfile); err != nil {
					log.Infof("error printing ginkgo logfile: %v", err)
				}
				log.Info("Successfully printed logfile")
			}
			continue
		}

		// Ginkgo run successfully and no test failed
		return ginkgoRes, err
	}

	return ginkgoRes, err
}

func (r *testRunner) setupNodes(parentLog *logrus.Entry, scenarioName string, cluster *kubermaticv1.Cluster, userClusterClient ctrlruntimeclient.Client, nodeDeployments []kubermaticapiv1.NodeDeployment, dc provider.DatacenterMeta) error {
	ctx := context.Background()
	log := parentLog.WithFields(logrus.Fields{
		"node-count": r.nodeCount,
	})

	log.Info("Creating machineDeployment...")
	client, err := r.clusterClientProvider.GetClient(cluster)
	if err != nil {
		return fmt.Errorf("failed to get the machine client for the cluster: %v", err)
	}

	var keys []*kubermaticv1.UserSSHKey
	for _, data := range r.PublicKeys {
		keys = append(keys, &kubermaticv1.UserSSHKey{
			Spec: kubermaticv1.SSHKeySpec{
				PublicKey: string(data),
			},
		})
	}

	// first create each MD
	machineDeployments := make([]*clusterv1alpha1.MachineDeployment, 0, len(nodeDeployments))
	for ndIndex, nd := range nodeDeployments {
		// Explicitly set name. machine.MachineDeployment sets generateName if the name
		// is unset but need a deterministic name because we retry creation and dont
		// want to accidentally create multiple MachineDeployments
		nd.Name = fmt.Sprintf("md-%s-%d", scenarioName, ndIndex)
		machineDeployment, err := machine.Deployment(cluster, &nd, dc, keys)
		if err != nil {
			return fmt.Errorf("failed to get MachineDeployment from NodeDeployment: %v", err)
		}

		mdLog := log.WithFields(logrus.Fields{
			"machineDeployment": machineDeployment.Name,
			"nd-node-count":     nd.Spec.Replicas,
		})
		if err := retryNAttempts(defaultAPIRetries, func(attempt int) error {
			if err := client.Create(ctx, machineDeployment); err != nil {
				if kerrors.IsAlreadyExists(err) {
					return nil
				}
				mdLog.Warnf("[Attempt %d/%d] Failed to create MachineDeployment: %v. Retrying", attempt, defaultAPIRetries, err)
				time.Sleep(defaultUserClusterPollInterval)
				return err
			}
			return nil
		}); err != nil {
			return fmt.Errorf("failed to create MachineDeployment %s after %d attempts: %v", machineDeployment.Name, defaultAPIRetries, err)
		}

		machineDeployments = append(machineDeployments, machineDeployment)
	}

	// Then make sure they're up.
	for mdIndex, md := range machineDeployments {
		mdLog := log.WithFields(logrus.Fields{
			"machineDeployment": md.Name,
			"nd-node-count":     md.Spec.Replicas,
		})

		// Make sure replicas matches nodeDeployment replicas, this may differ on the second run on upgrade tests
		// We dont explicitly catch that, as we ignore kerrors.IsAlreadyExists when creating the machineDeployment
		// This is a very poor persons replication of `EnsureResources`, the problem is we want to use the apis `machine.Deployment`
		// func which always returns a new MachineDeployment
		if err := retryNAttempts(defaultAPIRetries, func(_ int) error {
			mdName := md.Name
			if err := client.Get(ctx, types.NamespacedName{Namespace: metav1.NamespaceSystem, Name: mdName}, md); err != nil {
				return fmt.Errorf("failed to get MachineDeployment %q: %v", mdName, err)
			}
			if *md.Spec.Replicas == nodeDeployments[mdIndex].Spec.Replicas {
				mdLog.Debugf("Found an existing MachineDeployment with %d replicas. Not going to update the replicas", nodeDeployments[mdIndex].Spec.Replicas)
				return nil
			}

			// Create a copy to avoid changing the ND when changing the MD
			replicas := nodeDeployments[mdIndex].Spec.Replicas
			mdLog.Infof(
				"Found an existing MachineDeployment with %d replicas. Updating to %d replicas",
				*md.Spec.Replicas,
				replicas,
			)
			md.Spec.Replicas = &replicas
			return client.Update(ctx, md)
		}); err != nil {
			return fmt.Errorf("failed to ensure machineDeployment has desired number of replicas: %v", err)
		}
		mdLog.Infof("Successfully created %d machine(s)!", *md.Spec.Replicas)
	}

	if err := r.waitForReadyNodes(log, userClusterClient, r.nodeCount); err != nil {
		return fmt.Errorf("failed waiting for nodes to become ready: %v", err)
	}
	return nil
}

func (r *testRunner) getKubeconfig(log *logrus.Entry, cluster *kubermaticv1.Cluster) (string, error) {
	log.Debug("Getting kubeconfig...")
	kubeconfig, err := r.clusterClientProvider.GetAdminKubeconfig(cluster)
	if err != nil {
		return "", fmt.Errorf("failed to load kubeconfig from cluster client provider: %v", err)
	}
	filename := path.Join(r.homeDir, fmt.Sprintf("%s-kubeconfig", cluster.Name))
	if err := ioutil.WriteFile(filename, kubeconfig, 0644); err != nil {
		return "", fmt.Errorf("failed to write kubeconfig to %s: %v", filename, err)
	}

	log.Infof("Successfully wrote kubeconfig to %s", filename)
	return filename, nil
}

func (r *testRunner) getCloudConfig(log *logrus.Entry, cluster *kubermaticv1.Cluster) (string, error) {
	log.Debug("Getting cloud-config...")

	var cmData string
	err := retryNAttempts(defaultAPIRetries, func(attempt int) error {
		cm := &corev1.ConfigMap{}
		name := types.NamespacedName{Namespace: cluster.Status.NamespaceName, Name: resources.CloudConfigConfigMapName}
		if err := r.seedClusterClient.Get(context.Background(), name, cm); err != nil {
			return fmt.Errorf("failed to load cloud-config: %v", err)
		}
		cmData = cm.Data["config"]
		return nil
	})
	if err != nil {
		return "", fmt.Errorf("failed to get cloud config ConfigMap: %v", err)
	}

	filename := path.Join(r.homeDir, fmt.Sprintf("%s-cloud-config", cluster.Name))
	if err := ioutil.WriteFile(filename, []byte(cmData), 0644); err != nil {
		return "", fmt.Errorf("failed to write cloud config: %v", err)
	}

	log.Infof("Successfully wrote cloud-config to %s", filename)
	return filename, nil
}

func (r *testRunner) createCluster(log *logrus.Entry, scenario testScenario) (*kubermaticv1.Cluster, error) {
	log.Info("Creating cluster via kubermatic API")

<<<<<<< HEAD
	cluster := scenario.Cluster(r.secrets)
	if r.openshift {
		cluster.Cluster.Type = "openshift"
	}
	cluster.Cluster.Name = scenario.Name()
=======
	// The cluster name must be unique per project.
	// We build up a understandable name with the various cli parameters & add a random string in the end to ensure
	// we really have a unique name
	if r.namePrefix != "" {
		cluster.Cluster.Name = r.namePrefix + "-"
	}
	if r.workerName != "" {
		cluster.Cluster.Name += r.workerName + "-"
	}
	cluster.Cluster.Name += scenario.Name() + "-"
	cluster.Cluster.Name += rand.String(8)

>>>>>>> c20fc5f8
	params := &projectclient.CreateClusterParams{
		ProjectID: r.kubermatcProjectID,
		Dc:        "prow-build-cluster",
		Body:      cluster,
	}
	params.SetTimeout(15 * time.Second)

	if _, err := r.kubermaticClient.Project.CreateCluster(params, r.kubermaticAuthenticator); err != nil {
		return nil, fmt.Errorf("failed to create cluster via kubermatic api: %v", err)
	}

	crCluster := &kubermaticv1.Cluster{}
	selector, err := labels.Parse(fmt.Sprintf("worker-name=%s", r.workerName))
	if err != nil {
		return nil, fmt.Errorf("failed to parse selector: %v", err)
	}
	if err := wait.Poll(time.Second, 15*time.Second, func() (bool, error) {
		// For some reason the cluster doesn't have the name we set via ID on creation
		clusterList := &kubermaticv1.ClusterList{}
		opts := &ctrlruntimeclient.ListOptions{LabelSelector: selector}
		if err := r.seedClusterClient.List(r.ctx, opts, clusterList); err != nil {
			return false, err
		}
		if len(clusterList.Items) != 1 {
			return false, nil
		}
		crCluster = &clusterList.Items[0]
		return true, err
	}); err != nil {
		return nil, fmt.Errorf("failed to get cluster after creating it: %v", err)
	}

	log.Info("Successfully created cluster via Kubermatic API")
	return crCluster, nil
}

func (r *testRunner) waitForReadyNodes(log *logrus.Entry, client ctrlruntimeclient.Client, num int) error {
	log.Info("Waiting for nodes to become ready...")
	started := time.Now()

	nodeIsReady := func(n corev1.Node) bool {
		for _, condition := range n.Status.Conditions {
			if condition.Type == corev1.NodeReady {
				if condition.Status == corev1.ConditionTrue {
					return true
				}
			}
		}
		return false
	}

	err := wait.Poll(nodesReadyPollPeriod, defaultTimeout, func() (done bool, err error) {
		ctx := context.Background()
		nodeList := &corev1.NodeList{}
		if err := client.List(ctx, &ctrlruntimeclient.ListOptions{}, nodeList); err != nil {
			log.Debugf("failed to list nodes while waiting for them to be ready. %v. Will retry", err)
			return false, nil
		}

		if len(nodeList.Items) != num {
			return false, nil
		}

		for _, node := range nodeList.Items {
			if !nodeIsReady(node) {
				return false, nil
			}
		}

		return true, nil
	})

	if err != nil {
		return err
	}

	log.Infof("Nodes got ready after %.2f seconds", time.Since(started).Seconds())
	return nil
}

func (r *testRunner) waitForControlPlane(log *logrus.Entry, clusterName string) (*kubermaticv1.Cluster, error) {
	log.Debug("Waiting for control plane to become ready...")
	started := time.Now()
	namespacedClusterName := types.NamespacedName{Name: clusterName}

	err := wait.Poll(controlPlaneReadyPollPeriod, r.controlPlaneReadyWaitTimeout, func() (done bool, err error) {
		newCluster := &kubermaticv1.Cluster{}

		if err := r.seedClusterClient.Get(context.Background(), namespacedClusterName, newCluster); err != nil {
			if kerrors.IsNotFound(err) {
				return false, nil
			}
		}
		// Check for this first, because otherwise we instantly return as the cluster-controller did not
		// create any pods yet
		if !newCluster.Status.ExtendedHealth.AllHealthy() {
			return false, nil
		}

		controlPlanePods := &corev1.PodList{}
		if err := r.seedClusterClient.List(context.Background(), &ctrlruntimeclient.ListOptions{Namespace: newCluster.Status.NamespaceName}, controlPlanePods); err != nil {
			return false, fmt.Errorf("failed to list controlplane pods: %v", err)
		}
		for _, pod := range controlPlanePods.Items {
			if !podIsReady(&pod) {
				return false, nil
			}
		}

		return true, nil
	})
	// Timeout or other error
	if err != nil {
		// Be helpful and log what is not ready
		if err := r.logNotReadyControlPlaneComponents(clusterName); err != nil {
			r.log.Infof("failed to log not ready control plane pods: %v", err)
		}
		if err := r.logNotReadyControlPlanePods(clusterName); err != nil {
			r.log.Infof("failed to log not ready control plane pods: %v", err)
		}
		return nil, err
	}

	// Get copy of latest version
	cluster := &kubermaticv1.Cluster{}
	if err := r.seedClusterClient.Get(context.Background(), namespacedClusterName, cluster); err != nil {
		return nil, err
	}

	log.Debugf("Control plane became ready after %.2f seconds", time.Since(started).Seconds())
	return cluster, nil
}

func (r *testRunner) waitUntilAllPodsAreReady(log *logrus.Entry, userClusterClient ctrlruntimeclient.Client) error {
	log.Debug("Waiting for all pods to be ready...")
	started := time.Now()

	err := wait.Poll(defaultUserClusterPollInterval, defaultTimeout, func() (done bool, err error) {
		podList := &corev1.PodList{}
		if err := userClusterClient.List(context.Background(), &ctrlruntimeclient.ListOptions{}, podList); err != nil {
			log.Warnf("failed to load pod list while waiting until all pods are running: %v", err)
			return false, nil
		}

		for _, pod := range podList.Items {
			if !podIsReady(&pod) {
				return false, nil
			}
		}
		return true, nil
	})
	if err != nil {
		return err
	}

	log.Debugf("All pods became ready after %.2f seconds", time.Since(started).Seconds())
	return nil
}

type ginkgoResult struct {
	logfile  string
	report   *reporters.JUnitTestSuite
	duration time.Duration
}

const (
	argSeparator = ` \
    `
)

type ginkgoRun struct {
	name       string
	cmd        *exec.Cmd
	reportsDir string
}

func (r *testRunner) getGinkgoRuns(
	log *logrus.Entry,
	scenarioName,
	kubeconfigFilename,
	cloudConfigFilename string,
	cluster *kubermaticv1.Cluster,
	nd []kubermaticapiv1.NodeDeployment,
	dc provider.DatacenterMeta,
) ([]*ginkgoRun, error) {
	kubeconfigFilename = path.Clean(kubeconfigFilename)
	repoRoot := path.Clean(r.repoRoot)
	MajorMinor := fmt.Sprintf("%d.%d", cluster.Spec.Version.Major(), cluster.Spec.Version.Minor())

	nodeNumberTotal := int32(0)
	for _, ndi := range nd {
		nodeNumberTotal += ndi.Spec.Replicas
	}

	runs := []struct {
		name          string
		ginkgoFocus   string
		ginkgoSkip    string
		parallelTests int
	}{
		{
			name:          "parallel",
			ginkgoFocus:   `\[Conformance\]`,
			ginkgoSkip:    `\[Serial\]`,
			parallelTests: int(nodeNumberTotal) * 10,
		},
		{
			name:          "serial",
			ginkgoFocus:   `\[Serial\].*\[Conformance\]`,
			ginkgoSkip:    `should not cause race condition when used for configmap`,
			parallelTests: 1,
		},
	}
	versionRoot := path.Join(repoRoot, MajorMinor)
	binRoot := path.Join(versionRoot, "/platforms/linux/amd64")
	var ginkgoRuns []*ginkgoRun
	for _, run := range runs {

		reportsDir := path.Join("/tmp", scenarioName, run.name)
		env := []string{
			fmt.Sprintf("HOME=%s", r.homeDir),
			fmt.Sprintf("AWS_SSH_KEY=%s", path.Join(r.homeDir, ".ssh", "google_compute_engine")),
			fmt.Sprintf("LOCAL_SSH_KEY=%s", path.Join(r.homeDir, ".ssh", "google_compute_engine")),
			fmt.Sprintf("KUBE_SSH_KEY=%s", path.Join(r.homeDir, ".ssh", "google_compute_engine")),
		}

		args := []string{
			"-progress",
			fmt.Sprintf("-nodes=%d", run.parallelTests),
			"-noColor=true",
			"-flakeAttempts=2",
			fmt.Sprintf(`-focus=%s`, run.ginkgoFocus),
			fmt.Sprintf(`-skip=%s`, run.ginkgoSkip),
			path.Join(binRoot, "e2e.test"),
			"--",
			"--disable-log-dump",
			fmt.Sprintf("--repo-root=%s", versionRoot),
			fmt.Sprintf("--report-dir=%s", reportsDir),
			fmt.Sprintf("--report-prefix=%s", run.name),
			fmt.Sprintf("--kubectl-path=%s", path.Join(binRoot, "kubectl")),
			fmt.Sprintf("--kubeconfig=%s", kubeconfigFilename),
			fmt.Sprintf("--num-nodes=%d", nodeNumberTotal),
			fmt.Sprintf("--cloud-config-file=%s", cloudConfigFilename),
		}

		args = append(args, "--provider=local")

		// verify that all operating system specs are identical
		var osSpec *kubermaticapiv1.OperatingSystemSpec
		for i, ndi := range nd {
			if osSpec == nil {
				osSpec = &ndi.Spec.Template.OperatingSystem
			} else {
				if !equality.Semantic.DeepEqual(*osSpec, ndi.Spec.Template.OperatingSystem) {
					return nil, fmt.Errorf("node deployment #%d has OS specification different from node deployment #0: %+v != %+v", i, ndi.Spec.Template.OperatingSystem, osSpec)
				}
			}
		}

		if osSpec.Ubuntu != nil {
			args = append(args, "--node-os-distro=ubuntu")
			env = append(env, "KUBE_SSH_USER=ubuntu")
		} else if osSpec.CentOS != nil {
			args = append(args, "--node-os-distro=centos")
			env = append(env, "KUBE_SSH_USER=centos")
		} else if osSpec.ContainerLinux != nil {
			args = append(args, "--node-os-distro=coreos")
			env = append(env, "KUBE_SSH_USER=core")
		}

		cmd := exec.Command(path.Join(binRoot, "ginkgo"), args...)
		cmd.Env = env

		ginkgoRuns = append(ginkgoRuns, &ginkgoRun{
			name:       run.name,
			cmd:        cmd,
			reportsDir: reportsDir,
		})
	}

	return ginkgoRuns, nil
}

func executeGinkgoRun(parentLog *logrus.Entry, run *ginkgoRun, client ctrlruntimeclient.Client) (*ginkgoResult, error) {
	started := time.Now()
	log := parentLog.WithField("reports-dir", run.reportsDir)

	if err := deleteAllNonDefaultNamespaces(log, client); err != nil {
		return nil, fmt.Errorf("failed to cleanup namespaces before the Ginkgo run: %v", err)
	}

	// We're clearing up the temp dir on every run
	if err := os.RemoveAll(run.reportsDir); err != nil {
		log.Errorf("failed to remove temporary reports directory: %v", err)
	}
	if err := os.MkdirAll(run.reportsDir, os.ModePerm); err != nil {
		return nil, fmt.Errorf("failed to create temporary reports directory: %v", err)
	}

	// Make sure we write to a file instead of a byte buffer as the logs are pretty big
	file, err := ioutil.TempFile("/tmp", run.name+"-log")
	if err != nil {
		return nil, fmt.Errorf("failed to open logfile: %v", err)
	}
	defer file.Close()
	log = log.WithField("ginkgo-log", file.Name())

	writer := bufio.NewWriter(file)
	defer writer.Flush()

	// Copy the command as we cannot execute a command twice
	cmd := &exec.Cmd{
		Path:       run.cmd.Path,
		Args:       run.cmd.Args,
		Env:        run.cmd.Env,
		Dir:        run.cmd.Dir,
		ExtraFiles: run.cmd.ExtraFiles,
	}
	if _, err := writer.Write([]byte(strings.Join(cmd.Args, argSeparator))); err != nil {
		return nil, fmt.Errorf("failed to write command to log: %v", err)
	}

	log.Debugf("Starting Ginkgo run '%s'...", run.name)

	// Flush to disk so we can actually watch logs
	stopCh := make(chan struct{}, 1)
	defer close(stopCh)
	go wait.Until(func() {
		if err := writer.Flush(); err != nil {
			log.Warnf("failed to flush log writer: %v", err)
		}
		if err := file.Sync(); err != nil {
			log.Warnf("failed to sync log file: %v", err)
		}
	}, 1*time.Second, stopCh)

	cmd.Stdout = writer
	cmd.Stderr = writer
	if err := cmd.Run(); err != nil {
		if exitErr, ok := err.(*exec.ExitError); ok {
			log.Debugf("Ginkgo exited with a non 0 return code: %v", exitErr)
		} else {
			return nil, fmt.Errorf("ginkgo failed to start: %T %v", err, err)
		}
	}

	// When running ginkgo in parallel, each ginkgo worker creates a own report, thus we must combine them
	combinedReport, err := collectReports(run.name, run.reportsDir)
	if err != nil {
		return nil, err
	}

	// If we have no junit files, we cannot return a valid report
	if len(combinedReport.TestCases) == 0 {
		return nil, errors.New("ginkgo report is empty. It seems no tests where executed")
	}

	combinedReport.Time = time.Since(started).Seconds()

	log.Debugf("Ginkgo run '%s' took %s", run.name, time.Since(started))
	return &ginkgoResult{
		logfile:  file.Name(),
		report:   combinedReport,
		duration: time.Since(started),
	}, nil
}

func supportsStorage(cluster *kubermaticv1.Cluster) bool {
	return cluster.Spec.Cloud.Openstack != nil ||
		cluster.Spec.Cloud.Azure != nil ||
		cluster.Spec.Cloud.AWS != nil ||
		cluster.Spec.Cloud.VSphere != nil ||
		cluster.Spec.Cloud.GCP != nil

	// Currently broken, see https://github.com/kubermatic/kubermatic/issues/3312
	//cluster.Spec.Cloud.Hetzner != nil
}

func supportsLBs(cluster *kubermaticv1.Cluster) bool {
	return cluster.Spec.Cloud.Azure != nil ||
		cluster.Spec.Cloud.AWS != nil ||
		cluster.Spec.Cloud.GCP != nil
}

func (r *testRunner) logNotReadyControlPlanePods(clusterName string) error {
	cluster := &kubermaticv1.Cluster{}
	ctx := context.Background()
	if err := r.seedClusterClient.Get(ctx, types.NamespacedName{Name: clusterName}, cluster); err != nil {
		return err
	}

	controlPlanePods := &corev1.PodList{}
	listOpts := &ctrlruntimeclient.ListOptions{Namespace: cluster.Status.NamespaceName}
	if err := r.seedClusterClient.List(ctx, listOpts, controlPlanePods); err != nil {
		return err
	}

	notReadyControlPlanePods := sets.NewString()
	for _, pod := range controlPlanePods.Items {
		if !podIsReady(&pod) {
			notReadyControlPlanePods.Insert(pod.Name)
		}
	}
	r.log.Infof("Failed because these control plane pods didn't get ready: %v", notReadyControlPlanePods.List())
	return nil
}

func (r *testRunner) logNotReadyControlPlaneComponents(clusterName string) error {
	cluster := &kubermaticv1.Cluster{}
	ctx := context.Background()
	if err := r.seedClusterClient.Get(ctx, types.NamespacedName{Name: clusterName}, cluster); err != nil {
		return err
	}

	clusterHealthStatus, err := json.Marshal(cluster.Status.ExtendedHealth)
	if err != nil {
		return fmt.Errorf("failed to marshal cluster health status: %v", err)
	}
	r.log.Infof("ClusterHealthStatus: %q", string(clusterHealthStatus))
	return nil
}

func printFileUnbuffered(filename string) error {
	fd, err := os.Open(filename)
	if err != nil {
		return err
	}
	defer fd.Close()
	_, err = io.Copy(os.Stdout, fd)
	return err
}<|MERGE_RESOLUTION|>--- conflicted
+++ resolved
@@ -36,6 +36,7 @@
 	metav1 "k8s.io/apimachinery/pkg/apis/meta/v1"
 	"k8s.io/apimachinery/pkg/labels"
 	"k8s.io/apimachinery/pkg/types"
+	"k8s.io/apimachinery/pkg/util/rand"
 	"k8s.io/apimachinery/pkg/util/sets"
 	"k8s.io/apimachinery/pkg/util/wait"
 	"k8s.io/client-go/util/retry"
@@ -659,13 +660,10 @@
 func (r *testRunner) createCluster(log *logrus.Entry, scenario testScenario) (*kubermaticv1.Cluster, error) {
 	log.Info("Creating cluster via kubermatic API")
 
-<<<<<<< HEAD
 	cluster := scenario.Cluster(r.secrets)
 	if r.openshift {
 		cluster.Cluster.Type = "openshift"
 	}
-	cluster.Cluster.Name = scenario.Name()
-=======
 	// The cluster name must be unique per project.
 	// We build up a understandable name with the various cli parameters & add a random string in the end to ensure
 	// we really have a unique name
@@ -678,7 +676,6 @@
 	cluster.Cluster.Name += scenario.Name() + "-"
 	cluster.Cluster.Name += rand.String(8)
 
->>>>>>> c20fc5f8
 	params := &projectclient.CreateClusterParams{
 		ProjectID: r.kubermatcProjectID,
 		Dc:        "prow-build-cluster",
