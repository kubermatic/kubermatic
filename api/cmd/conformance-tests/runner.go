--- conflicted
+++ resolved
@@ -35,11 +35,7 @@
 	"k8s.io/apimachinery/pkg/fields"
 	"k8s.io/apimachinery/pkg/labels"
 	"k8s.io/apimachinery/pkg/types"
-<<<<<<< HEAD
-	utilerrors "k8s.io/apimachinery/pkg/util/errors"
-=======
 	utilerror "k8s.io/apimachinery/pkg/util/errors"
->>>>>>> 6dfbbf82
 	"k8s.io/apimachinery/pkg/util/rand"
 	"k8s.io/apimachinery/pkg/util/wait"
 	"k8s.io/client-go/kubernetes"
@@ -806,7 +802,7 @@
 		}
 	}); err != nil {
 		errs = append(errs, err)
-		return nil, fmt.Errorf("cluster creation failed: %v", utilerrors.NewAggregate(errs))
+		return nil, fmt.Errorf("cluster creation failed: %v", utilerror.NewAggregate(errs))
 	}
 
 	log.Info("Successfully created cluster via Kubermatic API")
