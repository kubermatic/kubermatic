package main

import (
	"context"
	"flag"
	"fmt"
	"os"
	"os/exec"
	"strings"

	"github.com/Masterminds/semver"
	"github.com/golang/glog"
	"sigs.k8s.io/controller-runtime/pkg/client/fake"

	backupcontroller "github.com/kubermatic/kubermatic/api/pkg/controller/backup"
	"github.com/kubermatic/kubermatic/api/pkg/controller/cluster"
	"github.com/kubermatic/kubermatic/api/pkg/controller/monitoring"
	clusterv1 "github.com/kubermatic/kubermatic/api/pkg/crd/kubermatic/v1"
	"github.com/kubermatic/kubermatic/api/pkg/provider"
	"github.com/kubermatic/kubermatic/api/pkg/resources"
	ksemver "github.com/kubermatic/kubermatic/api/pkg/semver"
	"github.com/kubermatic/kubermatic/api/pkg/version"

	appsv1 "k8s.io/api/apps/v1"
	batchv1beta1 "k8s.io/api/batch/v1beta1"
	corev1 "k8s.io/api/core/v1"
	"k8s.io/apimachinery/pkg/api/resource"
	metav1 "k8s.io/apimachinery/pkg/apis/meta/v1"
	"k8s.io/apimachinery/pkg/runtime"
)

const mockNamespaceName = "mock-namespace"

var (
	test             bool
	versionsFile     string
	requestedVersion string
	registryName     string
	printOnly        bool
	staticImages     = []string{
		backupcontroller.DefaultBackupContainerImage,
	}
)

func main() {
	flag.StringVar(&versionsFile, "versions", "../config/kubermatic/static/master/versions.yaml", "The versions.yaml file path")
	flag.StringVar(&requestedVersion, "version", "", "")
	flag.StringVar(&registryName, "registry-name", "registry.corp.local", "Name of the registry to push to")
	flag.BoolVar(&printOnly, "print-only", false, "Only print the names of found images")
	flag.Parse()

	if registryName == "" && !printOnly {
		glog.Fatalf("Error: registry-name parameter must contain a valid registry address!")
	}

	versions, err := version.LoadVersions(versionsFile)
	if err != nil {
		glog.Fatalf("Error loading versions from %s: %v", versionsFile, err)
	}

	var imagesUnfiltered []string
	if requestedVersion == "" {
		glog.Infof("No version passed, downloading images for all available versions...")
		for _, v := range versions {
			glog.Infof("Collecting images for v%s", v.Version.String())
			returnedImages, err := getImagesForVersion(versions, v.Version.String())
			if err != nil {
				glog.Fatalf(err.Error())
			}
			imagesUnfiltered = append(imagesUnfiltered, returnedImages...)
		}
	} else {
		imagesUnfiltered, err = getImagesForVersion(versions, requestedVersion)
		if err != nil {
			glog.Fatalf(err.Error())
		}
	}
	imagesUnfiltered = append(imagesUnfiltered, staticImages...)

	var images []string
	for _, image := range imagesUnfiltered {
		if !stringListContains(images, image) && len(strings.Split(image, ":")) == 2 {
			images = append(images, image)
		}

	}

	if printOnly {
		for _, image := range images {
			glog.Infoln(image)
		}
		glog.Infoln("Exiting gracefully because -print-only was specified...")
		os.Exit(0)
	}

	if err = downloadImages(images); err != nil {
		glog.Fatalf(err.Error())
	}
	retaggedImages, err := retagImages(registryName, images)
	if err != nil {
		glog.Fatalf(err.Error())
	}
	if err = pushImages(retaggedImages); err != nil {
		glog.Fatalf(err.Error())
	}
}

func pushImages(imageTagList []string) error {
	for _, image := range imageTagList {
		glog.Infof("Pushing image %s", image)
		if out, err := execCommand("docker", "push", image); err != nil {
			return fmt.Errorf("failed to push image: Error: %v Output: %s", err, out)
		}
	}
	return nil
}

func retagImages(registryName string, imageTagList []string) (retaggedImages []string, err error) {
	for _, image := range imageTagList {
		imageSplitted := strings.Split(image, "/")
		if len(imageSplitted) < 2 {
			return nil, fmt.Errorf("image %s does not contain a registry", image)
		}
		retaggedImageName := fmt.Sprintf("%s/%s", registryName, strings.Join(imageSplitted[1:], "/"))
		glog.Infof("Tagging image %s as %s", image, retaggedImageName)
		if out, err := execCommand("docker", "tag", image, retaggedImageName); err != nil {
			return retaggedImages, fmt.Errorf("failed to retag image: Error: %v, Output: %s", err, out)
		}
	}

	return retaggedImages, nil
}

func downloadImages(images []string) error {
	for _, image := range images {
		glog.Infof("Downloading image '%s'...\n", image)
		if out, err := execCommand("docker", "pull", image); err != nil {
			return fmt.Errorf("error pulling image: %v\nOutput: %s", err, out)
		}
	}
	return nil
}

func stringListContains(list []string, item string) bool {
	for _, listItem := range list {
		if listItem == item {
			return true
		}
	}
	return false
}

func getImagesForVersion(versions []*version.MasterVersion, requestedVersion string) ([]string, error) {
	templateData, err := getTemplateData(versions, requestedVersion)
	if err != nil {
		return nil, err
	}
	return getImagesFromCreators(templateData)
}

func getImagesFromCreators(templateData *resources.TemplateData) (images []string, err error) {
	statefulsetCreators := cluster.GetStatefulSetCreators(templateData, false)
	statefulsetCreators = append(statefulsetCreators, monitoring.GetStatefulSetCreators(templateData)...)

	deploymentCreators := cluster.GetDeploymentCreators(templateData, false)
	deploymentCreators = append(deploymentCreators, monitoring.GetDeploymentCreators(templateData)...)

	cronjobCreators := cluster.GetCronJobCreators(templateData)

	for _, creatorGetter := range statefulsetCreators {
		_, creator := creatorGetter()
		statefulset, err := creator(&appsv1.StatefulSet{})
		if err != nil {
			return nil, err
		}
		images = append(images, getImagesFromPodTemplateSpec(statefulset.Spec.Template)...)
	}

	for _, createFunc := range deploymentCreators {
		_, creator := createFunc()
		deployment, err := creator(&appsv1.Deployment{})
		if err != nil {
			return nil, err
		}
		images = append(images, getImagesFromPodTemplateSpec(deployment.Spec.Template)...)
	}

	for _, createFunc := range cronjobCreators {
		_, creator := createFunc()
		cronJob, err := creator(&batchv1beta1.CronJob{})
		if err != nil {
			return nil, err
		}
		images = append(images, getImagesFromPodTemplateSpec(cronJob.Spec.JobTemplate.Spec.Template)...)
	}

	return images, nil
}

func getImagesFromPodTemplateSpec(template corev1.PodTemplateSpec) (images []string) {
	for _, initContainer := range template.Spec.InitContainers {
		images = append(images, initContainer.Image)
	}

	for _, container := range template.Spec.Containers {
		images = append(images, container.Image)
	}

	return images
}

func getVersion(versions []*version.MasterVersion, requestedVersion string) (*version.MasterVersion, error) {
	semver, err := semver.NewVersion(requestedVersion)
	if err != nil {
		return nil, err
	}
	for _, v := range versions {
		if v.Version.Equal(semver) {
			return v, nil
		}
	}
	return nil, fmt.Errorf("version not found")
}

func getTemplateData(versions []*version.MasterVersion, requestedVersion string) (*resources.TemplateData, error) {
	masterVersion, err := getVersion(versions, requestedVersion)
	if err != nil {
		return nil, fmt.Errorf("failed to get version %s", requestedVersion)
	}

	// We need listers and a set of objects to not have our deployment/statefulset creators fail
	cloudConfigConfigMap := corev1.ConfigMap{
		ObjectMeta: metav1.ObjectMeta{
			Name:      resources.CloudConfigConfigMapName,
			Namespace: mockNamespaceName,
		},
	}
	prometheusConfigMap := corev1.ConfigMap{
		ObjectMeta: metav1.ObjectMeta{
			Name:      resources.PrometheusConfigConfigMapName,
			Namespace: mockNamespaceName,
		},
	}
	dnsResolverConfigMap := corev1.ConfigMap{
		ObjectMeta: metav1.ObjectMeta{
			Name:      resources.DNSResolverConfigMapName,
			Namespace: mockNamespaceName,
		},
	}
	openvpnClientConfigsConfigMap := corev1.ConfigMap{
		ObjectMeta: metav1.ObjectMeta{
			Name:      resources.OpenVPNClientConfigsConfigMapName,
			Namespace: mockNamespaceName,
		},
	}
	configMapList := &corev1.ConfigMapList{
		Items: []corev1.ConfigMap{cloudConfigConfigMap, prometheusConfigMap, dnsResolverConfigMap, openvpnClientConfigsConfigMap},
	}
	apiServerExternalService := corev1.Service{
		ObjectMeta: metav1.ObjectMeta{
			Name:      resources.ApiserverExternalServiceName,
			Namespace: mockNamespaceName,
		},
		Spec: corev1.ServiceSpec{
			Ports:     []corev1.ServicePort{{NodePort: 99}},
			ClusterIP: "192.0.2.10",
		},
	}
	apiserverService := corev1.Service{
		ObjectMeta: metav1.ObjectMeta{
			Name:      resources.ApiserverInternalServiceName,
			Namespace: mockNamespaceName,
		},
		Spec: corev1.ServiceSpec{
			Ports:     []corev1.ServicePort{{NodePort: 98}},
			ClusterIP: "192.0.2.11",
		},
	}
	openvpnserverService := corev1.Service{
		ObjectMeta: metav1.ObjectMeta{
			Name:      resources.OpenVPNServerServiceName,
			Namespace: mockNamespaceName,
		},
		Spec: corev1.ServiceSpec{
			Ports:     []corev1.ServicePort{{NodePort: 96}},
			ClusterIP: "192.0.2.2",
		},
	}
	dnsService := corev1.Service{
		ObjectMeta: metav1.ObjectMeta{
			Name:      resources.DNSResolverServiceName,
			Namespace: mockNamespaceName,
		},
		Spec: corev1.ServiceSpec{
			Ports:     []corev1.ServicePort{{NodePort: 98}},
			ClusterIP: "192.0.2.11",
		},
	}
	serviceList := &corev1.ServiceList{
		Items: []corev1.Service{
			apiServerExternalService,
			apiserverService,
			openvpnserverService,
			dnsService,
		},
	}
	secretList := createNamedSecrets([]string{
		resources.DexCASecretName,
		resources.CASecretName,
		resources.TokensSecretName,
		resources.ApiserverTLSSecretName,
		resources.KubeletClientCertificatesSecretName,
		resources.ServiceAccountKeySecretName,
		resources.ApiserverEtcdClientCertificateSecretName,
		resources.ApiserverFrontProxyClientCertificateSecretName,
		resources.EtcdTLSCertificateSecretName,
		resources.MachineControllerKubeconfigSecretName,
		resources.ControllerManagerKubeconfigSecretName,
		resources.SchedulerKubeconfigSecretName,
		resources.KubeStateMetricsKubeconfigSecretName,
		resources.OpenVPNCASecretName,
		resources.OpenVPNServerCertificatesSecretName,
		resources.OpenVPNClientCertificatesSecretName,
		resources.FrontProxyCASecretName,
		resources.KubeletDnatControllerKubeconfigSecretName,
		resources.PrometheusApiserverClientCertificateSecretName,
		resources.MetricsServerKubeconfigSecretName,
		resources.MachineControllerWebhookServingCertSecretName,
		resources.InternalUserClusterAdminKubeconfigSecretName,
	})
	objects := []runtime.Object{configMapList, secretList, serviceList}

	clusterVersion, err := ksemver.NewSemver(masterVersion.Version.String())
	if err != nil {
		return nil, err
	}
	fakeCluster := &clusterv1.Cluster{}
	fakeCluster.Spec.Cloud = clusterv1.CloudSpec{}
	fakeCluster.Spec.Version = *clusterVersion
	fakeCluster.Spec.ClusterNetwork.Pods.CIDRBlocks = []string{"172.25.0.0/16"}
	fakeCluster.Spec.ClusterNetwork.Services.CIDRBlocks = []string{"10.10.10.0/24"}
	fakeCluster.Spec.ClusterNetwork.DNSDomain = "cluster.local"
	fakeCluster.Status.NamespaceName = mockNamespaceName

	fakeDynamicClient := fake.NewFakeClient(objects...)

	return resources.NewTemplateData(
		context.Background(),
		fakeDynamicClient,
		fakeCluster,
		&provider.DatacenterMeta{},
		"",
		"",
		"",
		"192.0.2.0/24",
		resource.Quantity{},
		"",
		"",
		false,
		false,
		"",
		"",
		"",
		"",
		true,
<<<<<<< HEAD
		"",
=======
		corev1.ServiceTypeNodePort,
>>>>>>> 6def06a1
	), nil
}

func createNamedSecrets(secretNames []string) *corev1.SecretList {
	secretList := corev1.SecretList{}
	for _, secretName := range secretNames {
		secret := corev1.Secret{
			ObjectMeta: metav1.ObjectMeta{
				Name:      secretName,
				Namespace: mockNamespaceName,
			},
		}
		secretList.Items = append(secretList.Items, secret)
	}
	return &secretList
}

func execCommand(command ...string) (string, error) {
	glog.V(2).Infof("Executing command '%s'", strings.Join(command, " "))
	var args []string
	if len(command) > 1 {
		args = command[1:]
	}
	if test {
		glog.Infof("Not executing command as testing is enabled")
		return "", nil
	}
	out, err := exec.Command(command[0], args...).CombinedOutput()
	return string(out), err
}<|MERGE_RESOLUTION|>--- conflicted
+++ resolved
@@ -363,11 +363,8 @@
 		"",
 		"",
 		true,
-<<<<<<< HEAD
-		"",
-=======
+		"",
 		corev1.ServiceTypeNodePort,
->>>>>>> 6def06a1
 	), nil
 }
 
