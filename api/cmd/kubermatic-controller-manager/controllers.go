package main

import (
	"bytes"
	"fmt"
	"io/ioutil"
	"strings"
	"time"

	"github.com/kubermatic/kubermatic/api/pkg/controller/addon"
	"github.com/kubermatic/kubermatic/api/pkg/controller/addoninstaller"
	backupcontroller "github.com/kubermatic/kubermatic/api/pkg/controller/backup"
	cloudcontroller "github.com/kubermatic/kubermatic/api/pkg/controller/cloud"
	"github.com/kubermatic/kubermatic/api/pkg/controller/cluster"
	"github.com/kubermatic/kubermatic/api/pkg/controller/monitoring"
	openshiftcontroller "github.com/kubermatic/kubermatic/api/pkg/controller/openshift"
	updatecontroller "github.com/kubermatic/kubermatic/api/pkg/controller/update"
	"github.com/kubermatic/kubermatic/api/pkg/provider"
	"github.com/kubermatic/kubermatic/api/pkg/provider/cloud"
	"github.com/kubermatic/kubermatic/api/pkg/util/workerlabel"
	"github.com/kubermatic/kubermatic/api/pkg/version"

	corev1 "k8s.io/api/core/v1"
	"k8s.io/apimachinery/pkg/util/yaml"
)

// allControllers stores the list of all controllers that we want to run,
// each entry holds the name of the controller and the corresponding
// start function that will essentially run the controller
var allControllers = map[string]controllerCreator{
	cluster.ControllerName:             createClusterController,
	"Update":                           createUpdateController,
	"Addon":                            createAddonController,
	"AddonInstaller":                   createAddonInstallerController,
	"Backup":                           createBackupController,
	"Monitoring":                       createMonitoringController,
	cloudcontroller.ControllerName:     createCloudController,
	openshiftcontroller.ControllerName: createOpenshiftController,
}

type controllerCreator func(*controllerContext) error

func createAllControllers(ctrlCtx *controllerContext) error {
	for name, create := range allControllers {
		if err := create(ctrlCtx); err != nil {
			return fmt.Errorf("failed to create %q controller: %v", name, err)
		}
	}
	return nil
}

func createCloudController(ctrlCtx *controllerContext) error {
	dcs, err := provider.LoadDatacentersMeta(ctrlCtx.runOptions.dcFile)
	if err != nil {
		return err
	}
	cloudProvider := cloud.Providers(dcs)
	predicates := workerlabel.Predicates(ctrlCtx.runOptions.workerName)
	if err := cloudcontroller.Add(ctrlCtx.mgr, ctrlCtx.runOptions.workerCount, cloudProvider, predicates); err != nil {
		return fmt.Errorf("failed to add cloud controller to mgr: %v", err)
	}
	return nil
}

func createOpenshiftController(ctrlCtx *controllerContext) error {
	if err := openshiftcontroller.Add(
		ctrlCtx.mgr,
		ctrlCtx.runOptions.workerCount,
		ctrlCtx.runOptions.workerName,
		ctrlCtx.runOptions.dc,
		ctrlCtx.dcs,
		ctrlCtx.runOptions.overwriteRegistry,
		ctrlCtx.runOptions.nodeAccessNetwork,
		ctrlCtx.runOptions.etcdDiskSize,
		ctrlCtx.dockerPullConfigJSON,
		ctrlCtx.runOptions.externalURL,
		openshiftcontroller.OIDCConfig{
			CAFile:       ctrlCtx.runOptions.oidcCAFile,
			ClientID:     ctrlCtx.runOptions.oidcIssuerClientID,
			ClientSecret: ctrlCtx.runOptions.oidcIssuerClientSecret,
			IssuerURL:    ctrlCtx.runOptions.oidcIssuerURL,
		},
<<<<<<< HEAD
		ctrlCtx.runOptions.kubermaticAPIImage,
=======
		ctrlCtx.runOptions.apiServerExposeStrategy,
>>>>>>> 6def06a1
		openshiftcontroller.Features{
			EtcdDataCorruptionChecks: ctrlCtx.runOptions.featureGates.Enabled(EtcdDataCorruptionChecks),
			VPA:                      ctrlCtx.runOptions.featureGates.Enabled(VerticalPodAutoscaler),
		}); err != nil {
		return fmt.Errorf("failed to add openshift controller to mgr: %v", err)
	}
	return nil
}

func createClusterController(ctrlCtx *controllerContext) error {
	return cluster.Add(
		ctrlCtx.mgr,
		ctrlCtx.runOptions.workerCount,
		ctrlCtx.runOptions.workerName,
		ctrlCtx.runOptions.externalURL,
		ctrlCtx.runOptions.dc,
		ctrlCtx.dcs,
		ctrlCtx.clientProvider,
		ctrlCtx.runOptions.overwriteRegistry,
		ctrlCtx.runOptions.nodePortRange,
		ctrlCtx.runOptions.nodeAccessNetwork,
		ctrlCtx.runOptions.etcdDiskSize,
		ctrlCtx.runOptions.monitoringScrapeAnnotationPrefix,
		ctrlCtx.runOptions.inClusterPrometheusRulesFile,
		ctrlCtx.runOptions.inClusterPrometheusDisableDefaultRules,
		ctrlCtx.runOptions.inClusterPrometheusDisableDefaultScrapingConfigs,
		ctrlCtx.runOptions.inClusterPrometheusScrapingConfigsFile,
		ctrlCtx.dockerPullConfigJSON,
		strings.Contains(ctrlCtx.runOptions.kubernetesAddonsList, "nodelocal-dns-cache"),
		ctrlCtx.runOptions.apiServerExposeStrategy,
		ctrlCtx.runOptions.oidcCAFile,
		ctrlCtx.runOptions.oidcIssuerURL,
		ctrlCtx.runOptions.oidcIssuerClientID,
<<<<<<< HEAD
		strings.Contains(ctrlCtx.runOptions.kubernetesAddonsList, "nodelocal-dns-cache"),
		ctrlCtx.runOptions.kubermaticAPIImage,
=======
>>>>>>> 6def06a1
		cluster.Features{
			VPA:                      ctrlCtx.runOptions.featureGates.Enabled(VerticalPodAutoscaler),
			EtcdDataCorruptionChecks: ctrlCtx.runOptions.featureGates.Enabled(EtcdDataCorruptionChecks),
		},
	)
}

func createBackupController(ctrlCtx *controllerContext) error {
	storeContainer, err := getContainerFromFile(ctrlCtx.runOptions.backupContainerFile)
	if err != nil {
		return err
	}
	cleanupContainer, err := getContainerFromFile(ctrlCtx.runOptions.cleanupContainerFile)
	if err != nil {
		return err
	}
	backupInterval, err := time.ParseDuration(ctrlCtx.runOptions.backupInterval)
	if err != nil {
		return fmt.Errorf("failed to parse %s as duration: %v", ctrlCtx.runOptions.backupInterval, err)
	}
	return backupcontroller.Add(
		ctrlCtx.log,
		ctrlCtx.mgr,
		ctrlCtx.runOptions.workerCount,
		ctrlCtx.runOptions.workerName,
		*storeContainer,
		*cleanupContainer,
		backupInterval,
		ctrlCtx.runOptions.backupContainerImage,
	)
}

func createMonitoringController(ctrlCtx *controllerContext) error {
	dcs, err := provider.LoadDatacentersMeta(ctrlCtx.runOptions.dcFile)
	if err != nil {
		return err
	}

	dockerPullConfigJSON, err := ioutil.ReadFile(ctrlCtx.runOptions.dockerPullConfigJSONFile)
	if err != nil {
		return fmt.Errorf("failed to load ImagePullSecret from %s: %v", ctrlCtx.runOptions.dockerPullConfigJSONFile, err)
	}

	return monitoring.Add(
		ctrlCtx.mgr,
		ctrlCtx.runOptions.workerCount,
		ctrlCtx.runOptions.workerName,
		ctrlCtx.clientProvider,

		ctrlCtx.runOptions.dc,
		dcs,
		ctrlCtx.runOptions.overwriteRegistry,
		ctrlCtx.runOptions.nodePortRange,
		ctrlCtx.runOptions.nodeAccessNetwork,
		ctrlCtx.runOptions.monitoringScrapeAnnotationPrefix,
		ctrlCtx.runOptions.inClusterPrometheusRulesFile,
		ctrlCtx.runOptions.inClusterPrometheusDisableDefaultRules,
		ctrlCtx.runOptions.inClusterPrometheusDisableDefaultScrapingConfigs,
		ctrlCtx.runOptions.inClusterPrometheusScrapingConfigsFile,
		dockerPullConfigJSON,
		strings.Contains(ctrlCtx.runOptions.kubernetesAddonsList, "nodelocal-dns-cache"),

		monitoring.Features{
			VPA: ctrlCtx.runOptions.featureGates.Enabled(VerticalPodAutoscaler),
		},
	)
}

func getContainerFromFile(path string) (*corev1.Container, error) {
	fileContents, err := ioutil.ReadFile(path)
	if err != nil {
		return nil, err
	}
	container := &corev1.Container{}
	manifestReader := bytes.NewReader(fileContents)
	manifestDecoder := yaml.NewYAMLToJSONDecoder(manifestReader)
	if err := manifestDecoder.Decode(container); err != nil {
		return nil, err
	}

	// Just because its a valid corev1.Container does not mean
	// the APIServer will accept it, thus we do some additional
	// checks
	if container.Name == "" {
		return nil, fmt.Errorf("container must have a name")
	}
	if container.Image == "" {
		return nil, fmt.Errorf("container must have an image")
	}
	return container, nil
}

func createUpdateController(ctrlCtx *controllerContext) error {
	updateManager, err := version.NewFromFiles(ctrlCtx.runOptions.versionsFile, ctrlCtx.runOptions.updatesFile)
	if err != nil {
		return fmt.Errorf("failed to create update manager: %v", err)
	}

	return updatecontroller.Add(ctrlCtx.mgr, ctrlCtx.runOptions.workerCount, ctrlCtx.runOptions.workerName, updateManager)
}

func createAddonController(ctrlCtx *controllerContext) error {
	return addon.Add(
		ctrlCtx.mgr,
		ctrlCtx.log,
		ctrlCtx.runOptions.workerCount,
		ctrlCtx.runOptions.workerName,
		map[string]interface{}{ // addonVariables
			"openvpn": map[string]interface{}{
				"NodeAccessNetwork": ctrlCtx.runOptions.nodeAccessNetwork,
			},
		},
		ctrlCtx.runOptions.kubernetesAddonsPath,
		ctrlCtx.runOptions.openshiftAddonsPath,
		ctrlCtx.runOptions.overwriteRegistry,
		ctrlCtx.clientProvider,
	)
}

func createAddonInstallerController(ctrlCtx *controllerContext) error {

	kubernetesAddons := strings.Split(ctrlCtx.runOptions.kubernetesAddonsList, ",")
	for i, a := range kubernetesAddons {
		kubernetesAddons[i] = strings.TrimSpace(a)
	}

	openshiftAddons := strings.Split(ctrlCtx.runOptions.openshiftAddonsList, ",")
	for i, a := range openshiftAddons {
		openshiftAddons[i] = strings.TrimSpace(a)
	}

	return addoninstaller.Add(
		ctrlCtx.log,
		ctrlCtx.mgr,
		ctrlCtx.runOptions.workerCount,
		ctrlCtx.runOptions.workerName,
		kubernetesAddons,
		openshiftAddons)
}<|MERGE_RESOLUTION|>--- conflicted
+++ resolved
@@ -80,11 +80,8 @@
 			ClientSecret: ctrlCtx.runOptions.oidcIssuerClientSecret,
 			IssuerURL:    ctrlCtx.runOptions.oidcIssuerURL,
 		},
-<<<<<<< HEAD
+		ctrlCtx.runOptions.apiServerExposeStrategy,
 		ctrlCtx.runOptions.kubermaticAPIImage,
-=======
-		ctrlCtx.runOptions.apiServerExposeStrategy,
->>>>>>> 6def06a1
 		openshiftcontroller.Features{
 			EtcdDataCorruptionChecks: ctrlCtx.runOptions.featureGates.Enabled(EtcdDataCorruptionChecks),
 			VPA:                      ctrlCtx.runOptions.featureGates.Enabled(VerticalPodAutoscaler),
@@ -118,11 +115,7 @@
 		ctrlCtx.runOptions.oidcCAFile,
 		ctrlCtx.runOptions.oidcIssuerURL,
 		ctrlCtx.runOptions.oidcIssuerClientID,
-<<<<<<< HEAD
-		strings.Contains(ctrlCtx.runOptions.kubernetesAddonsList, "nodelocal-dns-cache"),
 		ctrlCtx.runOptions.kubermaticAPIImage,
-=======
->>>>>>> 6def06a1
 		cluster.Features{
 			VPA:                      ctrlCtx.runOptions.featureGates.Enabled(VerticalPodAutoscaler),
 			EtcdDataCorruptionChecks: ctrlCtx.runOptions.featureGates.Enabled(EtcdDataCorruptionChecks),
