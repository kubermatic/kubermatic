--- conflicted
+++ resolved
@@ -116,27 +116,19 @@
 	ctrlCtx.kubeMasterInformerFactory = kuberinformers.NewSharedInformerFactory(ctrlCtx.kubeMasterClient, informer.DefaultInformerResyncPeriod)
 	ctrlCtx.labelSelectorFunc = selector
 
-<<<<<<< HEAD
 	ctrlCtx.kubeconfig, err = clientcmd.LoadFromFile(ctrlCtx.runOptions.kubeconfig)
 	if err != nil {
 		sugarLog.Fatalw("Failed to read the kubeconfig", "error", err)
-=======
-	ctrlCtx.seeds, err = provider.LoadSeeds(ctrlCtx.runOptions.dcFile)
-	if err != nil {
-		sugarLog.Fatalw("Failed to parse the datacenters definition", "error", err)
->>>>>>> 3e5b36e8
 	}
 
-	{
-		mgr, err := manager.New(cfg, manager.Options{MetricsBindAddress: ctrlCtx.runOptions.internalAddr})
-		if err != nil {
-			sugarLog.Fatalw("failed to create Controller Manager instance: %v", err)
-		}
-		if err := kubermaticv1.AddToScheme(mgr.GetScheme()); err != nil {
-			sugarLog.Fatalw("failed to register types in Scheme", "error", err)
-		}
-		ctrlCtx.mgr = mgr
+	mgr, err := manager.New(cfg, manager.Options{MetricsBindAddress: ctrlCtx.runOptions.internalAddr})
+	if err != nil {
+		sugarLog.Fatalw("failed to create Controller Manager instance: %v", err)
 	}
+	if err := kubermaticv1.AddToScheme(mgr.GetScheme()); err != nil {
+		sugarLog.Fatalw("failed to register types in Scheme", "error", err)
+	}
+	ctrlCtx.mgr = mgr
 	ctrlCtx.seedsGetter, err = provider.SeedsGetterFactory(ctx, ctrlCtx.mgr.GetClient(), ctrlCtx.runOptions.dcFile, ctrlCtx.runOptions.workerName, ctrlCtx.runOptions.dynamicDatacenters)
 	if err != nil {
 		sugarLog.Fatalw("failed to get construct seedsGetter", "error", err)
