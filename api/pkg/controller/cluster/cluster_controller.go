package cluster

import (
	"context"
	"fmt"

	"github.com/golang/glog"

	k8cuserclusterclient "github.com/kubermatic/kubermatic/api/pkg/cluster/client"
	"github.com/kubermatic/kubermatic/api/pkg/clusterdeletion"
	controllerutil "github.com/kubermatic/kubermatic/api/pkg/controller/util"
	kubermaticscheme "github.com/kubermatic/kubermatic/api/pkg/crd/client/clientset/versioned/scheme"
	kubermaticv1 "github.com/kubermatic/kubermatic/api/pkg/crd/kubermatic/v1"
	"github.com/kubermatic/kubermatic/api/pkg/provider"

	appsv1 "k8s.io/api/apps/v1"
	batchv1beta1 "k8s.io/api/batch/v1beta1"
	corev1 "k8s.io/api/core/v1"
	policyv1beta1 "k8s.io/api/policy/v1beta1"
	kubeapierrors "k8s.io/apimachinery/pkg/api/errors"
	"k8s.io/apimachinery/pkg/api/resource"
	metav1 "k8s.io/apimachinery/pkg/apis/meta/v1"
	"k8s.io/apimachinery/pkg/runtime"
	"k8s.io/apimachinery/pkg/types"
	autoscalingv1beta2 "k8s.io/autoscaler/vertical-pod-autoscaler/pkg/apis/autoscaling.k8s.io/v1beta2"
	"k8s.io/client-go/kubernetes/scheme"
	"k8s.io/client-go/tools/record"
	"k8s.io/client-go/util/retry"
	ctrlruntimeclient "sigs.k8s.io/controller-runtime/pkg/client"
	"sigs.k8s.io/controller-runtime/pkg/controller"
	"sigs.k8s.io/controller-runtime/pkg/handler"
	"sigs.k8s.io/controller-runtime/pkg/manager"
	"sigs.k8s.io/controller-runtime/pkg/reconcile"
	"sigs.k8s.io/controller-runtime/pkg/source"
)

const (
	ControllerName = "kubermatic_kubernetes_controller"
)

// userClusterConnectionProvider offers functions to retrieve clients for the given user clusters
type userClusterConnectionProvider interface {
	GetClient(*kubermaticv1.Cluster, ...k8cuserclusterclient.ConfigOption) (ctrlruntimeclient.Client, error)
}

type Features struct {
	VPA                          bool
	EtcdDataCorruptionChecks     bool
	KubernetesOIDCAuthentication bool
}

// Reconciler is a controller which is responsible for managing clusters
type Reconciler struct {
	ctrlruntimeclient.Client
	userClusterConnProvider userClusterConnectionProvider
	workerName              string

	externalURL string
	dcs         map[string]provider.DatacenterMeta
	dc          string

	recorder record.EventRecorder

	overwriteRegistry                                string
	nodePortRange                                    string
	nodeAccessNetwork                                string
	etcdDiskSize                                     resource.Quantity
	inClusterPrometheusRulesFile                     string
	inClusterPrometheusDisableDefaultRules           bool
	inClusterPrometheusDisableDefaultScrapingConfigs bool
	inClusterPrometheusScrapingConfigsFile           string
	monitoringScrapeAnnotationPrefix                 string
	dockerPullConfigJSON                             []byte
	nodeLocalDNSCacheEnabled                         bool
<<<<<<< HEAD
	kubermaticAPIImage                               string
=======
	apiServerExposeStrategy                          corev1.ServiceType
>>>>>>> 6def06a1

	oidcCAFile         string
	oidcIssuerURL      string
	oidcIssuerClientID string

	features Features
}

// NewController creates a cluster controller.
func Add(
	mgr manager.Manager,
	numWorkers int,
	workerName string,
	externalURL string,
	dc string,
	dcs map[string]provider.DatacenterMeta,
	userClusterConnProvider userClusterConnectionProvider,
	overwriteRegistry string,
	nodePortRange string,
	nodeAccessNetwork string,
	etcdDiskSize resource.Quantity,
	monitoringScrapeAnnotationPrefix string,
	inClusterPrometheusRulesFile string,
	inClusterPrometheusDisableDefaultRules bool,
	inClusterPrometheusDisableDefaultScrapingConfigs bool,
	inClusterPrometheusScrapingConfigsFile string,
	dockerPullConfigJSON []byte,
	nodeLocalDNSCacheEnabled bool,
	apiServerExposeStrategy corev1.ServiceType,

	oidcCAFile string,
	oidcIssuerURL string,
	oidcIssuerClientID string,
<<<<<<< HEAD
	nodeLocalDNSCacheEnabled bool,
	kubermaticAPIImage string,
=======
>>>>>>> 6def06a1
	features Features) error {

	if err := kubermaticscheme.AddToScheme(scheme.Scheme); err != nil {
		return fmt.Errorf("failed to add kubermatic scheme: %v", err)
	}

	reconciler := &Reconciler{
		Client:                  mgr.GetClient(),
		userClusterConnProvider: userClusterConnProvider,
		workerName:              workerName,

		recorder: mgr.GetRecorder(ControllerName),

		overwriteRegistry:                      overwriteRegistry,
		nodePortRange:                          nodePortRange,
		nodeAccessNetwork:                      nodeAccessNetwork,
		etcdDiskSize:                           etcdDiskSize,
		inClusterPrometheusRulesFile:           inClusterPrometheusRulesFile,
		inClusterPrometheusDisableDefaultRules: inClusterPrometheusDisableDefaultRules,
		inClusterPrometheusDisableDefaultScrapingConfigs: inClusterPrometheusDisableDefaultScrapingConfigs,
		inClusterPrometheusScrapingConfigsFile:           inClusterPrometheusScrapingConfigsFile,
		monitoringScrapeAnnotationPrefix:                 monitoringScrapeAnnotationPrefix,
		dockerPullConfigJSON:                             dockerPullConfigJSON,
		nodeLocalDNSCacheEnabled:                         nodeLocalDNSCacheEnabled,
<<<<<<< HEAD
		kubermaticAPIImage:                               kubermaticAPIImage,
=======
		apiServerExposeStrategy:                          apiServerExposeStrategy,
>>>>>>> 6def06a1

		externalURL: externalURL,
		dc:          dc,
		dcs:         dcs,

		oidcCAFile:         oidcCAFile,
		oidcIssuerURL:      oidcIssuerURL,
		oidcIssuerClientID: oidcIssuerClientID,

		features: features,
	}

	c, err := controller.New(ControllerName, mgr, controller.Options{Reconciler: reconciler, MaxConcurrentReconciles: numWorkers})
	if err != nil {
		return err
	}

	typesToWatch := []runtime.Object{
		&corev1.Service{},
		&corev1.ConfigMap{},
		&corev1.Secret{},
		&corev1.Namespace{},
		&appsv1.StatefulSet{},
		&appsv1.Deployment{},
		&batchv1beta1.CronJob{},
		&policyv1beta1.PodDisruptionBudget{},
		&autoscalingv1beta2.VerticalPodAutoscaler{},
	}

	for _, t := range typesToWatch {
		if err := c.Watch(&source.Kind{Type: t}, controllerutil.EnqueueClusterForNamespacedObject(mgr.GetClient())); err != nil {
			return fmt.Errorf("failed to create watcher for %T: %v", t, err)
		}
	}

	return c.Watch(&source.Kind{Type: &kubermaticv1.Cluster{}}, &handler.EnqueueRequestForObject{})
}

func (r *Reconciler) Reconcile(request reconcile.Request) (reconcile.Result, error) {
	ctx, cancel := context.WithCancel(context.Background())
	defer cancel()

	cluster := &kubermaticv1.Cluster{}
	if err := r.Get(ctx, request.NamespacedName, cluster); err != nil {
		if kubeapierrors.IsNotFound(err) {
			glog.V(4).Infof("Couldn't find cluster %q", request.NamespacedName.String())
			return reconcile.Result{}, nil
		}
		return reconcile.Result{}, err
	}

	if cluster.Spec.Pause {
		glog.V(4).Infof("skipping paused cluster %s", cluster.Name)
		return reconcile.Result{}, nil
	}

	if cluster.Labels[kubermaticv1.WorkerNameLabelKey] != r.workerName {
		return reconcile.Result{}, nil
	}

	if cluster.Annotations["kubermatic.io/openshift"] != "" {
		return reconcile.Result{}, nil
	}

	// Add a wrapping here so we can emit an event on error
	result, err := r.reconcile(ctx, cluster)
	if err != nil {
		glog.Errorf("Failed to reconcile cluster %s: %v", cluster.Name, err)
		r.recorder.Eventf(cluster, corev1.EventTypeWarning, "ReconcilingError", "%v", err)
	}
	if result == nil {
		result = &reconcile.Result{}
	}
	return *result, err
}

func (r *Reconciler) reconcile(ctx context.Context, cluster *kubermaticv1.Cluster) (*reconcile.Result, error) {
	glog.V(4).Infof("Reconciling cluster %s", cluster.Name)

	if cluster.DeletionTimestamp != nil {
		if cluster.Status.Phase != kubermaticv1.DeletingClusterStatusPhase {
			err := r.updateCluster(ctx, cluster, func(c *kubermaticv1.Cluster) {
				c.Status.Phase = kubermaticv1.DeletingClusterStatusPhase
			})
			if err != nil {
				return nil, err
			}
		}

		userClusterClient, err := r.userClusterConnProvider.GetClient(cluster)
		if err != nil {
			return nil, fmt.Errorf("failed to get user cluster client: %v", err)
		}
		return clusterdeletion.New(r.Client, userClusterClient).CleanupCluster(ctx, cluster)
	}

	if cluster.Status.Phase == kubermaticv1.NoneClusterStatusPhase {
		err := r.updateCluster(ctx, cluster, func(c *kubermaticv1.Cluster) {
			c.Status.Phase = kubermaticv1.ValidatingClusterStatusPhase
		})
		if err != nil {
			return nil, err
		}
	}

	if cluster.Status.Phase == kubermaticv1.ValidatingClusterStatusPhase {
		err := r.updateCluster(ctx, cluster, func(c *kubermaticv1.Cluster) {
			c.Status.Phase = kubermaticv1.LaunchingClusterStatusPhase
		})
		if err != nil {
			return nil, err
		}
	}

	res, err := r.reconcileCluster(ctx, cluster)
	if err != nil {
		updateErr := r.updateClusterError(ctx, cluster, kubermaticv1.ReconcileClusterError, err.Error())
		if updateErr != nil {
			return nil, fmt.Errorf("failed to set the cluster error: %v", updateErr)
		}
		return nil, err
	}

	if err := r.clearClusterError(ctx, cluster); err != nil {
		return nil, fmt.Errorf("failed to clear error on cluster: %v", err)
	}

	return res, nil
}

func (r *Reconciler) updateCluster(ctx context.Context, cluster *kubermaticv1.Cluster, modify func(*kubermaticv1.Cluster)) error {
	// Store it here because it may be unset later on if an update request failed
	name := cluster.Name
	return retry.RetryOnConflict(retry.DefaultBackoff, func() (err error) {
		//Get latest version
		if err := r.Get(ctx, types.NamespacedName{Name: name}, cluster); err != nil {
			return err
		}
		// Apply modifications
		modify(cluster)
		// Update the cluster
		return r.Update(ctx, cluster)
	})
}

func (r *Reconciler) updateClusterError(ctx context.Context, cluster *kubermaticv1.Cluster, reason kubermaticv1.ClusterStatusError, message string) error {
	if cluster.Status.ErrorReason == nil || *cluster.Status.ErrorReason != reason {
		err := r.updateCluster(ctx, cluster, func(c *kubermaticv1.Cluster) {
			c.Status.ErrorMessage = &message
			c.Status.ErrorReason = &reason
		})
		if err != nil {
			return fmt.Errorf("failed to set error status on cluster to: errorReason=%q errorMessage=%q. Could not update cluster: %v", reason, message, err)
		}
	}

	return nil
}

func (r *Reconciler) clearClusterError(ctx context.Context, cluster *kubermaticv1.Cluster) error {
	if cluster.Status.ErrorReason != nil || cluster.Status.ErrorMessage != nil {
		err := r.updateCluster(ctx, cluster, func(c *kubermaticv1.Cluster) {
			c.Status.ErrorMessage = nil
			c.Status.ErrorReason = nil
		})
		if err != nil {
			return err
		}
	}

	return nil
}

func (r *Reconciler) getOwnerRefForCluster(cluster *kubermaticv1.Cluster) metav1.OwnerReference {
	gv := kubermaticv1.SchemeGroupVersion
	return *metav1.NewControllerRef(cluster, gv.WithKind("Cluster"))
}<|MERGE_RESOLUTION|>--- conflicted
+++ resolved
@@ -72,11 +72,8 @@
 	monitoringScrapeAnnotationPrefix                 string
 	dockerPullConfigJSON                             []byte
 	nodeLocalDNSCacheEnabled                         bool
-<<<<<<< HEAD
 	kubermaticAPIImage                               string
-=======
 	apiServerExposeStrategy                          corev1.ServiceType
->>>>>>> 6def06a1
 
 	oidcCAFile         string
 	oidcIssuerURL      string
@@ -110,11 +107,7 @@
 	oidcCAFile string,
 	oidcIssuerURL string,
 	oidcIssuerClientID string,
-<<<<<<< HEAD
-	nodeLocalDNSCacheEnabled bool,
 	kubermaticAPIImage string,
-=======
->>>>>>> 6def06a1
 	features Features) error {
 
 	if err := kubermaticscheme.AddToScheme(scheme.Scheme); err != nil {
@@ -139,11 +132,8 @@
 		monitoringScrapeAnnotationPrefix:                 monitoringScrapeAnnotationPrefix,
 		dockerPullConfigJSON:                             dockerPullConfigJSON,
 		nodeLocalDNSCacheEnabled:                         nodeLocalDNSCacheEnabled,
-<<<<<<< HEAD
 		kubermaticAPIImage:                               kubermaticAPIImage,
-=======
 		apiServerExposeStrategy:                          apiServerExposeStrategy,
->>>>>>> 6def06a1
 
 		externalURL: externalURL,
 		dc:          dc,
