--- conflicted
+++ resolved
@@ -5,7 +5,6 @@
 	"fmt"
 	"time"
 
-	"github.com/go-test/deep"
 	"go.uber.org/zap"
 
 	k8cuserclusterclient "github.com/kubermatic/kubermatic/api/pkg/cluster/client"
@@ -23,11 +22,6 @@
 	"k8s.io/apimachinery/pkg/api/resource"
 	metav1 "k8s.io/apimachinery/pkg/apis/meta/v1"
 	"k8s.io/apimachinery/pkg/runtime"
-<<<<<<< HEAD
-	"k8s.io/apimachinery/pkg/types"
-=======
-	utilerrors "k8s.io/apimachinery/pkg/util/errors"
->>>>>>> 7612f574
 	autoscalingv1beta2 "k8s.io/autoscaler/vertical-pod-autoscaler/pkg/apis/autoscaling.k8s.io/v1beta2"
 	"k8s.io/client-go/tools/record"
 	ctrlruntimeclient "sigs.k8s.io/controller-runtime/pkg/client"
@@ -260,31 +254,9 @@
 }
 
 func (r *Reconciler) updateCluster(ctx context.Context, cluster *kubermaticv1.Cluster, modify func(*kubermaticv1.Cluster)) error {
-<<<<<<< HEAD
-	// Store it here because it may be unset later on if an update request failed
-	name := cluster.Name
-	var diff []string
-	err := retry.RetryOnConflict(retry.DefaultBackoff, func() (err error) {
-		//Get latest version
-		if err := r.Get(ctx, types.NamespacedName{Name: name}, cluster); err != nil {
-			return err
-		}
-		old := cluster.DeepCopy()
-		// Apply modifications
-		modify(cluster)
-		diff = deep.Equal(old, cluster)
-		// Update the cluster
-		return r.Update(ctx, cluster)
-	})
-	if err != nil {
-		err = fmt.Errorf("err: %v, diff: %v", err, diff)
-	}
-	return err
-=======
 	oldCluster := cluster.DeepCopy()
 	modify(cluster)
 	return r.Patch(ctx, cluster, ctrlruntimeclient.MergeFrom(oldCluster))
->>>>>>> 7612f574
 }
 
 func (r *Reconciler) updateClusterError(ctx context.Context, cluster *kubermaticv1.Cluster, reason kubermaticv1.ClusterStatusError, message string) error {
