package cluster

import (
	"fmt"

	"github.com/Masterminds/semver"
	"github.com/go-test/deep"
	"github.com/golang/glog"

	kubermaticv1 "github.com/kubermatic/kubermatic/api/pkg/crd/kubermatic/v1"
	"github.com/kubermatic/kubermatic/api/pkg/resources"
	"github.com/kubermatic/kubermatic/api/pkg/resources/ipamcontroller"
	"github.com/kubermatic/kubermatic/api/pkg/resources/machinecontroller"
	"github.com/kubermatic/kubermatic/api/pkg/resources/metrics-server"
	"github.com/kubermatic/kubermatic/api/pkg/resources/openvpn"
	"github.com/kubermatic/kubermatic/api/pkg/resources/vpnsidecar"

	admissionv1alpha1 "k8s.io/api/admissionregistration/v1alpha1"
	corev1 "k8s.io/api/core/v1"
	rbacv1 "k8s.io/api/rbac/v1"
	apiextensionsv1beta1 "k8s.io/apiextensions-apiserver/pkg/apis/apiextensions/v1beta1"
	"k8s.io/apimachinery/pkg/api/equality"
	"k8s.io/apimachinery/pkg/api/errors"
	metav1 "k8s.io/apimachinery/pkg/apis/meta/v1"
	"k8s.io/client-go/kubernetes"
	apiregistrationv1 "k8s.io/kube-aggregator/pkg/apis/apiregistration/v1"
)

func (cc *Controller) reconcileUserClusterResources(cluster *kubermaticv1.Cluster, client kubernetes.Interface) (*kubermaticv1.Cluster, error) {
	var err error
	if err = cc.launchingCreateOpenVPNClientCertificates(cluster); err != nil {
		return nil, err
	}

	if len(cluster.Spec.MachineNetworks) > 0 {
		if err = cc.userClusterEnsureInitializerConfiguration(cluster, client); err != nil {
			return nil, err
		}
	}

	if err = cc.userClusterEnsureRoles(cluster, client); err != nil {
		return nil, err
	}

	if err = cc.userClusterEnsureConfigMaps(cluster, client); err != nil {
		return nil, err
	}

	if err = cc.userClusterEnsureRoleBindings(cluster, client); err != nil {
		return nil, err
	}

	if err = cc.userClusterEnsureClusterRoles(cluster, client); err != nil {
		return nil, err
	}

	if err = cc.userClusterEnsureClusterRoleBindings(cluster, client); err != nil {
		return nil, err
	}

	if err = cc.userClusterEnsureCustomResourceDefinitions(cluster); err != nil {
		return nil, err
	}

	if err = cc.userClusterEnsureAPIServices(cluster); err != nil {
		return nil, err
	}

	if err = cc.userClusterEnsureServices(cluster); err != nil {
		return nil, err
	}

	return cluster, nil
}

func (cc *Controller) userClusterEnsureInitializerConfiguration(c *kubermaticv1.Cluster, client kubernetes.Interface) error {
	creators := []resources.InitializerConfigurationCreator{
		ipamcontroller.MachineIPAMInitializerConfiguration,
	}

	data, err := cc.getClusterTemplateData(c)
	if err != nil {
		return err
	}

	for _, create := range creators {
		var existing *admissionv1alpha1.InitializerConfiguration
		initializerConfiguration, err := create(data, nil)
		if err != nil {
			return fmt.Errorf("failed to build InitializerConfiguration: %v", err)
		}

		if existing, err = client.AdmissionregistrationV1alpha1().InitializerConfigurations().Get(initializerConfiguration.Name, metav1.GetOptions{}); err != nil {
			if !errors.IsNotFound(err) {
				return err
			}

			if _, err = client.AdmissionregistrationV1alpha1().InitializerConfigurations().Create(initializerConfiguration); err != nil {
				return fmt.Errorf("failed to create InitializerConfiguration %s %v", initializerConfiguration.Name, err)
			}
			glog.V(4).Infof("Created InitializerConfiguration %s inside user-cluster %s", initializerConfiguration.Name, c.Name)
			continue
		}

		initializerConfiguration, err = create(data, existing.DeepCopy())
		if err != nil {
			return fmt.Errorf("failed to build InitializerConfiguration: %v", err)
		}

		if diff := deep.Equal(initializerConfiguration, existing); diff == nil {
			continue
		}

		if _, err = client.AdmissionregistrationV1alpha1().InitializerConfigurations().Update(initializerConfiguration); err != nil {
			return fmt.Errorf("failed to update InitializerConfiguration %s: %v", initializerConfiguration.Name, err)
		}
		glog.V(4).Infof("Updated InitializerConfiguration %s inside user-cluster %s", initializerConfiguration.Name, c.Name)
	}

	return nil
}

func (cc *Controller) userClusterEnsureRoles(c *kubermaticv1.Cluster, client kubernetes.Interface) error {
	creators := []resources.RoleCreator{
		machinecontroller.EndpointReaderRole,
		machinecontroller.KubeSystemRole,
		machinecontroller.KubePublicRole,
		machinecontroller.ClusterInfoReaderRole,
	}

	data, err := cc.getClusterTemplateData(c)
	if err != nil {
		return err
	}

	for _, create := range creators {
		var existing *rbacv1.Role
		role, err := create(data, nil)
		if err != nil {
			return fmt.Errorf("failed to build Role: %v", err)
		}

		if existing, err = client.RbacV1().Roles(role.Namespace).Get(role.Name, metav1.GetOptions{}); err != nil {
			if !errors.IsNotFound(err) {
				return err
			}

			if _, err = client.RbacV1().Roles(role.Namespace).Create(role); err != nil {
				return fmt.Errorf("failed to create Role %s in namespace %s: %v", role.Name, role.Namespace, err)
			}
			glog.V(4).Infof("Created Role %s inside user-cluster %s", role.Name, c.Name)
			continue
		}

		role, err = create(data, existing.DeepCopy())
		if err != nil {
			return fmt.Errorf("failed to build Role: %v", err)
		}

		if resources.DeepEqual(role, existing) {
			continue
		}

		if _, err = client.RbacV1().Roles(role.Namespace).Update(role); err != nil {
			return fmt.Errorf("failed to update Role %s in namespace %s: %v", role.Name, role.Namespace, err)
		}
		glog.V(4).Infof("Updated Role %s inside user-cluster %s", role.Name, c.Name)
	}

	return nil
}

func (cc *Controller) userClusterEnsureRoleBindings(c *kubermaticv1.Cluster, client kubernetes.Interface) error {
	creators := []resources.RoleBindingCreator{
		machinecontroller.DefaultRoleBinding,
		machinecontroller.KubeSystemRoleBinding,
		machinecontroller.KubePublicRoleBinding,
		machinecontroller.ClusterInfoAnonymousRoleBinding,
		metricsserver.RolebindingAuthReader,
	}

	for _, create := range creators {
		var existing *rbacv1.RoleBinding
		rb, err := create(nil, nil)
		if err != nil {
			return fmt.Errorf("failed to build RoleBinding: %v", err)
		}

		if existing, err = client.RbacV1().RoleBindings(rb.Namespace).Get(rb.Name, metav1.GetOptions{}); err != nil {
			if !errors.IsNotFound(err) {
				return err
			}

			if _, err = client.RbacV1().RoleBindings(rb.Namespace).Create(rb); err != nil {
				return fmt.Errorf("failed to create RoleBinding %s in namespace %s: %v", rb.Name, rb.Namespace, err)
			}
			glog.V(4).Infof("Created RoleBinding %s inside user-cluster %s", rb.Name, c.Name)
			continue
		}

		rb, err = create(nil, existing.DeepCopy())
		if err != nil {
			return fmt.Errorf("failed to build RoleBinding: %v", err)
		}

		if equality.Semantic.DeepEqual(rb, existing) {
			continue
		}

		if _, err = client.RbacV1().RoleBindings(rb.Namespace).Update(rb); err != nil {
			return fmt.Errorf("failed to update RoleBinding %s in namespace %s: %v", rb.Name, rb.Namespace, err)
		}
		glog.V(4).Infof("Updated RoleBinding %s inside user-cluster %s", rb.Name, c.Name)
	}

	return nil
}

// GetUserClusterRoleCreators returns a list of GetUserClusterRoleCreators
func GetUserClusterRoleCreators(c *kubermaticv1.Cluster) []resources.ClusterRoleCreator {
	creators := []resources.ClusterRoleCreator{
		machinecontroller.ClusterRole,
		vpnsidecar.DnatControllerClusterRole,
		metricsserver.ClusterRole,
	}

	if len(c.Spec.MachineNetworks) > 0 {
		creators = append(creators, ipamcontroller.ClusterRole)
	}

	return creators
}

func (cc *Controller) userClusterEnsureClusterRoles(c *kubermaticv1.Cluster, client kubernetes.Interface) error {
	creators := GetUserClusterRoleCreators(c)

	data, err := cc.getClusterTemplateData(c)
	if err != nil {
		return err
	}

	for _, create := range creators {
		var existing *rbacv1.ClusterRole
		cRole, err := create(data, nil)
		if err != nil {
			return fmt.Errorf("failed to build ClusterRole: %v", err)
		}

		if existing, err = client.RbacV1().ClusterRoles().Get(cRole.Name, metav1.GetOptions{}); err != nil {
			if !errors.IsNotFound(err) {
				return err
			}

			if _, err = client.RbacV1().ClusterRoles().Create(cRole); err != nil {
				return fmt.Errorf("failed to create ClusterRole %s: %v", cRole.Name, err)
			}
			glog.V(4).Infof("Created ClusterRole %s inside user-cluster %s", cRole.Name, c.Name)
			continue
		}

		cRole, err = create(data, existing.DeepCopy())
		if err != nil {
			return fmt.Errorf("failed to build ClusterRole: %v", err)
		}

		if equality.Semantic.DeepEqual(cRole, existing) {
			continue
		}

		if _, err = client.RbacV1().ClusterRoles().Update(cRole); err != nil {
			return fmt.Errorf("failed to update ClusterRole %s: %v", cRole.Name, err)
		}
		glog.V(4).Infof("Updated ClusterRole %s inside user-cluster %s", cRole.Name, c.Name)
	}

	return nil
}

// GetUserClusterRoleBindingCreators returns a list of ClusterRoleBindingCreators which should be used to - guess what - create user cluster role bindings.
func GetUserClusterRoleBindingCreators(c *kubermaticv1.Cluster) []resources.ClusterRoleBindingCreator {
	creators := []resources.ClusterRoleBindingCreator{
		machinecontroller.ClusterRoleBinding,
		machinecontroller.NodeBootstrapperClusterRoleBinding,
		machinecontroller.NodeSignerClusterRoleBinding,
		vpnsidecar.DnatControllerClusterRoleBinding,
		metricsserver.ClusterRoleBindingResourceReader,
		metricsserver.ClusterRoleBindingAuthDelegator,
	}

	if len(c.Spec.MachineNetworks) > 0 {
		creators = append(creators, ipamcontroller.ClusterRoleBinding)
	}

	return creators
}

func (cc *Controller) userClusterEnsureClusterRoleBindings(c *kubermaticv1.Cluster, client kubernetes.Interface) error {
	creators := GetUserClusterRoleBindingCreators(c)

	data, err := cc.getClusterTemplateData(c)
	if err != nil {
		return err
	}

	for _, create := range creators {
		var existing *rbacv1.ClusterRoleBinding
		crb, err := create(data, nil)
		if err != nil {
			return fmt.Errorf("failed to build ClusterRoleBinding: %v", err)
		}

		if existing, err = client.RbacV1().ClusterRoleBindings().Get(crb.Name, metav1.GetOptions{}); err != nil {
			if !errors.IsNotFound(err) {
				return err
			}

			if _, err = client.RbacV1().ClusterRoleBindings().Create(crb); err != nil {
				return fmt.Errorf("failed to create ClusterRoleBinding %s: %v", crb.Name, err)
			}
			glog.V(4).Infof("Created ClusterRoleBinding %s inside user-cluster %s", crb.Name, c.Name)
			continue
		}

		crb, err = create(data, existing.DeepCopy())
		if err != nil {
			return fmt.Errorf("failed to build ClusterRoleBinding: %v", err)
		}

		if equality.Semantic.DeepEqual(crb, existing) {
			continue
		}

		if _, err = client.RbacV1().ClusterRoleBindings().Update(crb); err != nil {
			return fmt.Errorf("failed to update ClusterRoleBinding %s: %v", crb.Name, err)
		}
		glog.V(4).Infof("Updated ClusterRoleBinding %s inside user-cluster %s", crb.Name, c.Name)
	}

	return nil
}

func (cc *Controller) userClusterEnsureConfigMaps(c *kubermaticv1.Cluster, client kubernetes.Interface) error {
	data, err := cc.getClusterTemplateData(c)
	if err != nil {
		return err
	}

	creators := []resources.ConfigMapCreator{
		openvpn.ClientConfigConfigMapCreator(data),
		machinecontroller.ClusterInfoConfigMapCreator(data),
	}

	for _, create := range creators {
		var existing *corev1.ConfigMap
		cm, err := create(nil)
		if err != nil {
			return fmt.Errorf("failed to build ConfigMap: %v", err)
		}

		if existing, err = client.CoreV1().ConfigMaps(cm.Namespace).Get(cm.Name, metav1.GetOptions{}); err != nil {
			if !errors.IsNotFound(err) {
				return err
			}

			if _, err = client.CoreV1().ConfigMaps(cm.Namespace).Create(cm); err != nil {
				return fmt.Errorf("failed to create ConfigMap %s: %v", cm.Name, err)
			}
			glog.V(4).Infof("Created ConfigMap %s inside user-cluster %s", cm.Name, c.Name)
			continue
		}

		cm, err = create(existing.DeepCopy())
		if err != nil {
			return fmt.Errorf("failed to build ConfigMap: %v", err)
		}

		if equality.Semantic.DeepEqual(cm, existing) {
			continue
		}

		if _, err = client.CoreV1().ConfigMaps(cm.Namespace).Update(cm); err != nil {
			return fmt.Errorf("failed to update ConfigMap %s: %v", cm.Name, err)
		}
		glog.V(4).Infof("Updated ConfigMap %s inside user-cluster %s", cm.Name, c.Name)
	}

	return nil
}

// GetCRDCreators reuturns a list of CRDCreateors
func GetCRDCreators() []resources.CRDCreateor {
	return []resources.CRDCreateor{
		machinecontroller.MachineCRD,
		machinecontroller.MachineSetCRD,
		machinecontroller.MachineDeploymentCRD,
		machinecontroller.ClusterCRD,
	}
}

func (cc *Controller) userClusterEnsureCustomResourceDefinitions(c *kubermaticv1.Cluster) error {
	client, err := cc.userClusterConnProvider.GetApiextensionsClient(c)
	if err != nil {
		return err
	}

	version, err := semver.NewVersion(c.Spec.Version)
	if err != nil {
		return fmt.Errorf("failed to extract version from cluster %s: %v", c.Name, err)
	}

	for _, create := range GetCRDCreators() {
		var existing *apiextensionsv1beta1.CustomResourceDefinition
		crd, err := create(*version, nil)
		if err != nil {
			return fmt.Errorf("failed to build CustomResourceDefinitions: %v", err)
		}
		if existing, err = client.ApiextensionsV1beta1().CustomResourceDefinitions().Get(crd.Name, metav1.GetOptions{}); err != nil {
			if !errors.IsNotFound(err) {
				return err
			}
			if _, err = client.ApiextensionsV1beta1().CustomResourceDefinitions().Create(crd); err != nil {
				return fmt.Errorf("failed to create CustomResourceDefinition %s: %v", crd.Name, err)
			}
			glog.V(4).Infof("Created CustomResourceDefinition %s inside user cluster %s", crd.Name, c.Name)
			continue
		}

		crd, err = create(*version, existing.DeepCopy())
		if err != nil {
			return fmt.Errorf("failed to build CustomResourceDefinition: %v", err)
		}

		if equality.Semantic.DeepEqual(crd, existing) {
			continue
		}

		if _, err = client.ApiextensionsV1beta1().CustomResourceDefinitions().Update(crd); err != nil {
			return fmt.Errorf("failed to update CustomResourceDefinition %s: %v", crd.Name, err)
		}
		glog.V(4).Infof("Updated CustomResourceDefinition %s inside user cluster %s", crd.Name, c.Name)
	}

	return nil
}

<<<<<<< HEAD
func (cc *Controller) userClusterEnsureMutatingWebhookConfigurations(c *kubermaticv1.Cluster) error {
	client, err := cc.userClusterConnProvider.GetAdmissionRegistrationClient(c)
	if err != nil {
		return err
	}

	mutatingWebhookConfiguration, err := machinecontroller.MutatingwebhookConfiguration(c, nil)
	if err != nil {
		return fmt.Errorf("failed to build MutatingwebhookConfiguration: %v", err)
	}
	existing, err := client.MutatingWebhookConfigurations().Get(mutatingWebhookConfiguration.Name, metav1.GetOptions{})
	if err != nil {
		if !errors.IsNotFound(err) {
			return err
		}

		if _, err = client.MutatingWebhookConfigurations().Create(mutatingWebhookConfiguration); err != nil {
			return fmt.Errorf("failed to create MutatingWebhookConfiguration: %v", err)
		}
		glog.V(4).Infof("Created MutatingWebhookConfiguration %s", mutatingWebhookConfiguration.Name)
	}

	mutatingWebhookConfiguration, err = machinecontroller.MutatingwebhookConfiguration(c, existing.DeepCopy())
	if err != nil {
		return fmt.Errorf("failed to build MutatingWebhookConfigurations %s: %v", err)
	}

	if equality.Semantic.DeepEqual(mutatingWebhookConfiguration, existing) {
		return nil
	}

	if _, err = client.MutatingWebhookConfigurations().Update(mutatingWebhookConfiguration); err != nil {
		return fmt.Errorf("failed to update MutatingWebhookConfigurations %s: %v", mutatingWebhookConfiguration.Name, err)
	}
	glog.V(4).Infof("Updated MutatingWebhookConfigurations %s inside user cluster %s", mutatingWebhookConfiguration.Name, c.Name)

	return nil

=======
// GetAPIServiceCreators returns a list of APIServiceCreator
func GetAPIServiceCreators() []resources.APIServiceCreator {
	return []resources.APIServiceCreator{
		metricsserver.APIService,
	}
}

func (cc *Controller) userClusterEnsureAPIServices(c *kubermaticv1.Cluster) error {
	client, err := cc.userClusterConnProvider.GetKubeAggregatorClient(c)
	if err != nil {
		return err
	}

	for _, create := range GetAPIServiceCreators() {
		var existing *apiregistrationv1.APIService
		apiService, err := create(nil)
		if err != nil {
			return fmt.Errorf("failed to build APIService: %v", err)
		}
		if existing, err = client.ApiregistrationV1().APIServices().Get(apiService.Name, metav1.GetOptions{}); err != nil {
			if !errors.IsNotFound(err) {
				return err
			}
			if _, err = client.ApiregistrationV1().APIServices().Create(apiService); err != nil {
				return fmt.Errorf("failed to create APIService %s: %v", apiService.Name, err)
			}
			glog.V(4).Infof("Created APIService %s inside user cluster %s", apiService.Name, c.Name)
			continue
		}

		apiService, err = create(existing.DeepCopy())
		if err != nil {
			return fmt.Errorf("failed to build APIService: %v", err)
		}

		if equality.Semantic.DeepEqual(apiService, existing) {
			continue
		}

		if _, err = client.ApiregistrationV1().APIServices().Update(apiService); err != nil {
			return fmt.Errorf("failed to update APIService %s: %v", apiService.Name, err)
		}
		glog.V(4).Infof("Updated APIService %s inside user cluster %s", apiService.Name, c.Name)
	}

	return nil
}

// GetUserClusterServiceCreators returns a list of ServiceCreator's used for the user cluster
func GetUserClusterServiceCreators() []resources.ServiceCreator {
	return []resources.ServiceCreator{
		metricsserver.ExternalNameService,
	}
}

func (cc *Controller) userClusterEnsureServices(c *kubermaticv1.Cluster) error {
	client, err := cc.userClusterConnProvider.GetClient(c)
	if err != nil {
		return err
	}

	data, err := cc.getClusterTemplateData(c)
	if err != nil {
		return err
	}

	for _, create := range GetUserClusterServiceCreators() {
		var existing *corev1.Service
		service, err := create(data, nil)
		if err != nil {
			return fmt.Errorf("failed to build Service: %v", err)
		}
		if existing, err = client.CoreV1().Services(service.Namespace).Get(service.Name, metav1.GetOptions{}); err != nil {
			if !errors.IsNotFound(err) {
				return err
			}
			if _, err = client.CoreV1().Services(service.Namespace).Create(service); err != nil {
				return fmt.Errorf("failed to create Service %s: %v", service.Name, err)
			}
			glog.V(4).Infof("Created Service %s inside user cluster %s", service.Name, c.Name)
			continue
		}

		service, err = create(data, existing.DeepCopy())
		if err != nil {
			return fmt.Errorf("failed to build Service: %v", err)
		}

		if equality.Semantic.DeepEqual(service, existing) {
			continue
		}

		if _, err = client.CoreV1().Services(service.Namespace).Update(service); err != nil {
			return fmt.Errorf("failed to update Service %s: %v", service.Name, err)
		}
		glog.V(4).Infof("Updated Service %s inside user cluster %s", service.Name, c.Name)
	}

	return nil
>>>>>>> 7ce4f006
}<|MERGE_RESOLUTION|>--- conflicted
+++ resolved
@@ -58,6 +58,10 @@
 		return nil, err
 	}
 
+	if err = cc.userClusterEnsureMutatingWebhookConfigurations(cluster); err != nil {
+		return nil, err
+	}
+
 	if err = cc.userClusterEnsureCustomResourceDefinitions(cluster); err != nil {
 		return nil, err
 	}
@@ -443,7 +447,6 @@
 	return nil
 }
 
-<<<<<<< HEAD
 func (cc *Controller) userClusterEnsureMutatingWebhookConfigurations(c *kubermaticv1.Cluster) error {
 	client, err := cc.userClusterConnProvider.GetAdmissionRegistrationClient(c)
 	if err != nil {
@@ -481,8 +484,8 @@
 	glog.V(4).Infof("Updated MutatingWebhookConfigurations %s inside user cluster %s", mutatingWebhookConfiguration.Name, c.Name)
 
 	return nil
-
-=======
+}
+
 // GetAPIServiceCreators returns a list of APIServiceCreator
 func GetAPIServiceCreators() []resources.APIServiceCreator {
 	return []resources.APIServiceCreator{
@@ -582,5 +585,4 @@
 	}
 
 	return nil
->>>>>>> 7ce4f006
 }