package cluster

import (
	"fmt"

	"github.com/go-test/deep"
	"github.com/golang/glog"

	kubermaticv1 "github.com/kubermatic/kubermatic/api/pkg/crd/kubermatic/v1"
	"github.com/kubermatic/kubermatic/api/pkg/resources"
	"github.com/kubermatic/kubermatic/api/pkg/resources/controllermanager"
<<<<<<< HEAD
	"github.com/kubermatic/kubermatic/api/pkg/resources/ipamcontroller"
=======
	"github.com/kubermatic/kubermatic/api/pkg/resources/kubestatemetrics"
>>>>>>> eece23ee
	"github.com/kubermatic/kubermatic/api/pkg/resources/machinecontroller"

	"github.com/kubermatic/kubermatic/api/pkg/resources/openvpn"
	admissionv1alpha1 "k8s.io/api/admissionregistration/v1alpha1"
	corev1 "k8s.io/api/core/v1"
	rbacv1 "k8s.io/api/rbac/v1"
	"k8s.io/apimachinery/pkg/api/equality"
	"k8s.io/apimachinery/pkg/api/errors"
	metav1 "k8s.io/apimachinery/pkg/apis/meta/v1"
)

func (cc *Controller) userClusterEnsureInitializerConfiguration(c *kubermaticv1.Cluster) error {
	client, err := cc.userClusterConnProvider.GetClient(c)
	if err != nil {
		return err
	}

	creators := []resources.InitializerConfigurationCreator{
		ipamcontroller.MachineIPAMInitializerConfiguration,
	}

	data, err := cc.getClusterTemplateData(c)
	if err != nil {
		return err
	}

	for _, create := range creators {
		var existing *admissionv1alpha1.InitializerConfiguration
		initializerConfiguration, err := create(data, nil)
		if err != nil {
			return fmt.Errorf("failed to build InitializerConfiguration: %v", err)
		}

		if existing, err = client.AdmissionregistrationV1alpha1().InitializerConfigurations().Get(initializerConfiguration.Name, metav1.GetOptions{}); err != nil {
			if !errors.IsNotFound(err) {
				return err
			}

			if _, err = client.AdmissionregistrationV1alpha1().InitializerConfigurations().Create(initializerConfiguration); err != nil {
				return fmt.Errorf("failed to create InitializerConfiguration %s %v", initializerConfiguration.Name, err)
			}
			glog.V(4).Infof("Created InitializerConfiguration %s inside user-cluster %s", initializerConfiguration.Name, c.Name)
			continue
		}

		initializerConfiguration, err = create(data, existing.DeepCopy())
		if err != nil {
			return fmt.Errorf("failed to build InitializerConfiguration: %v", err)
		}

		if diff := deep.Equal(initializerConfiguration, existing); diff == nil {
			continue
		}

		if _, err = client.AdmissionregistrationV1alpha1().InitializerConfigurations().Update(initializerConfiguration); err != nil {
			return fmt.Errorf("failed to update InitializerConfiguration %s: %v", initializerConfiguration.Name, err)
		}
		glog.V(4).Infof("Updated InitializerConfiguration %s inside user-cluster %s", initializerConfiguration.Name, c.Name)
	}

	return nil
}

func (cc *Controller) userClusterEnsureRoles(c *kubermaticv1.Cluster) error {
	client, err := cc.userClusterConnProvider.GetClient(c)
	if err != nil {
		return err
	}

	creators := []resources.RoleCreator{
		machinecontroller.Role,
		machinecontroller.KubeSystemRole,
		machinecontroller.KubePublicRole,
	}

	data, err := cc.getClusterTemplateData(c)
	if err != nil {
		return err
	}

	for _, create := range creators {
		var existing *rbacv1.Role
		role, err := create(data, nil)
		if err != nil {
			return fmt.Errorf("failed to build Role: %v", err)
		}

		if existing, err = client.RbacV1().Roles(role.Namespace).Get(role.Name, metav1.GetOptions{}); err != nil {
			if !errors.IsNotFound(err) {
				return err
			}

			if _, err = client.RbacV1().Roles(role.Namespace).Create(role); err != nil {
				return fmt.Errorf("failed to create Role %s in namespace %s: %v", role.Name, role.Namespace, err)
			}
			glog.V(4).Infof("Created Role %s inside user-cluster %s", role.Name, c.Name)
			continue
		}

		role, err = create(data, existing.DeepCopy())
		if err != nil {
			return fmt.Errorf("failed to build Role: %v", err)
		}

		if equality.Semantic.DeepEqual(role, existing) {
			continue
		}

		if _, err = client.RbacV1().Roles(role.Namespace).Update(role); err != nil {
			return fmt.Errorf("failed to update Role %s in namespace %s: %v", role.Name, role.Namespace, err)
		}
		glog.V(4).Infof("Updated Role %s inside user-cluster %s", role.Name, c.Name)
	}

	return nil
}

func (cc *Controller) userClusterEnsureRoleBindings(c *kubermaticv1.Cluster) error {
	client, err := cc.userClusterConnProvider.GetClient(c)
	if err != nil {
		return err
	}

	creators := []resources.RoleBindingCreator{
		machinecontroller.DefaultRoleBinding,
		machinecontroller.KubeSystemRoleBinding,
		machinecontroller.KubePublicRoleBinding,
		controllermanager.SystemBootstrapSignerRoleBinding,
		controllermanager.PublicBootstrapSignerRoleBinding,
	}

	for _, create := range creators {
		var existing *rbacv1.RoleBinding
		rb, err := create(nil, nil)
		if err != nil {
			return fmt.Errorf("failed to build RoleBinding: %v", err)
		}

		if existing, err = client.RbacV1().RoleBindings(rb.Namespace).Get(rb.Name, metav1.GetOptions{}); err != nil {
			if !errors.IsNotFound(err) {
				return err
			}

			if _, err = client.RbacV1().RoleBindings(rb.Namespace).Create(rb); err != nil {
				return fmt.Errorf("failed to create RoleBinding %s in namespace %s: %v", rb.Name, rb.Namespace, err)
			}
			glog.V(4).Infof("Created RoleBinding %s inside user-cluster %s", rb.Name, c.Name)
			continue
		}

		rb, err = create(nil, existing.DeepCopy())
		if err != nil {
			return fmt.Errorf("failed to build RoleBinding: %v", err)
		}

		if equality.Semantic.DeepEqual(rb, existing) {
			continue
		}

		if _, err = client.RbacV1().RoleBindings(rb.Namespace).Update(rb); err != nil {
			return fmt.Errorf("failed to update RoleBinding %s in namespace %s: %v", rb.Name, rb.Namespace, err)
		}
		glog.V(4).Infof("Updated RoleBinding %s inside user-cluster %s", rb.Name, c.Name)
	}

	return nil
}

// GetUserClusterRoleCreators returns a list of GetUserClusterRoleCreators
func GetUserClusterRoleCreators(c *kubermaticv1.Cluster) []resources.ClusterRoleCreator {
	creators := []resources.ClusterRoleCreator{
		machinecontroller.ClusterRole,
	}

	if len(c.Spec.MachineNetworks) > 0 {
		creators = append(creators, ipamcontroller.ClusterRole)
	}

	return creators
}

func (cc *Controller) userClusterEnsureClusterRoles(c *kubermaticv1.Cluster) error {
	client, err := cc.userClusterConnProvider.GetClient(c)
	if err != nil {
		return err
	}

<<<<<<< HEAD
	creators := GetUserClusterRoleCreators(c)
=======
	creators := []resources.ClusterRoleCreator{
		machinecontroller.ClusterRole,
		kubestatemetrics.ClusterRole,
	}
>>>>>>> eece23ee

	data, err := cc.getClusterTemplateData(c)
	if err != nil {
		return err
	}

	for _, create := range creators {
		var existing *rbacv1.ClusterRole
		cRole, err := create(data, nil)
		if err != nil {
			return fmt.Errorf("failed to build ClusterRole: %v", err)
		}

		if existing, err = client.RbacV1().ClusterRoles().Get(cRole.Name, metav1.GetOptions{}); err != nil {
			if !errors.IsNotFound(err) {
				return err
			}

			if _, err = client.RbacV1().ClusterRoles().Create(cRole); err != nil {
				return fmt.Errorf("failed to create ClusterRole %s: %v", cRole.Name, err)
			}
			glog.V(4).Infof("Created ClusterRole %s inside user-cluster %s", cRole.Name, c.Name)
			continue
		}

		cRole, err = create(data, existing.DeepCopy())
		if err != nil {
			return fmt.Errorf("failed to build ClusterRole: %v", err)
		}

		if equality.Semantic.DeepEqual(cRole, existing) {
			continue
		}

		if _, err = client.RbacV1().ClusterRoles().Update(cRole); err != nil {
			return fmt.Errorf("failed to update ClusterRole %s: %v", cRole.Name, err)
		}
		glog.V(4).Infof("Updated ClusterRole %s inside user-cluster %s", cRole.Name, c.Name)
	}

	return nil
}

// GetUserClusterRoleBindingCreators returns a list of ClusterRoleBindingCreators which should be used to - guess what - create user cluster role bindings.
func GetUserClusterRoleBindingCreators(c *kubermaticv1.Cluster) []resources.ClusterRoleBindingCreator {
	creators := []resources.ClusterRoleBindingCreator{
		machinecontroller.ClusterRoleBinding,
	}

	if len(c.Spec.MachineNetworks) > 0 {
		creators = append(creators, ipamcontroller.ClusterRoleBinding)
	}

	return creators
}

func (cc *Controller) userClusterEnsureClusterRoleBindings(c *kubermaticv1.Cluster) error {
	client, err := cc.userClusterConnProvider.GetClient(c)
	if err != nil {
		return err
	}

<<<<<<< HEAD
	creators := GetUserClusterRoleBindingCreators(c)
=======
	creators := []resources.ClusterRoleBindingCreator{
		machinecontroller.ClusterRoleBinding,
		machinecontroller.NodeBootstrapperClusterRoleBinding,
		machinecontroller.NodeSignerClusterRoleBinding,
		controllermanager.AdminClusterRoleBinding,
		kubestatemetrics.ClusterRoleBinding,
	}
>>>>>>> eece23ee

	data, err := cc.getClusterTemplateData(c)
	if err != nil {
		return err
	}

	for _, create := range creators {
		var existing *rbacv1.ClusterRoleBinding
		crb, err := create(data, nil)
		if err != nil {
			return fmt.Errorf("failed to build ClusterRoleBinding: %v", err)
		}

		if existing, err = client.RbacV1().ClusterRoleBindings().Get(crb.Name, metav1.GetOptions{}); err != nil {
			if !errors.IsNotFound(err) {
				return err
			}

			if _, err = client.RbacV1().ClusterRoleBindings().Create(crb); err != nil {
				return fmt.Errorf("failed to create ClusterRoleBinding %s: %v", crb.Name, err)
			}
			glog.V(4).Infof("Created ClusterRoleBinding %s inside user-cluster %s", crb.Name, c.Name)
			continue
		}

		crb, err = create(data, existing.DeepCopy())
		if err != nil {
			return fmt.Errorf("failed to build ClusterRoleBinding: %v", err)
		}

		if equality.Semantic.DeepEqual(crb, existing) {
			continue
		}

		if _, err = client.RbacV1().ClusterRoleBindings().Update(crb); err != nil {
			return fmt.Errorf("failed to update ClusterRoleBinding %s: %v", crb.Name, err)
		}
		glog.V(4).Infof("Updated ClusterRoleBinding %s inside user-cluster %s", crb.Name, c.Name)
	}

	return nil
}

func (cc *Controller) userClusterEnsureConfigMaps(c *kubermaticv1.Cluster) error {
	client, err := cc.userClusterConnProvider.GetClient(c)
	if err != nil {
		return err
	}

	creators := []resources.ConfigMapCreator{
		openvpn.ClientConfigConfigMap,
	}

	data, err := cc.getClusterTemplateData(c)
	if err != nil {
		return err
	}

	for _, create := range creators {
		var existing *corev1.ConfigMap
		cm, err := create(data, nil)
		if err != nil {
			return fmt.Errorf("failed to build ConfigMap: %v", err)
		}

		if existing, err = client.CoreV1().ConfigMaps(cm.Namespace).Get(cm.Name, metav1.GetOptions{}); err != nil {
			if !errors.IsNotFound(err) {
				return err
			}

			if _, err = client.CoreV1().ConfigMaps(cm.Namespace).Create(cm); err != nil {
				return fmt.Errorf("failed to create ConfigMap %s: %v", cm.Name, err)
			}
			glog.V(4).Infof("Created ConfigMap %s inside user-cluster %s", cm.Name, c.Name)
			continue
		}

		cm, err = create(data, existing.DeepCopy())
		if err != nil {
			return fmt.Errorf("failed to build ConfigMap: %v", err)
		}

		if equality.Semantic.DeepEqual(cm, existing) {
			continue
		}

		if _, err = client.CoreV1().ConfigMaps(cm.Namespace).Update(cm); err != nil {
			return fmt.Errorf("failed to update ConfigMap %s: %v", cm.Name, err)
		}
		glog.V(4).Infof("Updated ConfigMap %s inside user-cluster %s", cm.Name, c.Name)
	}

	return nil
}<|MERGE_RESOLUTION|>--- conflicted
+++ resolved
@@ -9,11 +9,8 @@
 	kubermaticv1 "github.com/kubermatic/kubermatic/api/pkg/crd/kubermatic/v1"
 	"github.com/kubermatic/kubermatic/api/pkg/resources"
 	"github.com/kubermatic/kubermatic/api/pkg/resources/controllermanager"
-<<<<<<< HEAD
 	"github.com/kubermatic/kubermatic/api/pkg/resources/ipamcontroller"
-=======
 	"github.com/kubermatic/kubermatic/api/pkg/resources/kubestatemetrics"
->>>>>>> eece23ee
 	"github.com/kubermatic/kubermatic/api/pkg/resources/machinecontroller"
 
 	"github.com/kubermatic/kubermatic/api/pkg/resources/openvpn"
@@ -186,6 +183,7 @@
 func GetUserClusterRoleCreators(c *kubermaticv1.Cluster) []resources.ClusterRoleCreator {
 	creators := []resources.ClusterRoleCreator{
 		machinecontroller.ClusterRole,
+		kubestatemetrics.ClusterRole,
 	}
 
 	if len(c.Spec.MachineNetworks) > 0 {
@@ -201,14 +199,7 @@
 		return err
 	}
 
-<<<<<<< HEAD
 	creators := GetUserClusterRoleCreators(c)
-=======
-	creators := []resources.ClusterRoleCreator{
-		machinecontroller.ClusterRole,
-		kubestatemetrics.ClusterRole,
-	}
->>>>>>> eece23ee
 
 	data, err := cc.getClusterTemplateData(c)
 	if err != nil {
@@ -254,26 +245,6 @@
 
 // GetUserClusterRoleBindingCreators returns a list of ClusterRoleBindingCreators which should be used to - guess what - create user cluster role bindings.
 func GetUserClusterRoleBindingCreators(c *kubermaticv1.Cluster) []resources.ClusterRoleBindingCreator {
-	creators := []resources.ClusterRoleBindingCreator{
-		machinecontroller.ClusterRoleBinding,
-	}
-
-	if len(c.Spec.MachineNetworks) > 0 {
-		creators = append(creators, ipamcontroller.ClusterRoleBinding)
-	}
-
-	return creators
-}
-
-func (cc *Controller) userClusterEnsureClusterRoleBindings(c *kubermaticv1.Cluster) error {
-	client, err := cc.userClusterConnProvider.GetClient(c)
-	if err != nil {
-		return err
-	}
-
-<<<<<<< HEAD
-	creators := GetUserClusterRoleBindingCreators(c)
-=======
 	creators := []resources.ClusterRoleBindingCreator{
 		machinecontroller.ClusterRoleBinding,
 		machinecontroller.NodeBootstrapperClusterRoleBinding,
@@ -281,7 +252,21 @@
 		controllermanager.AdminClusterRoleBinding,
 		kubestatemetrics.ClusterRoleBinding,
 	}
->>>>>>> eece23ee
+
+	if len(c.Spec.MachineNetworks) > 0 {
+		creators = append(creators, ipamcontroller.ClusterRoleBinding)
+	}
+
+	return creators
+}
+
+func (cc *Controller) userClusterEnsureClusterRoleBindings(c *kubermaticv1.Cluster) error {
+	client, err := cc.userClusterConnProvider.GetClient(c)
+	if err != nil {
+		return err
+	}
+
+	creators := GetUserClusterRoleBindingCreators(c)
 
 	data, err := cc.getClusterTemplateData(c)
 	if err != nil {
