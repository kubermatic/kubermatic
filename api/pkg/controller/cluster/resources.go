package cluster

import (
	"context"
	"fmt"

	kubermaticv1 "github.com/kubermatic/kubermatic/api/pkg/crd/kubermatic/v1"
	"github.com/kubermatic/kubermatic/api/pkg/resources"
	"github.com/kubermatic/kubermatic/api/pkg/resources/apiserver"
	"github.com/kubermatic/kubermatic/api/pkg/resources/certificates"
	"github.com/kubermatic/kubermatic/api/pkg/resources/cloudconfig"
	"github.com/kubermatic/kubermatic/api/pkg/resources/controllermanager"
	"github.com/kubermatic/kubermatic/api/pkg/resources/dns"
	"github.com/kubermatic/kubermatic/api/pkg/resources/etcd"
	"github.com/kubermatic/kubermatic/api/pkg/resources/machinecontroller"
	metricsserver "github.com/kubermatic/kubermatic/api/pkg/resources/metrics-server"
	"github.com/kubermatic/kubermatic/api/pkg/resources/openvpn"
	"github.com/kubermatic/kubermatic/api/pkg/resources/reconciling"
	"github.com/kubermatic/kubermatic/api/pkg/resources/scheduler"
	"github.com/kubermatic/kubermatic/api/pkg/resources/usercluster"

	corev1 "k8s.io/api/core/v1"
	"k8s.io/apimachinery/pkg/api/errors"
	metav1 "k8s.io/apimachinery/pkg/apis/meta/v1"
	"k8s.io/apimachinery/pkg/types"
)

func (r *Reconciler) ensureResourcesAreDeployed(ctx context.Context, cluster *kubermaticv1.Cluster) error {
	data, err := r.getClusterTemplateData(ctx, cluster)
	if err != nil {
		return err
	}

	// check that all services are available
	if err := r.ensureServices(ctx, cluster, data); err != nil {
		return err
	}

	// Set the hostname & url
	if err := r.syncAddress(ctx, cluster); err != nil {
		return fmt.Errorf("failed to sync address: %v", err)
	}

	// We should not proceed without having an IP address. Its required for all Kubeconfigs & triggers errors otherwise.
	if cluster.Address.IP == "" {
		return nil
	}

	// check that all secrets are available // New way of handling secrets
	if err := r.ensureSecrets(ctx, cluster, data); err != nil {
		return err
	}

	// check that all StatefulSets are created
	if err := r.ensureStatefulSets(ctx, cluster, data); err != nil {
		return err
	}

	// Wait until the cloud provider infra is ready before attempting
	// to render the cloud-config
	// TODO: Model resource deployment as a DAG so we don't need hacks
	// like this combined with tribal knowledge and "someone is noticing this
	// isn't working correctly"
	// https://github.com/kubermatic/kubermatic/issues/2948
	if !cluster.Status.Health.CloudProviderInfrastructure {
		return nil
	}

	// check that all ConfigMaps are available
	if err := r.ensureConfigMaps(ctx, cluster, data); err != nil {
		return err
	}

	// check that all Deployments are available
	if err := r.ensureDeployments(ctx, cluster, data); err != nil {
		return err
	}

	// check that all CronJobs are created
	if err := r.ensureCronJobs(ctx, cluster, data); err != nil {
		return err
	}

	// check that all PodDisruptionBudgets are created
	if err := r.ensurePodDisruptionBudgets(ctx, cluster, data); err != nil {
		return err
	}

	// check that all VerticalPodAutoscalers are created
	if err := r.ensureVerticalPodAutoscalers(ctx, cluster, data); err != nil {
		return err
	}

	return nil
}

func (r *Reconciler) getClusterTemplateData(ctx context.Context, cluster *kubermaticv1.Cluster) (*resources.TemplateData, error) {
	dc, found := r.dcs[cluster.Spec.Cloud.DatacenterName]
	if !found {
		return nil, fmt.Errorf("failed to get datacenter %s", cluster.Spec.Cloud.DatacenterName)
	}

	return resources.NewTemplateData(
		ctx,
		r,
		cluster,
		&dc,
		r.dc,
		r.overwriteRegistry,
		r.nodePortRange,
		r.nodeAccessNetwork,
		r.etcdDiskSize,
		r.monitoringScrapeAnnotationPrefix,
		r.inClusterPrometheusRulesFile,
		r.inClusterPrometheusDisableDefaultRules,
		r.inClusterPrometheusDisableDefaultScrapingConfigs,
		r.inClusterPrometheusScrapingConfigsFile,
		r.oidcCAFile,
		r.oidcIssuerURL,
		r.oidcIssuerClientID,
		r.nodeLocalDNSCacheEnabled,
<<<<<<< HEAD
		r.kubermaticAPIImage,
=======
		r.apiServerExposeStrategy,
>>>>>>> 6def06a1
	), nil
}

// ensureNamespaceExists will create the cluster namespace
func (r *Reconciler) ensureNamespaceExists(ctx context.Context, cluster *kubermaticv1.Cluster) error {
	if cluster.Status.NamespaceName == "" {
		err := r.updateCluster(ctx, cluster, func(c *kubermaticv1.Cluster) {
			c.Status.NamespaceName = fmt.Sprintf("cluster-%s", c.Name)
		})
		if err != nil {
			return err
		}
	}

	ns := &corev1.Namespace{}
	if err := r.Get(ctx, types.NamespacedName{Name: cluster.Status.NamespaceName}, ns); !errors.IsNotFound(err) {
		return err
	}

	ns = &corev1.Namespace{
		ObjectMeta: metav1.ObjectMeta{
			Name:            cluster.Status.NamespaceName,
			OwnerReferences: []metav1.OwnerReference{r.getOwnerRefForCluster(cluster)},
		},
	}
	if err := r.Client.Create(ctx, ns); err != nil {
		return fmt.Errorf("failed to create Namespace %s: %v", cluster.Status.NamespaceName, err)
	}

	return nil
}

// GetServiceCreators returns all service creators that are currently in use
func GetServiceCreators(data *resources.TemplateData) []reconciling.NamedServiceCreatorGetter {
	return []reconciling.NamedServiceCreatorGetter{
		apiserver.InternalServiceCreator(),
		apiserver.ExternalServiceCreator(data.APIServerExposeStrategy()),
		openvpn.ServiceCreator(),
		etcd.ServiceCreator(data),
		dns.ServiceCreator(),
		machinecontroller.ServiceCreator(),
		metricsserver.ServiceCreator(),
	}
}

func (r *Reconciler) ensureServices(ctx context.Context, c *kubermaticv1.Cluster, data *resources.TemplateData) error {
	creators := GetServiceCreators(data)
	return reconciling.ReconcileServices(ctx, creators, c.Status.NamespaceName, r, reconciling.OwnerRefWrapper(resources.GetClusterRef(c)))
}

// GetDeploymentCreators returns all DeploymentCreators that are currently in use
func GetDeploymentCreators(data *resources.TemplateData, enableAPIserverOIDCAuthentication bool) []reconciling.NamedDeploymentCreatorGetter {
	return []reconciling.NamedDeploymentCreatorGetter{
		openvpn.DeploymentCreator(data),
		dns.DeploymentCreator(data),
		apiserver.DeploymentCreator(data, enableAPIserverOIDCAuthentication),
		scheduler.DeploymentCreator(data),
		controllermanager.DeploymentCreator(data),
		machinecontroller.DeploymentCreator(data),
		machinecontroller.WebhookDeploymentCreator(data),
		metricsserver.DeploymentCreator(data),
		usercluster.DeploymentCreator(data, false),
	}
}

func (r *Reconciler) ensureDeployments(ctx context.Context, cluster *kubermaticv1.Cluster, data *resources.TemplateData) error {
	creators := GetDeploymentCreators(data, r.features.KubernetesOIDCAuthentication)
	return reconciling.ReconcileDeployments(ctx, creators, cluster.Status.NamespaceName, r, reconciling.OwnerRefWrapper(resources.GetClusterRef(cluster)))
}

// GetSecretCreators returns all SecretCreators that are currently in use
func (r *Reconciler) GetSecretCreators(data *resources.TemplateData) []reconciling.NamedSecretCreatorGetter {
	creators := []reconciling.NamedSecretCreatorGetter{
		certificates.RootCACreator(data),
		openvpn.CACreator(),
		certificates.FrontProxyCACreator(),
		resources.ImagePullSecretCreator(r.dockerPullConfigJSON),
		apiserver.FrontProxyClientCertificateCreator(data),
		etcd.TLSCertificateCreator(data),
		apiserver.EtcdClientCertificateCreator(data),
		apiserver.TLSServingCertificateCreator(data),
		apiserver.KubeletClientCertificateCreator(data),
		apiserver.ServiceAccountKeyCreator(),
		openvpn.TLSServingCertificateCreator(data),
		openvpn.InternalClientCertificateCreator(data),
		machinecontroller.TLSServingCertificateCreator(data),

		// Kubeconfigs
		resources.GetInternalKubeconfigCreator(resources.SchedulerKubeconfigSecretName, resources.SchedulerCertUsername, nil, data),
		resources.GetInternalKubeconfigCreator(resources.KubeletDnatControllerKubeconfigSecretName, resources.KubeletDnatControllerCertUsername, nil, data),
		resources.GetInternalKubeconfigCreator(resources.MachineControllerKubeconfigSecretName, resources.MachineControllerCertUsername, nil, data),
		resources.GetInternalKubeconfigCreator(resources.ControllerManagerKubeconfigSecretName, resources.ControllerManagerCertUsername, nil, data),
		resources.GetInternalKubeconfigCreator(resources.KubeStateMetricsKubeconfigSecretName, resources.KubeStateMetricsCertUsername, nil, data),
		resources.GetInternalKubeconfigCreator(resources.MetricsServerKubeconfigSecretName, resources.MetricsServerCertUsername, nil, data),
		resources.GetInternalKubeconfigCreator(resources.InternalUserClusterAdminKubeconfigSecretName, resources.InternalUserClusterAdminKubeconfigCertUsername, []string{"system:masters"}, data),
		resources.AdminKubeconfigCreator(data),
		apiserver.TokenUsersCreator(data),
	}

	if len(data.OIDCCAFile()) > 0 {
		creators = append(creators, apiserver.DexCACertificateCreator(data.GetDexCA))
	}

	if data.Cluster().Spec.Cloud.GCP != nil {
		creators = append(creators, resources.ServiceAccountSecretCreator(data.Cluster().Spec.Cloud.GCP.ServiceAccount))
	}

	return creators
}

func (r *Reconciler) ensureSecrets(ctx context.Context, c *kubermaticv1.Cluster, data *resources.TemplateData) error {
	namedSecretCreatorGetters := r.GetSecretCreators(data)

	if err := reconciling.ReconcileSecrets(ctx, namedSecretCreatorGetters, c.Status.NamespaceName, r.Client, reconciling.OwnerRefWrapper(resources.GetClusterRef(c))); err != nil {
		return fmt.Errorf("failed to ensure that the Secret exists: %v", err)
	}

	return nil
}

// GetConfigMapCreators returns all ConfigMapCreators that are currently in use
func GetConfigMapCreators(data *resources.TemplateData) []reconciling.NamedConfigMapCreatorGetter {
	return []reconciling.NamedConfigMapCreatorGetter{
		cloudconfig.ConfigMapCreator(data),
		openvpn.ServerClientConfigsConfigMapCreator(data),
		dns.ConfigMapCreator(data),
	}
}

func (r *Reconciler) ensureConfigMaps(ctx context.Context, c *kubermaticv1.Cluster, data *resources.TemplateData) error {
	creators := GetConfigMapCreators(data)

	if err := reconciling.ReconcileConfigMaps(ctx, creators, c.Status.NamespaceName, r.Client, reconciling.OwnerRefWrapper(resources.GetClusterRef(c))); err != nil {
		return fmt.Errorf("failed to ensure that the ConfigMap exists: %v", err)
	}

	return nil
}

// GetStatefulSetCreators returns all StatefulSetCreators that are currently in use
func GetStatefulSetCreators(data *resources.TemplateData, enableDataCorruptionChecks bool) []reconciling.NamedStatefulSetCreatorGetter {
	return []reconciling.NamedStatefulSetCreatorGetter{
		etcd.StatefulSetCreator(data, enableDataCorruptionChecks),
	}
}

// GetPodDisruptionBudgetCreators returns all PodDisruptionBudgetCreators that are currently in use
func GetPodDisruptionBudgetCreators(data *resources.TemplateData) []reconciling.NamedPodDisruptionBudgetCreatorGetter {
	return []reconciling.NamedPodDisruptionBudgetCreatorGetter{
		etcd.PodDisruptionBudgetCreator(data),
		apiserver.PodDisruptionBudgetCreator(),
		metricsserver.PodDisruptionBudgetCreator(),
		dns.PodDisruptionBudgetCreator(),
	}
}

func (r *Reconciler) ensurePodDisruptionBudgets(ctx context.Context, c *kubermaticv1.Cluster, data *resources.TemplateData) error {
	creators := GetPodDisruptionBudgetCreators(data)

	if err := reconciling.ReconcilePodDisruptionBudgets(ctx, creators, c.Status.NamespaceName, r.Client, reconciling.OwnerRefWrapper(resources.GetClusterRef(c))); err != nil {
		return fmt.Errorf("failed to ensure that the PodDisruptionBudget exists: %v", err)
	}

	return nil
}

// GetCronJobCreators returns all CronJobCreators that are currently in use
func GetCronJobCreators(data *resources.TemplateData) []reconciling.NamedCronJobCreatorGetter {
	return []reconciling.NamedCronJobCreatorGetter{
		etcd.CronJobCreator(data),
	}
}

func (r *Reconciler) ensureCronJobs(ctx context.Context, c *kubermaticv1.Cluster, data *resources.TemplateData) error {
	creators := GetCronJobCreators(data)

	if err := reconciling.ReconcileCronJobs(ctx, creators, c.Status.NamespaceName, r.Client, reconciling.OwnerRefWrapper(resources.GetClusterRef(c))); err != nil {
		return fmt.Errorf("failed to ensure that the CronJobs exists: %v", err)
	}

	return nil
}

func (r *Reconciler) ensureVerticalPodAutoscalers(ctx context.Context, c *kubermaticv1.Cluster, data *resources.TemplateData) error {
	controlPlaneDeploymentNames := []string{
		resources.DNSResolverDeploymentName,
		resources.MachineControllerDeploymentName,
		resources.MachineControllerWebhookDeploymentName,
		resources.OpenVPNServerDeploymentName,
		resources.ApiserverDeploymentName,
		resources.ControllerManagerDeploymentName,
		resources.SchedulerDeploymentName,
		resources.MetricsServerDeploymentName,
	}

	creators, err := resources.GetVerticalPodAutoscalersForAll(ctx, r.Client, controlPlaneDeploymentNames, []string{resources.EtcdStatefulSetName}, c.Status.NamespaceName, r.features.VPA)
	if err != nil {
		return fmt.Errorf("failed to create the functions to handle VPA resources: %v", err)
	}

	return reconciling.ReconcileVerticalPodAutoscalers(ctx, creators, c.Status.NamespaceName, r.Client)
}

func (r *Reconciler) ensureStatefulSets(ctx context.Context, c *kubermaticv1.Cluster, data *resources.TemplateData) error {
	creators := GetStatefulSetCreators(data, r.features.EtcdDataCorruptionChecks)

	return reconciling.ReconcileStatefulSets(ctx, creators, c.Status.NamespaceName, r.Client, reconciling.OwnerRefWrapper(resources.GetClusterRef(c)))
}<|MERGE_RESOLUTION|>--- conflicted
+++ resolved
@@ -119,11 +119,8 @@
 		r.oidcIssuerURL,
 		r.oidcIssuerClientID,
 		r.nodeLocalDNSCacheEnabled,
-<<<<<<< HEAD
 		r.kubermaticAPIImage,
-=======
 		r.apiServerExposeStrategy,
->>>>>>> 6def06a1
 	), nil
 }
 
