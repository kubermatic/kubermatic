package cluster

import (
	"log"
	"time"

	"github.com/kubermatic/kubermatic/api/pkg/cluster/client"
	kubermaticfakeclientset "github.com/kubermatic/kubermatic/api/pkg/crd/client/clientset/versioned/fake"
	kubermaticinformers "github.com/kubermatic/kubermatic/api/pkg/crd/client/informers/externalversions"
	"github.com/kubermatic/kubermatic/api/pkg/provider"
	"github.com/kubermatic/kubermatic/api/pkg/provider/cloud"

	"k8s.io/apimachinery/pkg/runtime"
	"k8s.io/apimachinery/pkg/util/wait"
	"k8s.io/client-go/informers"
	kubefake "k8s.io/client-go/kubernetes/fake"
)

const TestClusterName = "fqpcvnc6v"
const TestDC = "europe-west3-c"
const TestExternalURL = "dev.kubermatic.io"
const TestExternalPort = 30000

func newTestController(kubeObjects []runtime.Object, kubermaticObjects []runtime.Object) *Controller {
	dcs := buildDatacenterMeta()
	cps := cloud.Providers(dcs)

	kubeClient := kubefake.NewSimpleClientset(kubeObjects...)
	kubermaticClient := kubermaticfakeclientset.NewSimpleClientset(kubermaticObjects...)

	kubeInformerFactory := informers.NewSharedInformerFactory(kubeClient, time.Minute*5)
	kubermaticInformerFactory := kubermaticinformers.NewSharedInformerFactory(kubermaticClient, time.Minute*5)

	controller, err := NewController(
		kubeClient,
		kubermaticClient,
		TestExternalURL,
		"",
		TestDC,
		dcs,
		cps,
		client.New(kubeInformerFactory.Core().V1().Secrets().Lister()),
		"",
		"",
		"192.0.2.0/24",
		"5Gi",
		"",
		false,
<<<<<<< HEAD
		false,
		"",
=======
		[]byte{},
>>>>>>> fbadcf18

		kubermaticInformerFactory.Kubermatic().V1().Clusters(),
		kubeInformerFactory.Core().V1().Namespaces(),
		kubeInformerFactory.Core().V1().Secrets(),
		kubeInformerFactory.Core().V1().Services(),
		kubeInformerFactory.Core().V1().PersistentVolumeClaims(),
		kubeInformerFactory.Core().V1().ConfigMaps(),
		kubeInformerFactory.Core().V1().ServiceAccounts(),
		kubeInformerFactory.Apps().V1().Deployments(),
		kubeInformerFactory.Apps().V1().StatefulSets(),
		kubeInformerFactory.Extensions().V1beta1().Ingresses(),
		kubeInformerFactory.Rbac().V1().Roles(),
		kubeInformerFactory.Rbac().V1().RoleBindings(),
		kubeInformerFactory.Rbac().V1().ClusterRoleBindings(),
		kubeInformerFactory.Policy().V1beta1().PodDisruptionBudgets(),
	)
	if err != nil {
		log.Fatal(err)
	}

	kubeInformerFactory.Start(wait.NeverStop)
	kubermaticInformerFactory.Start(wait.NeverStop)

	kubeInformerFactory.WaitForCacheSync(wait.NeverStop)
	kubermaticInformerFactory.WaitForCacheSync(wait.NeverStop)

	return controller
}

func buildDatacenterMeta() map[string]provider.DatacenterMeta {
	seedAlias := "alias-europe-west3-c"
	return map[string]provider.DatacenterMeta{
		"us-central1": {
			Location: "us-central",
			Country:  "US",
			Private:  false,
			IsSeed:   true,
			Spec: provider.DatacenterSpec{
				Digitalocean: &provider.DigitaloceanSpec{
					Region: "ams2",
				},
			},
		},
		"us-central1-byo": {
			Location: "us-central",
			Country:  "US",
			Private:  false,
			Seed:     "us-central1",
			Spec: provider.DatacenterSpec{
				BringYourOwn: &provider.BringYourOwnSpec{},
			},
		},
		"private-do1": {
			Location: "US ",
			Seed:     "us-central1",
			Country:  "NL",
			Private:  true,
			Spec: provider.DatacenterSpec{
				Digitalocean: &provider.DigitaloceanSpec{
					Region: "ams2",
				},
			},
		},
		"regular-do1": {
			Location: "Amsterdam",
			Seed:     "us-central1",
			Country:  "NL",
			Spec: provider.DatacenterSpec{
				Digitalocean: &provider.DigitaloceanSpec{
					Region: "ams2",
				},
			},
		},
		"dns-override-do2": {
			Location:         "Amsterdam",
			Seed:             "us-central1",
			Country:          "NL",
			SeedDNSOverwrite: &seedAlias,
			Spec: provider.DatacenterSpec{
				Digitalocean: &provider.DigitaloceanSpec{
					Region: "ams3",
				},
			},
		},
	}
}<|MERGE_RESOLUTION|>--- conflicted
+++ resolved
@@ -46,12 +46,9 @@
 		"5Gi",
 		"",
 		false,
-<<<<<<< HEAD
 		false,
 		"",
-=======
 		[]byte{},
->>>>>>> fbadcf18
 
 		kubermaticInformerFactory.Kubermatic().V1().Clusters(),
 		kubeInformerFactory.Core().V1().Namespaces(),
