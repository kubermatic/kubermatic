--- conflicted
+++ resolved
@@ -74,44 +74,9 @@
 			return nil, err
 		}
 
-<<<<<<< HEAD
-		if len(cluster.Spec.MachineNetworks) > 0 {
-			if err = cc.userClusterEnsureInitializerConfiguration(cluster, client); err != nil {
-				return nil, err
-			}
-		}
-
-		if err = cc.userClusterEnsureRoles(cluster, client); err != nil {
-			return nil, err
-		}
-
-		if err = cc.userClusterEnsureConfigMaps(cluster, client); err != nil {
-			return nil, err
-		}
-
-		if err = cc.userClusterEnsureRoleBindings(cluster, client); err != nil {
-			return nil, err
-		}
-
-		if err = cc.userClusterEnsureClusterRoles(cluster, client); err != nil {
-			return nil, err
-		}
-
-		if err = cc.userClusterEnsureClusterRoleBindings(cluster, client); err != nil {
-			return nil, err
-		}
-
-		if err = cc.userClusterEnsureMutatingWebhookConfigurations(cluster); err != nil {
-			return nil, err
-		}
-
-		if err = cc.userClusterEnsureCustomResourceDefinitions(cluster); err != nil {
-			return nil, err
-=======
 		// TODO: Move into own controller
 		if cluster, err = cc.reconcileUserClusterResources(cluster, client); err != nil {
 			return nil, fmt.Errorf("failed to reconcile user cluster resources: %v", err)
->>>>>>> 7ce4f006
 		}
 	}
 
