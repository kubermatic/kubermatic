package openshift

import (
	openshiftresources "github.com/kubermatic/kubermatic/api/pkg/controller/openshift/resources"
	"github.com/kubermatic/kubermatic/api/pkg/resources/reconciling"

	corev1 "k8s.io/api/core/v1"
)

func APIServerNSCreatorGetter() (string, reconciling.NamespaceCreator) {
	return "openshift-apiserver", func(ns *corev1.Namespace) (*corev1.Namespace, error) {
		if ns.Annotations == nil {
			ns.Annotations = map[string]string{}
		}
		if ns.Labels == nil {
			ns.Labels = map[string]string{}
		}

		ns.Annotations["openshift.io/node-selector"] = ""
		ns.Annotations["openshift.io/sa.scc.mcs"] = "s0:c20,c15"
		ns.Annotations["openshift.io/sa.scc.supplemental-groups"] = "1000410000/10000"
		ns.Annotations["openshift.io/sa.scc.uid-range"] = "1000410000/10000"
		ns.Labels["openshift.io/run-level"] = "1"

		return ns, nil
	}
}

func ControllerManagerNSCreatorGetter() (string, reconciling.NamespaceCreator) {
	return "openshift-controller-manager", func(ns *corev1.Namespace) (*corev1.Namespace, error) {
		if ns.Annotations == nil {
			ns.Annotations = map[string]string{}
		}
		if ns.Labels == nil {
			ns.Labels = map[string]string{}
		}

		ns.Annotations["openshift.io/node-selector"] = ""
		ns.Annotations["openshift.io/sa.scc.mcs"] = "s0:c17,c14"
		ns.Annotations["openshift.io/sa.scc.supplemental-groups"] = "1000300000/10000"
		ns.Annotations["openshift.io/sa.scc.uid-range"] = "1000300000/10000"
		ns.Labels["openshift.io/run-level"] = "0"

		return ns, nil
	}
}

func KubeSchedulerNSCreatorGetter() (string, reconciling.NamespaceCreator) {
	return "openshift-kube-scheduler", func(ns *corev1.Namespace) (*corev1.Namespace, error) {
		if ns.Annotations == nil {
			ns.Annotations = map[string]string{}
		}
		if ns.Labels == nil {
			ns.Labels = map[string]string{}
		}

		ns.Annotations["openshift.io/node-selector"] = ""
		ns.Annotations["openshift.io/sa.scc.mcs"] = "s0:c19,c14"
		ns.Annotations["openshift.io/sa.scc.supplemental-groups"] = "1000370000/10000"
		ns.Annotations["openshift.io/sa.scc.uid-range"] = "1000370000/10000"
		ns.Labels["openshift.io/run-level"] = "0"

		return ns, nil
	}
}

// The network-operator runs in the seed but still creates some stuff in this NS
func NetworkOperatorNSGetter() (string, reconciling.NamespaceCreator) {
	return "openshift-network-operator", func(ns *corev1.Namespace) (*corev1.Namespace, error) {
		if ns.Annotations == nil {
			ns.Annotations = map[string]string{}
		}
		if ns.Labels == nil {
			ns.Labels = map[string]string{}
		}

		ns.Annotations["openshift.io/node-selector"] = ""
		ns.Annotations["openshift.io/sa.scc.mcs"] = "s0:c19,c4"
		ns.Annotations["openshift.io/sa.scc.supplemental-groups"] = "1000350000/10000"
		ns.Annotations["openshift.io/sa.scc.uid-range"] = "1000350000/10000"
		ns.Labels["openshift.io/run-level"] = "0"

		return ns, nil
	}
}

<<<<<<< HEAD
// OpenshiftRegistryNSGetter is used to create the namespace in which the registry operator
// creates the registry
func OpenshiftRegistryNSGetter() (string, reconciling.NamespaceCreator) {
=======
// RegistryNSGetter is used to create the namespace in which the registry operator
// creates the registry
func RegistryNSGetter() (string, reconciling.NamespaceCreator) {
>>>>>>> 4f5e3bd1
	return openshiftresources.RegistryNamespaceName, func(ns *corev1.Namespace) (*corev1.Namespace, error) {
		if ns.Annotations == nil {
			ns.Annotations = map[string]string{}
		}
		ns.Annotations["openshift.io/node-selector"] = ""
		ns.Annotations["openshift.io/sa.scc.mcs"] = "s0:c17,c9"
		ns.Annotations["openshift.io/sa.scc.supplemental-groups"] = "1000290000/10000"
		ns.Annotations["openshift.io/sa.scc.uid-range"] = "1000290000/10000"

		return ns, nil
	}
}

// CloudCredentialOperatorNSGetter creates the namespace in which all credentialsrequests end up
func CloudCredentialOperatorNSGetter() (string, reconciling.NamespaceCreator) {
	return "openshift-cloud-credential-operator", func(ns *corev1.Namespace) (*corev1.Namespace, error) {
		if ns.Annotations == nil {
			ns.Annotations = map[string]string{}
		}
		if ns.Labels == nil {
			ns.Labels = map[string]string{}
		}
		ns.Annotations["openshift.io/node-selector"] = ""
		ns.Annotations["openshift.io/sa.scc.mcs"] = "s0:c1,c0"
		ns.Annotations["openshift.io/sa.scc.supplemental-groups"] = "1000000000/10000"
		ns.Annotations["openshift.io/sa.scc.uid-range"] = "1000000000/10000"
		ns.Labels["controller-tools.k8s.io"] = "1.0"
		ns.Labels["openshift.io/run-level"] = "1"

		return ns, nil
	}
}<|MERGE_RESOLUTION|>--- conflicted
+++ resolved
@@ -84,15 +84,9 @@
 	}
 }
 
-<<<<<<< HEAD
-// OpenshiftRegistryNSGetter is used to create the namespace in which the registry operator
-// creates the registry
-func OpenshiftRegistryNSGetter() (string, reconciling.NamespaceCreator) {
-=======
 // RegistryNSGetter is used to create the namespace in which the registry operator
 // creates the registry
 func RegistryNSGetter() (string, reconciling.NamespaceCreator) {
->>>>>>> 4f5e3bd1
 	return openshiftresources.RegistryNamespaceName, func(ns *corev1.Namespace) (*corev1.Namespace, error) {
 		if ns.Annotations == nil {
 			ns.Annotations = map[string]string{}
