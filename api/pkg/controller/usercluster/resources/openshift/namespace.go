--- conflicted
+++ resolved
@@ -42,9 +42,7 @@
 
 		return ns, nil
 	}
-<<<<<<< HEAD
 }
-
 func KubeSchedulerNSCreatorGetter() (string, reconciling.NamespaceCreator) {
 	return "openshift-kube-scheduler", func(ns *corev1.Namespace) (*corev1.Namespace, error) {
 		if ns.Annotations == nil {
@@ -62,6 +60,4 @@
 
 		return ns, nil
 	}
-=======
->>>>>>> 8afd38f5
 }