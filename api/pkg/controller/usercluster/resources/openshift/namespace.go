package openshift

import (
	openshiftresources "github.com/kubermatic/kubermatic/api/pkg/controller/openshift/resources"
	"github.com/kubermatic/kubermatic/api/pkg/resources/reconciling"

	corev1 "k8s.io/api/core/v1"
)

func APIServerNSCreatorGetter() (string, reconciling.NamespaceCreator) {
	return "openshift-apiserver", func(ns *corev1.Namespace) (*corev1.Namespace, error) {
		if ns.Annotations == nil {
			ns.Annotations = map[string]string{}
		}
		if ns.Labels == nil {
			ns.Labels = map[string]string{}
		}

		ns.Annotations["openshift.io/node-selector"] = ""
		ns.Annotations["openshift.io/sa.scc.mcs"] = "s0:c20,c15"
		ns.Annotations["openshift.io/sa.scc.supplemental-groups"] = "1000410000/10000"
		ns.Annotations["openshift.io/sa.scc.uid-range"] = "1000410000/10000"
		ns.Labels["openshift.io/run-level"] = "1"

		return ns, nil
	}
}

func ControllerManagerNSCreatorGetter() (string, reconciling.NamespaceCreator) {
	return "openshift-controller-manager", func(ns *corev1.Namespace) (*corev1.Namespace, error) {
		if ns.Annotations == nil {
			ns.Annotations = map[string]string{}
		}
		if ns.Labels == nil {
			ns.Labels = map[string]string{}
		}

		ns.Annotations["openshift.io/node-selector"] = ""
		ns.Annotations["openshift.io/sa.scc.mcs"] = "s0:c17,c14"
		ns.Annotations["openshift.io/sa.scc.supplemental-groups"] = "1000300000/10000"
		ns.Annotations["openshift.io/sa.scc.uid-range"] = "1000300000/10000"
		ns.Labels["openshift.io/run-level"] = "0"

		return ns, nil
	}
}

func KubeSchedulerNSCreatorGetter() (string, reconciling.NamespaceCreator) {
	return "openshift-kube-scheduler", func(ns *corev1.Namespace) (*corev1.Namespace, error) {
		if ns.Annotations == nil {
			ns.Annotations = map[string]string{}
		}
		if ns.Labels == nil {
			ns.Labels = map[string]string{}
		}

		ns.Annotations["openshift.io/node-selector"] = ""
		ns.Annotations["openshift.io/sa.scc.mcs"] = "s0:c19,c14"
		ns.Annotations["openshift.io/sa.scc.supplemental-groups"] = "1000370000/10000"
		ns.Annotations["openshift.io/sa.scc.uid-range"] = "1000370000/10000"
		ns.Labels["openshift.io/run-level"] = "0"

		return ns, nil
	}
}

// The network-operator runs in the seed but still creates some stuff in this NS
func NetworkOperatorNSGetter() (string, reconciling.NamespaceCreator) {
	return "openshift-network-operator", func(ns *corev1.Namespace) (*corev1.Namespace, error) {
		if ns.Annotations == nil {
			ns.Annotations = map[string]string{}
		}
		if ns.Labels == nil {
			ns.Labels = map[string]string{}
		}

		ns.Annotations["openshift.io/node-selector"] = ""
		ns.Annotations["openshift.io/sa.scc.mcs"] = "s0:c19,c4"
		ns.Annotations["openshift.io/sa.scc.supplemental-groups"] = "1000350000/10000"
		ns.Annotations["openshift.io/sa.scc.uid-range"] = "1000350000/10000"
		ns.Labels["openshift.io/run-level"] = "0"

		return ns, nil
	}
}

<<<<<<< HEAD
// OpenshiftRegistryNSGetter is used to create the namespace in which the registry operator
// creates the registry
func OpenshiftRegistryNSGetter() (string, reconciling.NamespaceCreator) {
	return openshiftresources.RegistryNamespaceName, func(ns *corev1.Namespace) (*corev1.Namespace, error) {
		if ns.Annotations == nil {
			ns.Annotations = map[string]string{}
		}
		ns.Annotations["openshift.io/node-selector"] = ""
		ns.Annotations["openshift.io/sa.scc.mcs"] = "s0:c17,c9"
		ns.Annotations["openshift.io/sa.scc.supplemental-groups"] = "1000290000/10000"
		ns.Annotations["openshift.io/sa.scc.uid-range"] = "1000290000/10000"

		return ns, nil
	}
}

// OpenshiftCloudCredentialOperatorNSGetter creates the namesapce in which all credentialsrequests end up
func OpenshiftCloudCredentialOperatorNSGetter() (string, reconciling.NamespaceCreator) {
=======
// CloudCredentialOperatorNSGetter creates the namespace in which all credentialsrequests end up
func CloudCredentialOperatorNSGetter() (string, reconciling.NamespaceCreator) {
>>>>>>> eda2e65a
	return "openshift-cloud-credential-operator", func(ns *corev1.Namespace) (*corev1.Namespace, error) {
		if ns.Annotations == nil {
			ns.Annotations = map[string]string{}
		}
		if ns.Labels == nil {
			ns.Labels = map[string]string{}
		}
		ns.Annotations["openshift.io/node-selector"] = ""
		ns.Annotations["openshift.io/sa.scc.mcs"] = "s0:c1,c0"
		ns.Annotations["openshift.io/sa.scc.supplemental-groups"] = "1000000000/10000"
		ns.Annotations["openshift.io/sa.scc.uid-range"] = "1000000000/10000"
		ns.Labels["controller-tools.k8s.io"] = "1.0"
		ns.Labels["openshift.io/run-level"] = "1"

		return ns, nil
	}
}<|MERGE_RESOLUTION|>--- conflicted
+++ resolved
@@ -84,7 +84,6 @@
 	}
 }
 
-<<<<<<< HEAD
 // OpenshiftRegistryNSGetter is used to create the namespace in which the registry operator
 // creates the registry
 func OpenshiftRegistryNSGetter() (string, reconciling.NamespaceCreator) {
@@ -101,12 +100,8 @@
 	}
 }
 
-// OpenshiftCloudCredentialOperatorNSGetter creates the namesapce in which all credentialsrequests end up
-func OpenshiftCloudCredentialOperatorNSGetter() (string, reconciling.NamespaceCreator) {
-=======
 // CloudCredentialOperatorNSGetter creates the namespace in which all credentialsrequests end up
 func CloudCredentialOperatorNSGetter() (string, reconciling.NamespaceCreator) {
->>>>>>> eda2e65a
 	return "openshift-cloud-credential-operator", func(ns *corev1.Namespace) (*corev1.Namespace, error) {
 		if ns.Annotations == nil {
 			ns.Annotations = map[string]string{}
