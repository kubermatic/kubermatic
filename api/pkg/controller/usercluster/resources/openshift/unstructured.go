package openshift

import (
	"github.com/kubermatic/kubermatic/api/pkg/resources/reconciling"

	"k8s.io/apimachinery/pkg/apis/meta/v1/unstructured"
)

type infrastructureStatus struct {
	Platform string `json:"platform"`
}

// InfrastructureCreatorGetter returns the Infrastructure object. It is needed by the
// cloud-credential-operator.
func InfrastructureCreatorGetter(platform string) reconciling.NamedUnstructuredCreatorGetter {
	return func() (string, string, string, reconciling.UnstructuredCreator) {
		return "cluster", "Infrastructure", "config.openshift.io/v1", func(u *unstructured.Unstructured) (*unstructured.Unstructured, error) {

			originalContent := u.Object
			if originalContent == nil {
				originalContent = map[string]interface{}{}
			}
			// Spec must not be empty, but avoid overwriting anything
			if _, ok := originalContent["spec"]; !ok {
				originalContent["spec"] = struct{}{}
			}
			originalContent["status"] = infrastructureStatus{Platform: translateKubernetesCloudProviderName(platform)}
			u.SetUnstructuredContent(originalContent)

			return u, nil
		}
	}
}

// From https://github.com/openshift/cloud-credential-operator/blob/ec6f38d73a7921e79d0ca7555da3a864e808e681/vendor/github.com/openshift/api/config/v1/types_infrastructure.go#L64-L87
func translateKubernetesCloudProviderName(kubernetesCloudProviderName string) string {
	switch kubernetesCloudProviderName {
	case "aws":
		return "AWS"
	case "azure":
		return "Azure"
	case "gcp":
		return "GCP"
	case "openstack":
		return "OpenStack"
	case "vsphere":
		return "VSphere"
	default:
		return "None"
	}
<<<<<<< HEAD
=======
}

// ClusterVersionCreatorGetter returns the ClusterVersionCreator
func ClusterVersionCreatorGetter(clusterNamespaceName string) reconciling.NamedUnstructuredCreatorGetter {
	return func() (string, string, string, reconciling.UnstructuredCreator) {
		return "version", "ClusterVersion", "config.openshift.io/v1", func(u *unstructured.Unstructured) (*unstructured.Unstructured, error) {

			originalContent := u.Object
			if originalContent == nil {
				originalContent = map[string]interface{}{}
			}
			originalContent["spec"] = struct {
				// Used by the AWS CloudCredentialActuator to tag resources:
				// https://github.com/openshift/cloud-credential-operator/blob/ec6f38d73a7921e79d0ca7555da3a864e808e681/pkg/aws/actuator/actuator.go#L192
				// We could the `cluster-` prefix but it allows us to identify our tags and wont harm.
				ClusterID string `json:"clusterID"`
			}{
				ClusterID: clusterNamespaceName,
			}
			return u, nil
		}
	}
>>>>>>> eda2e65a
}<|MERGE_RESOLUTION|>--- conflicted
+++ resolved
@@ -48,8 +48,6 @@
 	default:
 		return "None"
 	}
-<<<<<<< HEAD
-=======
 }
 
 // ClusterVersionCreatorGetter returns the ClusterVersionCreator
@@ -72,5 +70,4 @@
 			return u, nil
 		}
 	}
->>>>>>> eda2e65a
 }