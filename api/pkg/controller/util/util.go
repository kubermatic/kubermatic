--- conflicted
+++ resolved
@@ -5,8 +5,10 @@
 	"fmt"
 
 	kubermaticv1 "github.com/kubermatic/kubermatic/api/pkg/crd/kubermatic/v1"
+	kubermaticv1helper "github.com/kubermatic/kubermatic/api/pkg/crd/kubermatic/v1/helper"
 	"github.com/kubermatic/kubermatic/api/pkg/resources"
 
+	appv1 "k8s.io/api/apps/v1"
 	corev1 "k8s.io/api/core/v1"
 	metav1 "k8s.io/apimachinery/pkg/apis/meta/v1"
 	"k8s.io/apimachinery/pkg/labels"
@@ -112,87 +114,7 @@
 // replicas. If both StatefulSet and Deployment spec replica are equal to all replicas in the status object, then the
 // ClusterConditionSeedResourcesUpToDate will be set to true, else it will be set to false.
 func SetSeedResourcesUpToDateCondition(ctx context.Context, cluster *kubermaticv1.Cluster, client ctrlruntimeclient.Client, successfullyReconciled bool) error {
-<<<<<<< HEAD
-	return nil
 
-	// upToDate, err := seedResourcesUpToDate(ctx, cluster, client, successfullyReconciled)
-	// if err != nil {
-	// 	return err
-	// }
-	// if !upToDate {
-	// 	return updateCluster(ctx, client, cluster.Name, func(c *kubermaticv1.Cluster) {
-	// 		kubermaticv1helper.SetClusterCondition(c,
-	// 			kubermaticv1.ClusterConditionSeedResourcesUpToDate,
-	// 			corev1.ConditionFalse,
-	// 			kubermaticv1.ReasonClusterUpdateSuccessful,
-	// 			"Some controlplane components did not finish updating")
-	// 	})
-	// }
-
-	// return updateCluster(ctx, client, cluster.Name, func(c *kubermaticv1.Cluster) {
-	// 	kubermaticv1helper.SetClusterCondition(c,
-	// 		kubermaticv1.ClusterConditionSeedResourcesUpToDate,
-	// 		corev1.ConditionTrue,
-	// 		kubermaticv1.ReasonClusterUpdateSuccessful,
-	// 		"All controlplane components are up to date")
-	// })
-}
-
-// func seedResourcesUpToDate(ctx context.Context, cluster *kubermaticv1.Cluster, client ctrlruntimeclient.Client, successfullyReconciled bool) (bool, error) {
-// 	if !successfullyReconciled {
-// 		return false, nil
-// 	}
-
-// 	listOpts := &ctrlruntimeclient.ListOptions{Namespace: cluster.Status.NamespaceName}
-
-// 	statefulSets := &appv1.StatefulSetList{}
-// 	if err := client.List(ctx, listOpts, statefulSets); err != nil {
-// 		return false, fmt.Errorf("failed to list statefulSets: %v", err)
-// 	}
-// 	for _, statefulSet := range statefulSets.Items {
-// 		if statefulSet.Spec.Replicas == nil {
-// 			return false, nil
-// 		}
-// 		if *statefulSet.Spec.Replicas != statefulSet.Status.UpdatedReplicas ||
-// 			*statefulSet.Spec.Replicas != statefulSet.Status.CurrentReplicas ||
-// 			*statefulSet.Spec.Replicas != statefulSet.Status.ReadyReplicas {
-// 			return false, nil
-// 		}
-// 	}
-
-// 	deployments := &appv1.DeploymentList{}
-// 	if err := client.List(ctx, listOpts, deployments); err != nil {
-// 		return false, fmt.Errorf("failed to list deployments: %v", err)
-// 	}
-
-// 	for _, deployment := range deployments.Items {
-// 		if deployment.Spec.Replicas == nil {
-// 			return false, nil
-// 		}
-// 		if *deployment.Spec.Replicas != deployment.Status.UpdatedReplicas ||
-// 			*deployment.Spec.Replicas != deployment.Status.AvailableReplicas ||
-// 			*deployment.Spec.Replicas != deployment.Status.ReadyReplicas {
-// 			return false, nil
-// 		}
-// 	}
-
-// 	return true, nil
-// }
-
-// func updateCluster(ctx context.Context, client ctrlruntimeclient.Client, clusterName string, modify func(*kubermaticv1.Cluster)) error {
-// 	return retry.RetryOnConflict(retry.DefaultBackoff, func() error {
-// 		//Get latest version
-// 		cluster := &kubermaticv1.Cluster{}
-// 		if err := client.Get(ctx, types.NamespacedName{Name: clusterName}, cluster); err != nil {
-// 			return err
-// 		}
-// 		// Apply modifications
-// 		modify(cluster)
-// 		// Update the cluster
-// 		return client.Update(ctx, cluster)
-// 	})
-// }
-=======
 	upToDate, err := seedResourcesUpToDate(ctx, cluster, client, successfullyReconciled)
 	if err != nil {
 		return err
@@ -204,7 +126,7 @@
 			kubermaticv1.ClusterConditionSeedResourcesUpToDate,
 			corev1.ConditionFalse,
 			kubermaticv1.ReasonClusterUpdateSuccessful,
-			"All controlplane components are up to date",
+			"Some controlplane components did not finish updating",
 		)
 		return client.Patch(ctx, cluster, ctrlruntimeclient.MergeFrom(oldCluster))
 	}
@@ -214,7 +136,7 @@
 		kubermaticv1.ClusterConditionSeedResourcesUpToDate,
 		corev1.ConditionTrue,
 		kubermaticv1.ReasonClusterUpdateSuccessful,
-		"Some controlplane components did not finish updating",
+		"All controlplane components are up to date",
 	)
 	return client.Patch(ctx, cluster, ctrlruntimeclient.MergeFrom(oldCluster))
 }
@@ -258,5 +180,4 @@
 	}
 
 	return true, nil
-}
->>>>>>> 7612f574
+}