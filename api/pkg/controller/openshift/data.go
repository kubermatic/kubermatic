package openshift

import (
	"context"
	"crypto/ecdsa"
	"crypto/rsa"
	"crypto/x509"
	"errors"
	"fmt"
	"strings"

	kubermaticv1 "github.com/kubermatic/kubermatic/api/pkg/crd/kubermatic/v1"
	"github.com/kubermatic/kubermatic/api/pkg/provider"
	kubernetesresources "github.com/kubermatic/kubermatic/api/pkg/resources"
	"github.com/kubermatic/kubermatic/api/pkg/resources/certificates/triple"

	corev1 "k8s.io/api/core/v1"
	"k8s.io/apimachinery/pkg/api/resource"
	metav1 "k8s.io/apimachinery/pkg/apis/meta/v1"
	certutil "k8s.io/client-go/util/cert"
	"sigs.k8s.io/controller-runtime/pkg/client"
)

// openshiftData implements the openshiftData interface which is
// passed into all creator funcs and contains all data they need
type openshiftData struct {
<<<<<<< HEAD
	cluster            *kubermaticv1.Cluster
	client             client.Client
	dc                 *provider.DatacenterMeta
	overwriteRegistry  string
	nodeAccessNetwork  string
	oidc               OIDCConfig
	etcdDiskSize       resource.Quantity
	kubermaticAPIImage string
=======
	cluster                 *kubermaticv1.Cluster
	client                  client.Client
	dc                      *provider.DatacenterMeta
	overwriteRegistry       string
	nodeAccessNetwork       string
	oidc                    OIDCConfig
	etcdDiskSize            resource.Quantity
	apiServerExposeStrategy corev1.ServiceType
>>>>>>> 6def06a1
}

func (od *openshiftData) DC() *provider.DatacenterMeta {
	return od.dc
}

func (od *openshiftData) GetOpenVPNCA() (*kubernetesresources.ECDSAKeyPair, error) {
	return od.GetOpenVPNCAWithContext(context.TODO())
}

func (od *openshiftData) GetOpenVPNCAWithContext(ctx context.Context) (*kubernetesresources.ECDSAKeyPair, error) {
	caCertSecret := &corev1.Secret{}
	if err := od.client.Get(ctx, nn(od.cluster.Status.NamespaceName, kubernetesresources.OpenVPNCASecretName), caCertSecret); err != nil {
		return nil, fmt.Errorf("failed to get OpenVPN CA: %v", err)
	}
	certs, err := certutil.ParseCertsPEM(caCertSecret.Data[kubernetesresources.CACertSecretKey])
	if err != nil {
		return nil, fmt.Errorf("got an invalid cert from the CA secret %s: %v", kubernetesresources.CASecretName, err)
	}

	if len(certs) != 1 {
		return nil, fmt.Errorf("did not find exactly one but %v certificates in the CA secret", len(certs))
	}

	key, err := certutil.ParsePrivateKeyPEM(caCertSecret.Data[kubernetesresources.CAKeySecretKey])
	if err != nil {
		return nil, fmt.Errorf("got an invalid private key from the CA secret %s: %v", kubernetesresources.CASecretName, err)
	}

	ecdsaKey, isECDSAKey := key.(*ecdsa.PrivateKey)
	if !isECDSAKey {
		return nil, errors.New("key is not a ECDSA key")
	}
	return &kubernetesresources.ECDSAKeyPair{Cert: certs[0], Key: ecdsaKey}, nil
}

func (od *openshiftData) GetRootCA() (*triple.KeyPair, error) {
	return od.GetRootCAWithContext(context.Background())
}

func (od *openshiftData) GetRootCAWithContext(ctx context.Context) (*triple.KeyPair, error) {
	secret := &corev1.Secret{}
	if err := od.client.Get(ctx, nn(od.cluster.Status.NamespaceName, kubernetesresources.CASecretName), secret); err != nil {
		return nil, fmt.Errorf("failed to get cluster ca: %v", err)
	}
	return od.parseRSA(secret.Data[kubernetesresources.CACertSecretKey],
		secret.Data[kubernetesresources.CAKeySecretKey])
}

func (od *openshiftData) parseRSA(cert, rawKey []byte) (*triple.KeyPair, error) {
	certs, err := certutil.ParseCertsPEM(cert)
	if err != nil {
		return nil, fmt.Errorf("got an invalid cert from the secret: %v", err)
	}

	if len(certs) != 1 {
		return nil, fmt.Errorf("did not find exactly one but %v certificates in the secret", len(certs))
	}

	key, err := certutil.ParsePrivateKeyPEM(rawKey)
	if err != nil {
		return nil, fmt.Errorf("got an invalid private key from the secret: %v", err)
	}

	rsaKey, isRSAKey := key.(*rsa.PrivateKey)
	if !isRSAKey {
		return nil, errors.New("key is not a RSA key")
	}
	return &triple.KeyPair{Cert: certs[0], Key: rsaKey}, nil
}

func (od *openshiftData) GetFrontProxyCA() (*triple.KeyPair, error) {
	return od.GetFrontProxyCAWithContext(context.TODO())
}

func (od *openshiftData) GetFrontProxyCAWithContext(ctx context.Context) (*triple.KeyPair, error) {
	secret := &corev1.Secret{}
	if err := od.client.Get(ctx, nn(od.cluster.Status.NamespaceName, kubernetesresources.FrontProxyCASecretName), secret); err != nil {
		return nil, fmt.Errorf("failed to get FrontProxy CA: %v", err)
	}
	return od.parseRSA(secret.Data[kubernetesresources.CACertSecretKey],
		secret.Data[kubernetesresources.CAKeySecretKey])
}

func (od *openshiftData) ImageRegistry(registry string) string {
	if od.overwriteRegistry != "" {
		return od.overwriteRegistry
	}
	return registry
}

func (od *openshiftData) NodeAccessNetwork() string {
	if od.nodeAccessNetwork != "" {
		return od.nodeAccessNetwork
	}
	return "10.254.0.0/16"
}

func (od *openshiftData) GetClusterRef() metav1.OwnerReference {
	gv := kubermaticv1.SchemeGroupVersion
	return *metav1.NewControllerRef(od.cluster, gv.WithKind("Cluster"))
}

func (od *openshiftData) ClusterIPByServiceName(name string) (string, error) {
	service := &corev1.Service{}
	if err := od.client.Get(context.TODO(), nn(od.cluster.Status.NamespaceName, name), service); err != nil {
		return "", fmt.Errorf("failed to get service %s: %v", name, err)
	}
	return service.Spec.ClusterIP, nil
}

func (od *openshiftData) secretRevision(ctx context.Context, name string) (string, error) {
	secret := &corev1.Secret{}
	if err := od.client.Get(ctx, nn(od.cluster.Status.NamespaceName, name), secret); err != nil {
		return "", fmt.Errorf("failed to get secret %s: %v", name, err)
	}
	return secret.ResourceVersion, nil
}

func (od *openshiftData) configmapRevision(ctx context.Context, name string) (string, error) {
	configMap := &corev1.ConfigMap{}
	if err := od.client.Get(ctx, nn(od.cluster.Status.NamespaceName, name), configMap); err != nil {
		return "", fmt.Errorf("failed to get configmap %s: %v", name, err)
	}
	return configMap.ResourceVersion, nil
}

func (od *openshiftData) Cluster() *kubermaticv1.Cluster {
	return od.cluster
}

func (od *openshiftData) GetPodTemplateLabels(appName string, volumes []corev1.Volume, additionalLabels map[string]string) (map[string]string, error) {
	return od.GetPodTemplateLabelsWithContext(context.TODO(), appName, volumes, additionalLabels)
}

func (od *openshiftData) GetPodTemplateLabelsWithContext(ctx context.Context, appName string, volumes []corev1.Volume, additionalLabels map[string]string) (map[string]string, error) {
	podLabels := kubernetesresources.AppClusterLabel(appName, od.cluster.Name, additionalLabels)
	for _, v := range volumes {
		if v.VolumeSource.Secret != nil {
			revision, err := od.secretRevision(ctx, v.VolumeSource.Secret.SecretName)
			if err != nil {
				return nil, err
			}
			podLabels[fmt.Sprintf("%s-secret-revision", v.VolumeSource.Secret.SecretName)] = revision
		}
		if v.VolumeSource.ConfigMap != nil {
			revision, err := od.configmapRevision(ctx, v.VolumeSource.ConfigMap.Name)
			if err != nil {
				return nil, err
			}
			podLabels[fmt.Sprintf("%s-configmap-revision", v.VolumeSource.ConfigMap.Name)] = revision
		}
	}

	return podLabels, nil
}

func (od *openshiftData) GetApiserverExternalNodePort(ctx context.Context) (int32, error) {
	service := &corev1.Service{}
	err := od.client.Get(ctx, nn(od.cluster.Status.NamespaceName, kubernetesresources.ApiserverExternalServiceName), service)
	if err != nil {
		return 0, fmt.Errorf("failed to get apiservice for cluster %s: %v", od.cluster.Name, err)
	}

	if portLen := len(service.Spec.Ports); portLen != 1 {
		return 0, fmt.Errorf("expected service %s to have exactly one port but has %d",
			kubernetesresources.ApiserverExternalServiceName, portLen)
	}
	return service.Spec.Ports[0].NodePort, nil
}

func (od *openshiftData) NodePortRange(_ context.Context) string {
	//TODO: softcode this
	return "30000-32767"
}

func (od *openshiftData) GetOpenVPNServerPort() (int32, error) {
	ctx := context.Background()
	service := &corev1.Service{}
	err := od.client.Get(ctx, nn(od.cluster.Status.NamespaceName, kubernetesresources.OpenVPNServerServiceName), service)
	if err != nil {
		return 0, fmt.Errorf("failed to get apiservice for cluster %s: %v", od.cluster.Name, err)
	}

	if portLen := len(service.Spec.Ports); portLen != 1 {
		return 0, fmt.Errorf("expected service %s to have exactly one port but has %d", kubernetesresources.OpenVPNServerServiceName, portLen)
	}
	return service.Spec.Ports[0].NodePort, nil
}

// GetDexCA returns the chain of public certificates of the Dex
func (od *openshiftData) GetDexCA() ([]*x509.Certificate, error) {
	return kubernetesresources.GetDexCAFromFile(od.oidc.CAFile)
}

func (od *openshiftData) OIDCIssuerURL() string {
	return od.oidc.IssuerURL
}

func (od *openshiftData) OIDCClientID() string {
	return od.oidc.ClientID
}

func (od *openshiftData) OIDCClientSecret() string {
	return od.oidc.ClientSecret
}

// We didn't have openshift at the time we used the Etcd operator so
// we can safely assume it doesn't exist
// We must keep this in the etcd creators data for eternity thought, thats
// why its implemented here
func (od *openshiftData) HasEtcdOperatorService() (bool, error) {
	return false, nil
}

func (od *openshiftData) EtcdDiskSize() resource.Quantity {
	return od.etcdDiskSize
}

// Openshift has its own DNS cache, so this is always false
func (od *openshiftData) NodeLocalDNSCacheEnabled() bool {
	return false
}

<<<<<<< HEAD
func (od *openshiftData) KubermaticAPIImage() string {
	apiImageSplit := strings.Split(od.kubermaticAPIImage, "/")
	var registry, imageWithoutRegistry string
	if len(apiImageSplit) != 3 {
		registry = "docker.io"
		imageWithoutRegistry = strings.Join(apiImageSplit, "/")
	} else {
		registry = apiImageSplit[0]
		imageWithoutRegistry = strings.Join(apiImageSplit[1:], "/")
	}
	return od.ImageRegistry(registry) + "/" + imageWithoutRegistry
=======
func (od *openshiftData) APIServerExposeStrategy() corev1.ServiceType {
	return od.apiServerExposeStrategy
>>>>>>> 6def06a1
}<|MERGE_RESOLUTION|>--- conflicted
+++ resolved
@@ -24,16 +24,6 @@
 // openshiftData implements the openshiftData interface which is
 // passed into all creator funcs and contains all data they need
 type openshiftData struct {
-<<<<<<< HEAD
-	cluster            *kubermaticv1.Cluster
-	client             client.Client
-	dc                 *provider.DatacenterMeta
-	overwriteRegistry  string
-	nodeAccessNetwork  string
-	oidc               OIDCConfig
-	etcdDiskSize       resource.Quantity
-	kubermaticAPIImage string
-=======
 	cluster                 *kubermaticv1.Cluster
 	client                  client.Client
 	dc                      *provider.DatacenterMeta
@@ -42,7 +32,7 @@
 	oidc                    OIDCConfig
 	etcdDiskSize            resource.Quantity
 	apiServerExposeStrategy corev1.ServiceType
->>>>>>> 6def06a1
+	kubermaticAPIImage      string
 }
 
 func (od *openshiftData) DC() *provider.DatacenterMeta {
@@ -267,7 +257,6 @@
 	return false
 }
 
-<<<<<<< HEAD
 func (od *openshiftData) KubermaticAPIImage() string {
 	apiImageSplit := strings.Split(od.kubermaticAPIImage, "/")
 	var registry, imageWithoutRegistry string
@@ -279,8 +268,8 @@
 		imageWithoutRegistry = strings.Join(apiImageSplit[1:], "/")
 	}
 	return od.ImageRegistry(registry) + "/" + imageWithoutRegistry
-=======
+}
+
 func (od *openshiftData) APIServerExposeStrategy() corev1.ServiceType {
 	return od.apiServerExposeStrategy
->>>>>>> 6def06a1
 }