--- conflicted
+++ resolved
@@ -6,7 +6,6 @@
 	"fmt"
 	"time"
 
-	"github.com/go-test/deep"
 	"go.uber.org/zap"
 
 	kubermaticapiv1 "github.com/kubermatic/kubermatic/api/pkg/api/v1"
@@ -432,31 +431,9 @@
 }
 
 func (r *Reconciler) updateCluster(ctx context.Context, c *kubermaticv1.Cluster, modify func(*kubermaticv1.Cluster)) error {
-<<<<<<< HEAD
-	// Store it here because it may be unset later on if an update request failed
-	name := c.Name
-	var diff []string
-	err := retry.RetryOnConflict(retry.DefaultBackoff, func() (err error) {
-		//Get latest version
-		if err := r.Get(ctx, nn("", name), c); err != nil {
-			return err
-		}
-		old := c.DeepCopy()
-		// Apply modifications
-		modify(c)
-		// Update the cluster
-		diff = deep.Equal(old, c)
-		return r.Update(ctx, c)
-	})
-	if err != nil {
-		err = fmt.Errorf("err: %v, diff: %v", err, diff)
-	}
-	return err
-=======
 	oldCluster := c.DeepCopy()
 	modify(c)
 	return r.Patch(ctx, c, client.MergeFrom(oldCluster))
->>>>>>> 7612f574
 }
 
 // Openshift doesn't seem to support a token-file-based authentication at all
