--- conflicted
+++ resolved
@@ -226,11 +226,7 @@
 	jobList, err := c.kubernetesClient.BatchV1().Jobs(metav1.NamespaceSystem).List(metav1.ListOptions{LabelSelector: selector.String()})
 
 	for _, job := range jobList.Items {
-<<<<<<< HEAD
-		if job.Status.Succeeded >= 1 && (job.Status.CompletionTime != nil && time.Now().Sub(job.Status.CompletionTime.Time).Minutes() > 5) {
-=======
 		if job.Status.Succeeded >= 1 && (job.Status.CompletionTime != nil && time.Since(job.Status.CompletionTime.Time).Minutes() > 5) {
->>>>>>> 3dd59a82
 			propagation := metav1.DeletePropagationForeground
 			if err := c.kubernetesClient.BatchV1().Jobs(metav1.NamespaceSystem).Delete(job.Name, &metav1.DeleteOptions{PropagationPolicy: &propagation}); err != nil {
 				utilruntime.HandleError(err)
