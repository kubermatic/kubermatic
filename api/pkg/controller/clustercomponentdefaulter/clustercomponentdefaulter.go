--- conflicted
+++ resolved
@@ -4,7 +4,6 @@
 	"context"
 	"fmt"
 
-	"github.com/go-test/deep"
 	"go.uber.org/zap"
 
 	kubermaticv1 "github.com/kubermatic/kubermatic/api/pkg/crd/kubermatic/v1"
@@ -42,20 +41,12 @@
 	workerName string) error {
 
 	reconciler := &Reconciler{
-<<<<<<< HEAD
 		ctx:        ctx,
 		log:        log.Named(ControllerName),
 		client:     mgr.GetClient(),
-		recorder:   mgr.GetRecorder(ControllerName),
+		recorder:   mgr.GetEventRecorderFor(ControllerName),
 		defaults:   defaults,
 		workerName: workerName,
-=======
-		ctx:      ctx,
-		log:      log.Named(ControllerName),
-		client:   mgr.GetClient(),
-		recorder: mgr.GetEventRecorderFor(ControllerName),
-		defaults: defaults,
->>>>>>> 7612f574
 	}
 
 	c, err := controller.New(ControllerName, mgr,
@@ -140,25 +131,4 @@
 	}
 	log.Info("Successfully defaulted componentsOverride")
 	return nil
-<<<<<<< HEAD
-}
-
-func (r *Reconciler) updateCluster(name string, modify func(*kubermaticv1.Cluster)) (*kubermaticv1.Cluster, error) {
-	cluster := &kubermaticv1.Cluster{}
-	var diff []string
-	err := retry.RetryOnConflict(retry.DefaultBackoff, func() error {
-		if err := r.client.Get(r.ctx, types.NamespacedName{Name: name}, cluster); err != nil {
-			return err
-		}
-		old := cluster.DeepCopy()
-		modify(cluster)
-		diff = deep.Equal(old, cluster)
-		return r.client.Update(r.ctx, cluster)
-	})
-	if err != nil {
-		err = fmt.Errorf("err: %v, diff: %v", err, diff)
-	}
-	return cluster, err
-=======
->>>>>>> 7612f574
 }