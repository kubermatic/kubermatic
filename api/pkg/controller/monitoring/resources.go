--- conflicted
+++ resolved
@@ -41,13 +41,10 @@
 		"",
 		"",
 		r.nodeLocalDNSCacheEnabled,
-<<<<<<< HEAD
 		"",
-=======
 		// This is only used for the external APIServer service and not valid there
 		// as this controller should never try to manage it
 		corev1.ServiceTypeClusterIP,
->>>>>>> 6def06a1
 	), nil
 }
 
