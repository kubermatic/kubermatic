package addon

import (
	"bytes"
	"context"
	"fmt"
	"io/ioutil"
	"os"
	"os/exec"
	"path"
	"strings"
	"time"

	"github.com/ghodss/yaml"

	"go.uber.org/zap"

	addonutils "github.com/kubermatic/kubermatic/api/pkg/addon"
	kubermaticv1 "github.com/kubermatic/kubermatic/api/pkg/crd/kubermatic/v1"
	kubermaticv1helper "github.com/kubermatic/kubermatic/api/pkg/crd/kubermatic/v1/helper"
	kuberneteshelper "github.com/kubermatic/kubermatic/api/pkg/kubernetes"
	"github.com/kubermatic/kubermatic/api/pkg/resources"

	corev1 "k8s.io/api/core/v1"
	kerrors "k8s.io/apimachinery/pkg/api/errors"
	metav1unstructured "k8s.io/apimachinery/pkg/apis/meta/v1/unstructured"
	"k8s.io/apimachinery/pkg/labels"
	"k8s.io/apimachinery/pkg/runtime"
	"k8s.io/apimachinery/pkg/types"
	"k8s.io/apimachinery/pkg/util/json"
	"k8s.io/apimachinery/pkg/util/sets"
	"k8s.io/client-go/tools/record"
	ctrlruntimeclient "sigs.k8s.io/controller-runtime/pkg/client"
	"sigs.k8s.io/controller-runtime/pkg/controller"
	"sigs.k8s.io/controller-runtime/pkg/handler"
	"sigs.k8s.io/controller-runtime/pkg/manager"
	"sigs.k8s.io/controller-runtime/pkg/reconcile"
	"sigs.k8s.io/controller-runtime/pkg/source"
)

const (
	ControllerName = "kubermatic_addon_controller"

	addonLabelKey        = "kubermatic-addon"
	cleanupFinalizerName = "cleanup-manifests"
)

// KubeconfigProvider provides functionality to get a clusters admin kubeconfig
type KubeconfigProvider interface {
	GetAdminKubeconfig(c *kubermaticv1.Cluster) ([]byte, error)
}

// Reconciler stores necessary components that are required to manage in-cluster Add-On's
type Reconciler struct {
	log                     *zap.SugaredLogger
	workerName              string
	addonVariables          map[string]interface{}
	defaultKubernetesAddons sets.String
	defaultOpenshiftAddons  sets.String
	kubernetesAddonDir      string
	openshiftAddonDir       string
	overwriteRegistry       string
	ctrlruntimeclient.Client
	recorder record.EventRecorder

	KubeconfigProvider KubeconfigProvider
}

// Add creates a new Addon controller that is responsible for
// managing in-cluster addons
func Add(
	mgr manager.Manager,
	log *zap.SugaredLogger,
	numWorkers int,
	workerName string,
	addonCtxVariables map[string]interface{},
	defaultKubernetesAddons,
	defaultOpenshiftAddons sets.String,
	kubernetesAddonDir,
	openshiftAddonDir,
	overwriteRegistey string,
	kubeconfigProvider KubeconfigProvider,
) error {
	log = log.Named(ControllerName)
	client := mgr.GetClient()

	reconciler := &Reconciler{
		log:                     log,
		addonVariables:          addonCtxVariables,
		defaultKubernetesAddons: defaultKubernetesAddons,
		defaultOpenshiftAddons:  defaultOpenshiftAddons,
		kubernetesAddonDir:      kubernetesAddonDir,
		openshiftAddonDir:       openshiftAddonDir,
		KubeconfigProvider:      kubeconfigProvider,
		Client:                  client,
		workerName:              workerName,
		recorder:                mgr.GetEventRecorderFor(ControllerName),
		overwriteRegistry:       overwriteRegistey,
	}

	ctrlOptions := controller.Options{
		Reconciler:              reconciler,
		MaxConcurrentReconciles: numWorkers,
	}
	c, err := controller.New(ControllerName, mgr, ctrlOptions)
	if err != nil {
		return err
	}

	enqueueClusterAddons := &handler.EnqueueRequestsFromMapFunc{ToRequests: handler.ToRequestsFunc(func(a handler.MapObject) []reconcile.Request {
		cluster := a.Object.(*kubermaticv1.Cluster)
		if cluster.Status.NamespaceName == "" {
			return nil
		}

		addonList := &kubermaticv1.AddonList{}
		if err := client.List(context.Background(), addonList, ctrlruntimeclient.InNamespace(cluster.Status.NamespaceName)); err != nil {
			log.Errorw("Failed to get addons for cluster", zap.Error(err), "cluster", cluster.Name)
			return nil
		}
		var requests []reconcile.Request
		for _, addon := range addonList.Items {
			requests = append(requests, reconcile.Request{
				NamespacedName: types.NamespacedName{Namespace: addon.Namespace, Name: addon.Name},
			})
		}
		return requests
	})}

	if err := c.Watch(&source.Kind{Type: &kubermaticv1.Cluster{}}, enqueueClusterAddons); err != nil {
		return err
	}

	return c.Watch(&source.Kind{Type: &kubermaticv1.Addon{}}, &handler.EnqueueRequestForObject{})
}

func (r *Reconciler) Reconcile(request reconcile.Request) (reconcile.Result, error) {
	ctx, cancel := context.WithCancel(context.Background())
	defer cancel()
	log := r.log.With("request", request)
	log.Debug("Processing")

	addon := &kubermaticv1.Addon{}
	if err := r.Get(ctx, request.NamespacedName, addon); err != nil {
		if kerrors.IsNotFound(err) {
			return reconcile.Result{}, nil
		}
		return reconcile.Result{}, err
	}
	log = r.log.With("cluster", addon.Spec.Cluster.Name)

	cluster := &kubermaticv1.Cluster{}
	if err := r.Get(ctx, types.NamespacedName{Name: addon.Spec.Cluster.Name}, cluster); err != nil {
		// If its not a NotFound return it
		if !kerrors.IsNotFound(err) {
			return reconcile.Result{}, err
		}
		return reconcile.Result{}, nil
	}

	// Add a wrapping here so we can emit an event on error
	result, err := kubermaticv1helper.ClusterReconcileWrapper(
		ctx,
		r.Client,
		r.workerName,
		cluster,
		kubermaticv1.ClusterConditionAddonControllerReconcilingSuccess,
		func() (*reconcile.Result, error) {
			return r.reconcile(ctx, log, addon, cluster)
		},
	)
	if err != nil {
		log.Errorw("Reconciling failed", zap.Error(err))
		r.recorder.Event(addon, corev1.EventTypeWarning, "ReconcilingError", err.Error())
		r.recorder.Eventf(cluster, corev1.EventTypeWarning, "ReconcilingError",
			"failed to reconcile Addon %q: %v", addon.Name, err)
	}
	if result == nil {
		result = &reconcile.Result{}
	}
	return *result, err
}

func (r *Reconciler) reconcile(ctx context.Context, log *zap.SugaredLogger, addon *kubermaticv1.Addon, cluster *kubermaticv1.Cluster) (*reconcile.Result, error) {
	// If the addon has a deletion timestamp, delete it
	if addon.DeletionTimestamp != nil {
		if err := r.removeCleanupFinalizer(ctx, log, addon); err != nil {
			return nil, fmt.Errorf("failed to ensure that the cleanup finalizer got removed from the addon: %v", err)
		}
	}

	if cluster.DeletionTimestamp != nil {
		log.Debug("Skipping addon because cluster is deleted")
		return nil, nil
	}

<<<<<<< HEAD
=======
	if cluster.Spec.Pause {
		log.Debug("Skipping because the cluster is paused")
		return nil, nil
	}

	if cluster.Labels[kubermaticv1.WorkerNameLabelKey] != r.workerName {
		log.Debug("Skipping because the cluster has a different worker name set")
		return nil, nil
	}

	// When a cluster gets deleted - we can skip it - not worth the effort.
	// This could lead though to a potential leak of resources in case addons deploy LB's or PV's.
	// The correct way of handling it though should be a optional cleanup routine in the cluster controller, which will delete all PV's and LB's inside the cluster cluster.
	if cluster.DeletionTimestamp != nil {
		log.Debug("Skipping because the cluster is being deleted")
		return nil, nil
	}

	if err := r.markDefaultAddons(ctx, log, addon, cluster); err != nil {
		return nil, fmt.Errorf("failed to ensure that the isDefault field is up to date in the addon: %v", err)
	}

>>>>>>> 7612f574
	// When the apiserver is not healthy, we must skip it
	if kubermaticv1.HealthStatusDown == cluster.Status.ExtendedHealth.Apiserver {
		log.Debug("Skipping because the API server is not running")
		return nil, nil
	}

	// Openshift needs some time to create this, so avoid getting into the backoff
	// while the admin-kubeconfig secret doesn't exist yet
	if _, err := r.KubeconfigProvider.GetAdminKubeconfig(cluster); err != nil {
		if kerrors.IsNotFound(err) {
			log.Debug("Kubeconfig wasn't found, trying again in 10 seconds")
			return &reconcile.Result{RequeueAfter: 10 * time.Second}, nil
		}
		return nil, err
	}

	// Addon got deleted - remove all manifests
	if addon.DeletionTimestamp != nil {
		if err := r.cleanupManifests(ctx, log, addon, cluster); err != nil {
			return nil, fmt.Errorf("failed to delete manifests from cluster: %v", err)
		}
		if err := r.removeCleanupFinalizer(ctx, log, addon); err != nil {
			return nil, fmt.Errorf("failed to ensure that the cleanup finalizer got removed from the addon: %v", err)
		}
		return nil, nil
	}

	// Reconciling
	if err := r.ensureIsInstalled(ctx, log, addon, cluster); err != nil {
		return nil, fmt.Errorf("failed to deploy the addon manifests into the cluster: %v", err)
	}
	if err := r.ensureFinalizerIsSet(ctx, addon); err != nil {
		return nil, fmt.Errorf("failed to ensure that the cleanup finalizer existis on the addon: %v", err)
	}

	return nil, nil
}

func (r *Reconciler) markDefaultAddons(ctx context.Context, log *zap.SugaredLogger,
	addon *kubermaticv1.Addon, cluster *kubermaticv1.Cluster) error {
	var defaultAddons sets.String
	if cluster.Annotations["kubermatic.io/openshift"] != "" {
		defaultAddons = r.defaultOpenshiftAddons
	} else {
		defaultAddons = r.defaultKubernetesAddons
	}

	// Update only when the value was incorrect
	if isDefault := defaultAddons.Has(addon.Name); addon.Spec.IsDefault != isDefault {
		oldAddon := addon.DeepCopy()
		addon.Spec.IsDefault = isDefault
		if err := r.Client.Patch(ctx, addon, ctrlruntimeclient.MergeFrom(oldAddon)); err != nil {
			return err
		}
	}

	return nil
}

func (r *Reconciler) removeCleanupFinalizer(ctx context.Context, log *zap.SugaredLogger, addon *kubermaticv1.Addon) error {
	if kuberneteshelper.HasFinalizer(addon, cleanupFinalizerName) {
		oldAddon := addon.DeepCopy()
		kuberneteshelper.RemoveFinalizer(addon, cleanupFinalizerName)
		if err := r.Client.Patch(ctx, addon, ctrlruntimeclient.MergeFrom(oldAddon)); err != nil {
			return err
		}
		log.Infow("Removed the cleanup finalizer", "finalizer", cleanupFinalizerName)
	}
	return nil
}

func (r *Reconciler) getAddonManifests(log *zap.SugaredLogger, addon *kubermaticv1.Addon, cluster *kubermaticv1.Cluster) ([]runtime.RawExtension, error) {
	addonDir := r.kubernetesAddonDir
	if isOpenshift(cluster) {
		addonDir = r.openshiftAddonDir
	}

	clusterIP, err := resources.UserClusterDNSResolverIP(cluster)
	if err != nil {
		return nil, err
	}

	kubeconfig, err := r.KubeconfigProvider.GetAdminKubeconfig(cluster)
	if err != nil {
		return nil, err
	}

	credentials, err := resources.GetCredentials(resources.NewCredentialsData(context.Background(), cluster, r.Client))
	if err != nil {
		return nil, fmt.Errorf("failed to get credentials: %v", err)
	}

	data := &addonutils.TemplateData{
		Variables:    make(map[string]interface{}),
		Cluster:      cluster,
		Credentials:  credentials,
		Addon:        addon,
		Kubeconfig:   string(kubeconfig),
		DNSClusterIP: clusterIP,
		ClusterCIDR:  cluster.Spec.ClusterNetwork.Pods.CIDRBlocks[0],
	}

	// Add addon variables if available.
	if sub := r.addonVariables[addon.Spec.Name]; sub != nil {
		data.Variables = sub.(map[string]interface{})
	}

	if len(addon.Spec.Variables.Raw) > 0 {
		if err = json.Unmarshal(addon.Spec.Variables.Raw, &data.Variables); err != nil {
			return nil, err
		}
	}
	manifestPath := path.Join(addonDir, addon.Spec.Name)

	allManifests, err := addonutils.ParseFromFolder(log, r.overwriteRegistry, manifestPath, data)
	if err != nil {
		return nil, fmt.Errorf("failed to parse addon templates in %s: %v", manifestPath, err)
	}

	return allManifests, nil
}

// combineManifests returns all manifests combined into a multi document yaml
func (r *Reconciler) combineManifests(manifests []*bytes.Buffer) *bytes.Buffer {
	parts := make([]string, len(manifests))
	for i, m := range manifests {
		s := m.String()
		s = strings.TrimSuffix(s, "\n")
		s = strings.TrimSpace(s)
		parts[i] = s
	}

	return bytes.NewBufferString(strings.Join(parts, "\n---\n") + "\n")
}

// ensureAddonLabelOnManifests adds the addonLabelKey label to all manifests.
// For this to happen we need to decode all yaml files to json, parse them, add the label and finally encode to yaml again
func (r *Reconciler) ensureAddonLabelOnManifests(addon *kubermaticv1.Addon, manifests []runtime.RawExtension) ([]*bytes.Buffer, error) {
	var rawManifests []*bytes.Buffer

	wantLabels := r.getAddonLabel(addon)
	for _, m := range manifests {
		parsedUnstructuredObj := &metav1unstructured.Unstructured{}
		if _, _, err := metav1unstructured.UnstructuredJSONScheme.Decode(m.Raw, nil, parsedUnstructuredObj); err != nil {
			return nil, fmt.Errorf("parsing unstructured failed: %v", err)
		}

		existingLabels := parsedUnstructuredObj.GetLabels()
		if existingLabels == nil {
			existingLabels = map[string]string{}
		}

		// Apply the wanted labels
		for k, v := range wantLabels {
			existingLabels[k] = v
		}
		parsedUnstructuredObj.SetLabels(existingLabels)

		jsonBuffer := &bytes.Buffer{}
		if err := metav1unstructured.UnstructuredJSONScheme.Encode(parsedUnstructuredObj, jsonBuffer); err != nil {
			return nil, fmt.Errorf("encoding json failed: %v", err)
		}

		// Must be encoding back to yaml, otherwise kubectl fails to apply because it tries to parse the whole
		// thing as json
		yamlBytes, err := yaml.JSONToYAML(jsonBuffer.Bytes())
		if err != nil {
			return nil, err
		}

		rawManifests = append(rawManifests, bytes.NewBuffer(yamlBytes))
	}

	return rawManifests, nil
}

func (r *Reconciler) getAddonLabel(addon *kubermaticv1.Addon) map[string]string {
	return map[string]string{
		addonLabelKey: addon.Spec.Name,
	}
}

type fileHandlingDone func()

func getFileDeleteFinalizer(log *zap.SugaredLogger, filename string) fileHandlingDone {
	return func() {
		if err := os.RemoveAll(filename); err != nil {
			log.Errorw("Failed to delete file", zap.Error(err), "file", filename)
		}
	}
}

func (r *Reconciler) writeCombinedManifest(log *zap.SugaredLogger, manifest *bytes.Buffer, addon *kubermaticv1.Addon, cluster *kubermaticv1.Cluster) (string, fileHandlingDone, error) {
	//Write combined Manifest to disk
	manifestFilename := path.Join("/tmp", fmt.Sprintf("cluster-%s-%s.yaml", cluster.Name, addon.Name))
	if err := ioutil.WriteFile(manifestFilename, manifest.Bytes(), 0644); err != nil {
		return "", nil, fmt.Errorf("failed to write combined manifest to %s: %v", manifestFilename, err)
	}
	log.Debugw("Wrote combined manifest", "file", manifestFilename, "content", manifest.String())

	return manifestFilename, getFileDeleteFinalizer(log, manifestFilename), nil
}

func (r *Reconciler) writeAdminKubeconfig(log *zap.SugaredLogger, addon *kubermaticv1.Addon, cluster *kubermaticv1.Cluster) (string, fileHandlingDone, error) {
	// Write kubeconfig to disk
	kubeconfig, err := r.KubeconfigProvider.GetAdminKubeconfig(cluster)
	if err != nil {
		return "", nil, fmt.Errorf("failed to get admin kubeconfig for cluster %s: %v", cluster.Name, err)
	}
	kubeconfigFilename := path.Join("/tmp", fmt.Sprintf("cluster-%s-addon-%s-kubeconfig", cluster.Name, addon.Name))
	if err := ioutil.WriteFile(kubeconfigFilename, kubeconfig, 0644); err != nil {
		return "", nil, fmt.Errorf("failed to write admin kubeconfig for cluster %s: %v", cluster.Name, err)
	}
	log.Debugw("Wrote admin kubeconfig", "file", kubeconfigFilename)

	return kubeconfigFilename, getFileDeleteFinalizer(log, kubeconfigFilename), nil
}

func (r *Reconciler) setupManifestInteraction(log *zap.SugaredLogger, addon *kubermaticv1.Addon, cluster *kubermaticv1.Cluster) (string, string, fileHandlingDone, error) {
	manifests, err := r.getAddonManifests(log, addon, cluster)
	if err != nil {
		return "", "", nil, fmt.Errorf("failed to get addon manifests: %v", err)
	}

	rawManifests, err := r.ensureAddonLabelOnManifests(addon, manifests)
	if err != nil {
		return "", "", nil, fmt.Errorf("failed to add the addon specific label to all addon resources: %v", err)
	}

	rawManifest := r.combineManifests(rawManifests)
	manifestFilename, manifestDone, err := r.writeCombinedManifest(log, rawManifest, addon, cluster)
	if err != nil {
		return "", "", nil, fmt.Errorf("failed to write all addon resources into a combined manifest file: %v", err)
	}

	kubeconfigFilename, kubeconfigDone, err := r.writeAdminKubeconfig(log, addon, cluster)
	if err != nil {
		return "", "", nil, fmt.Errorf("failed to write the admin kubeconfig to the local filesystem: %v", err)
	}

	done := func() {
		kubeconfigDone()
		manifestDone()
	}
	return kubeconfigFilename, manifestFilename, done, nil
}

func (r *Reconciler) getDeleteCommand(ctx context.Context, kubeconfigFilename, manifestFilename string, openshift bool) *exec.Cmd {
	cmd := exec.CommandContext(ctx, "kubectl", "--kubeconfig", kubeconfigFilename, "delete", "-f", manifestFilename)
	return cmd
}

func (r *Reconciler) getApplyCommand(ctx context.Context, kubeconfigFilename, manifestFilename string, selector fmt.Stringer, openshift bool) *exec.Cmd {
	//kubectl apply --prune -f manifest.yaml -l app=nginx
	cmd := exec.CommandContext(ctx, "kubectl", "--kubeconfig", kubeconfigFilename, "apply", "--prune", "-f", manifestFilename, "-l", selector.String())
	return cmd
}

func (r *Reconciler) ensureFinalizerIsSet(ctx context.Context, addon *kubermaticv1.Addon) error {
	if kuberneteshelper.HasFinalizer(addon, cleanupFinalizerName) {
		return nil
	}

	oldAddon := addon.DeepCopy()
	kuberneteshelper.AddFinalizer(addon, cleanupFinalizerName)
	return r.Client.Patch(ctx, addon, ctrlruntimeclient.MergeFrom(oldAddon))
}

func (r *Reconciler) ensureIsInstalled(ctx context.Context, log *zap.SugaredLogger, addon *kubermaticv1.Addon, cluster *kubermaticv1.Cluster) error {
	kubeconfigFilename, manifestFilename, done, err := r.setupManifestInteraction(log, addon, cluster)
	if err != nil {
		return err
	}
	defer done()

	d, err := ioutil.ReadFile(manifestFilename)
	if err != nil {
		return err
	}
	sd := strings.TrimSpace(string(d))
	if len(sd) == 0 {
		log.Debug("Skipping addon installation as the manifest is empty after parsing")
		return nil
	}

	// We delete all resources with this label which are not in the combined manifest
	selector := labels.SelectorFromSet(r.getAddonLabel(addon))
	cmd := r.getApplyCommand(ctx, kubeconfigFilename, manifestFilename, selector, isOpenshift(cluster))
	cmdLog := log.With("cmd", strings.Join(cmd.Args, " "))

	cmdLog.Debug("Applying manifest...")
	out, err := cmd.CombinedOutput()
	cmdLog.Debugw("Finished executing command", "output", string(out))
	if err != nil {
		return fmt.Errorf("failed to execute '%s' for addon %s of cluster %s: %v\n%s", strings.Join(cmd.Args, " "), addon.Name, cluster.Name, err, string(out))
	}
	return err
}

func (r *Reconciler) cleanupManifests(ctx context.Context, log *zap.SugaredLogger, addon *kubermaticv1.Addon, cluster *kubermaticv1.Cluster) error {
	kubeconfigFilename, manifestFilename, done, err := r.setupManifestInteraction(log, addon, cluster)
	if err != nil {
		return err
	}
	defer done()

	cmd := r.getDeleteCommand(ctx, kubeconfigFilename, manifestFilename, isOpenshift(cluster))
	cmdLog := log.With("cmd", strings.Join(cmd.Args, " "))

	cmdLog.Debug("Deleting resources...")
	out, err := cmd.CombinedOutput()
	cmdLog.Debugw("Finished executing command", "output", string(out))
	if err != nil {
		if wasKubectlDeleteSuccessful(string(out)) {
			return nil
		}
		return fmt.Errorf("failed to execute '%s' for addon %s of cluster %s: %v\n%s", strings.Join(cmd.Args, " "), addon.Name, cluster.Name, err, string(out))
	}
	return nil
}

func isOpenshift(c *kubermaticv1.Cluster) bool {
	return c.Annotations["kubermatic.io/openshift"] != ""
}

func wasKubectlDeleteSuccessful(out string) bool {
	lines := strings.Split(strings.TrimSpace(out), "\n")
	for _, rawLine := range lines {
		line := strings.TrimSpace(rawLine)
		if line == "" {
			continue
		}
		if !isKubectlDeleteSuccessful(line) {
			return false
		}
	}

	return true
}

func isKubectlDeleteSuccessful(message string) bool {
	// Resource got successfully deleted. Something like: apiservice.apiregistration.k8s.io "v1beta1.metrics.k8s.io" deleted
	if strings.HasSuffix(message, "\" deleted") {
		return true
	}

	// Something like: Error from server (NotFound): error when deleting "/tmp/cluster-rwhxp9j5j-metrics-server.yaml": serviceaccounts "metrics-server" not found
	if strings.HasSuffix(message, "\" not found") {
		return true
	}

	fmt.Printf("fail: %v", message)
	return false
}<|MERGE_RESOLUTION|>--- conflicted
+++ resolved
@@ -194,31 +194,10 @@
 		return nil, nil
 	}
 
-<<<<<<< HEAD
-=======
-	if cluster.Spec.Pause {
-		log.Debug("Skipping because the cluster is paused")
-		return nil, nil
-	}
-
-	if cluster.Labels[kubermaticv1.WorkerNameLabelKey] != r.workerName {
-		log.Debug("Skipping because the cluster has a different worker name set")
-		return nil, nil
-	}
-
-	// When a cluster gets deleted - we can skip it - not worth the effort.
-	// This could lead though to a potential leak of resources in case addons deploy LB's or PV's.
-	// The correct way of handling it though should be a optional cleanup routine in the cluster controller, which will delete all PV's and LB's inside the cluster cluster.
-	if cluster.DeletionTimestamp != nil {
-		log.Debug("Skipping because the cluster is being deleted")
-		return nil, nil
-	}
-
 	if err := r.markDefaultAddons(ctx, log, addon, cluster); err != nil {
 		return nil, fmt.Errorf("failed to ensure that the isDefault field is up to date in the addon: %v", err)
 	}
 
->>>>>>> 7612f574
 	// When the apiserver is not healthy, we must skip it
 	if kubermaticv1.HealthStatusDown == cluster.Status.ExtendedHealth.Apiserver {
 		log.Debug("Skipping because the API server is not running")
