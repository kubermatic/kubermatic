package openshiftmasternodelabeler

import (
	"context"
	"fmt"
	"time"

	"go.uber.org/zap"

	controllerutil "github.com/kubermatic/kubermatic/api/pkg/controller/util"

	corev1 "k8s.io/api/core/v1"
	apiequality "k8s.io/apimachinery/pkg/api/equality"
	"k8s.io/apimachinery/pkg/types"
	"k8s.io/apimachinery/pkg/util/sets"
	"k8s.io/client-go/util/retry"
	ctrlruntimeclient "sigs.k8s.io/controller-runtime/pkg/client"
	"sigs.k8s.io/controller-runtime/pkg/controller"
	"sigs.k8s.io/controller-runtime/pkg/event"
	"sigs.k8s.io/controller-runtime/pkg/manager"
	"sigs.k8s.io/controller-runtime/pkg/predicate"
	"sigs.k8s.io/controller-runtime/pkg/reconcile"
	"sigs.k8s.io/controller-runtime/pkg/source"
)

const (
	controllerName = "kubermatic_openshift_master_node_labeler"
	minMasterNodes = 3
)

type reconciler struct {
	ctx    context.Context
	log    *zap.SugaredLogger
	client ctrlruntimeclient.Client
}

func Add(ctx context.Context, log *zap.SugaredLogger, mgr manager.Manager) error {
	r := &reconciler{
		ctx:    ctx,
		log:    log.Named(controllerName),
		client: mgr.GetClient(),
	}
	c, err := controller.New(controllerName, mgr, controller.Options{
		Reconciler: r,
		// This controller is not safe to run with more than one worker
		// as it looks at the state of the whole cluster, which may result
		// in race bahaviour if there are more.
		MaxConcurrentReconciles: 1,
	})
	if err != nil {
		return fmt.Errorf("failed to create controller: %v", err)
	}

	// Ignore update events that don't touch the metadata
	metadataChangedPredicate := predicate.Funcs{
		UpdateFunc: func(e event.UpdateEvent) bool {
<<<<<<< HEAD
			return apiequality.Semantic.DeepEqual(e.MetaOld, e.MetaNew)
=======
			return !apiequality.Semantic.DeepEqual(e.MetaOld, e.MetaNew)
>>>>>>> 5587714c
		},
	}
	if err := c.Watch(
		&source.Kind{Type: &corev1.Node{}},
		controllerutil.EnqueueConst(""),
		metadataChangedPredicate,
	); err != nil {
		return fmt.Errorf("failed to establish watch for nodes: %v", err)
	}

	return nil
}

func (r *reconciler) Reconcile(_ reconcile.Request) (reconcile.Result, error) {
	r.log.Info("Reconciling")
	result, err := r.reconcile()
	if err != nil {
		r.log.Errorw("Failed to reconcile", zap.Error(err))
	}
	if result == nil {
		result = &reconcile.Result{}
	}
	return *result, err
}

func (r *reconciler) reconcile() (*reconcile.Result, error) {

	nodes := &corev1.NodeList{}
	if err := r.client.List(r.ctx, &ctrlruntimeclient.ListOptions{}, nodes); err != nil {
		return nil, fmt.Errorf("failed to list nodes: %v", err)
	}

	numNodesWithMasterLabel := 0
	nodesWithoutMasterLabel := sets.String{}
	for _, node := range nodes.Items {
		if _, exists := node.Labels["node-role.kubernetes.io/master"]; exists {
			numNodesWithMasterLabel++
		} else {
			nodesWithoutMasterLabel.Insert(node.Name)
		}
	}

	if numNodesWithMasterLabel >= minMasterNodes {
		return nil, nil
	}

	for i := 0; i < minMasterNodes-numNodesWithMasterLabel; i++ {
		nodeToLabel, hasNode := nodesWithoutMasterLabel.PopAny()
		// Try again later
		if !hasNode {
			return &reconcile.Result{RequeueAfter: time.Minute}, nil
		}

		if err := r.updateNode(nodeToLabel, func(n *corev1.Node) {
			if n.Labels == nil {
				n.Labels = map[string]string{}
			}
			n.Labels["node-role.kubernetes.io/master"] = ""
		}); err != nil {
			return nil, fmt.Errorf("failed to update node %q: %v", nodeToLabel, err)
		}
	}

	return nil, nil
}

func (r *reconciler) updateNode(name string, modify func(*corev1.Node)) error {
	return retry.RetryOnConflict(retry.DefaultBackoff, func() (err error) {
		//Get latest version
		node := &corev1.Node{}
		if err := r.client.Get(r.ctx, types.NamespacedName{Name: name}, node); err != nil {
			return err
		}
		// Apply modifications
		modify(node)
		// Update the cluster
		return r.client.Update(r.ctx, node)
	})
}<|MERGE_RESOLUTION|>--- conflicted
+++ resolved
@@ -54,11 +54,7 @@
 	// Ignore update events that don't touch the metadata
 	metadataChangedPredicate := predicate.Funcs{
 		UpdateFunc: func(e event.UpdateEvent) bool {
-<<<<<<< HEAD
-			return apiequality.Semantic.DeepEqual(e.MetaOld, e.MetaNew)
-=======
 			return !apiequality.Semantic.DeepEqual(e.MetaOld, e.MetaNew)
->>>>>>> 5587714c
 		},
 	}
 	if err := c.Watch(
