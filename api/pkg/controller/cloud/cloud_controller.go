--- conflicted
+++ resolved
@@ -6,7 +6,6 @@
 	"fmt"
 	"time"
 
-	"github.com/go-test/deep"
 	"go.uber.org/zap"
 
 	kubermaticapiv1 "github.com/kubermatic/kubermatic/api/pkg/api/v1"
@@ -216,29 +215,12 @@
 
 func (r *Reconciler) updateCluster(name string, modify func(*kubermaticv1.Cluster)) (*kubermaticv1.Cluster, error) {
 	cluster := &kubermaticv1.Cluster{}
-<<<<<<< HEAD
-	var diff []string
-	err := retry.RetryOnConflict(retry.DefaultBackoff, func() error {
-		if err := r.Get(context.Background(), types.NamespacedName{Name: name}, cluster); err != nil {
-			return err
-		}
-		old := cluster.DeepCopy()
-		modify(cluster)
-		diff = deep.Equal(old, cluster)
-		return r.Update(context.Background(), cluster)
-	})
-	if err != nil {
-		err = fmt.Errorf("err: %v, diff: %v", err, diff)
-	}
-	return cluster, err
-=======
 	if err := r.Get(context.Background(), types.NamespacedName{Name: name}, cluster); err != nil {
 		return nil, err
 	}
 	oldCluster := cluster.DeepCopy()
 	modify(cluster)
 	return cluster, r.Patch(context.Background(), cluster, client.MergeFrom(oldCluster))
->>>>>>> 7612f574
 }
 
 func (r *Reconciler) getGlobalSecretKeySelectorValue(configVar *providerconfig.GlobalSecretKeySelector, key string) (string, error) {
