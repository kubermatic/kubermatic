--- conflicted
+++ resolved
@@ -67,14 +67,9 @@
 
 // ClusterSpec specifies the data for a new cluster.
 type ClusterSpec struct {
-<<<<<<< HEAD
-	Cloud           *CloudSpec                `json:"cloud"`
+	Cloud           CloudSpec                 `json:"cloud"`
 	ClusterNetwork  ClusterNetworkingConfig   `json:"clusterNetwork"`
 	MachineNetworks []MachineNetworkingConfig `json:"machineNetworks,omitempty"`
-=======
-	Cloud          CloudSpec               `json:"cloud"`
-	ClusterNetwork ClusterNetworkingConfig `json:"clusterNetwork"`
->>>>>>> eece23ee
 
 	// Version defines the wanted version of the control plane
 	Version string `json:"version"`
