package openstack

import (
	"fmt"
	"net"
	"strings"

	"github.com/golang/glog"
	"github.com/gophercloud/gophercloud"
	goopenstack "github.com/gophercloud/gophercloud/openstack"
	osflavors "github.com/gophercloud/gophercloud/openstack/compute/v2/flavors"
	osprojects "github.com/gophercloud/gophercloud/openstack/identity/v3/projects"
	ossecuritygroups "github.com/gophercloud/gophercloud/openstack/networking/v2/extensions/security/groups"
	osecuritygrouprules "github.com/gophercloud/gophercloud/openstack/networking/v2/extensions/security/rules"
	osnetworks "github.com/gophercloud/gophercloud/openstack/networking/v2/networks"
	ossubnets "github.com/gophercloud/gophercloud/openstack/networking/v2/subnets"
	"github.com/gophercloud/gophercloud/pagination"

	kubermaticv1 "github.com/kubermatic/kubermatic/api/pkg/crd/kubermatic/v1"
	"github.com/kubermatic/kubermatic/api/pkg/kubernetes"
	"github.com/kubermatic/kubermatic/api/pkg/provider"
)

const (
	// SecurityGroupCleanupFinalizer will instruct the deletion of the security group
	SecurityGroupCleanupFinalizer = "kubermatic.io/cleanup-openstack-security-group"
	// OldNetworkCleanupFinalizer will instruct the deletion of all network components. Router, Network, Subnet
	// Deprecated: Got splitted into dedicated finalizers
	OldNetworkCleanupFinalizer = "kubermatic.io/cleanup-openstack-network"

	// NetworkCleanupFinalizer will instruct the deletion of the network
	NetworkCleanupFinalizer = "kubermatic.io/cleanup-openstack-network-v2"
	// SubnetCleanupFinalizer will instruct the deletion of the subnet
	SubnetCleanupFinalizer = "kubermatic.io/cleanup-openstack-subnet-v2"
	// RouterCleanupFinalizer will instruct the deletion of the router
	RouterCleanupFinalizer = "kubermatic.io/cleanup-openstack-router-v2"
	// RouterSubnetLinkCleanupFinalizer will instruct the deletion of the link between the router and the subnet
	RouterSubnetLinkCleanupFinalizer = "kubermatic.io/cleanup-openstack-router-subnet-link-v2"
)

// Provider is a struct that implements CloudProvider interface
type Provider struct {
	seeds map[string]*kubermaticv1.Seed
}

// NewCloudProvider creates a new openstack provider.
func NewCloudProvider(seeds map[string]*kubermaticv1.Seed) *Provider {
	return &Provider{
		seeds: seeds,
	}
}

// DefaultCloudSpec adds defaults to the cloud spec
func (os *Provider) DefaultCloudSpec(spec *kubermaticv1.CloudSpec) error {
	return nil
}

// ValidateCloudSpec validates the given CloudSpec
func (os *Provider) ValidateCloudSpec(spec kubermaticv1.CloudSpec) error {
	netClient, err := os.getNetClient(spec)
	if err != nil {
		return fmt.Errorf("failed to create a authenticated openstack client: %v", err)
	}

	if spec.Openstack.SecurityGroups != "" {
		if err := validateSecurityGroupsExist(netClient, strings.Split(spec.Openstack.SecurityGroups, ",")); err != nil {
			return err
		}
	}

	if spec.Openstack.Network != "" {
		network, err := getNetworkByName(netClient, spec.Openstack.Network, false)
		if err != nil {
			return fmt.Errorf("failed to get network %q: %v", spec.Openstack.Network, err)
		}

		// If we're going to create a subnet in an existing network,
		// let's check whether any existing subnets collide with our range.
		if spec.Openstack.SubnetID == "" {
			if err = validateExistingSubnetOverlap(network.ID, netClient); err != nil {
				return err
			}
		}
	}

	if spec.Openstack.FloatingIPPool != "" {
		_, err := getNetworkByName(netClient, spec.Openstack.FloatingIPPool, true)
		if err != nil {
			return fmt.Errorf("failed to get floating ip pool %q: %v", spec.Openstack.FloatingIPPool, err)
		}
	}

	return nil
}

// validateExistingSubnetOverlap checks whether any subnets in the given network overlap with the default subnet CIDR
func validateExistingSubnetOverlap(networkID string, netClient *gophercloud.ServiceClient) error {
	_, defaultCIDR, err := net.ParseCIDR(subnetCIDR)
	if err != nil {
		return err
	}

	pager := ossubnets.List(netClient, ossubnets.ListOpts{NetworkID: networkID})
	return pager.EachPage(func(page pagination.Page) (bool, error) {
		subnets, extractErr := ossubnets.ExtractSubnets(page)
		if extractErr != nil {
			return false, extractErr
		}

		for _, sn := range subnets {
			_, currentCIDR, parseErr := net.ParseCIDR(sn.CIDR)
			if parseErr != nil {
				return false, parseErr
			}

			// do the CIDRs overlap?
			if currentCIDR.Contains(defaultCIDR.IP) || defaultCIDR.Contains(currentCIDR.IP) {
				return false, fmt.Errorf("existing subnetwork %q holds a CIDR %q which overlaps with default CIDR %q", sn.Name, sn.CIDR, subnetCIDR)
			}
		}

		return true, nil
	})
}

// InitializeCloudProvider initializes a cluster, in particular
// creates security group and network configuration
func (os *Provider) InitializeCloudProvider(cluster *kubermaticv1.Cluster, update provider.ClusterUpdater) (*kubermaticv1.Cluster, error) {
	datacenter, err := provider.DatacenterFromSeedMap(os.seeds, cluster.Spec.Cloud.DatacenterName)
	if err != nil {
		return nil, err
	}
	if datacenter.Spec.Openstack == nil {
		return nil, fmt.Errorf("datacenter %q is not an openstack datacenter", cluster.Spec.Cloud.DatacenterName)
	}

	netClient, err := os.getNetClient(cluster.Spec.Cloud)
	if err != nil {
		return nil, fmt.Errorf("failed to create a authenticated openstack client: %v", err)
	}

	if cluster.Spec.Cloud.Openstack.FloatingIPPool == "" {
		extNetwork, err := getExternalNetwork(netClient)
		if err != nil {
			return nil, err
		}
		cluster, err = update(cluster.Name, func(cluster *kubermaticv1.Cluster) {
			cluster.Spec.Cloud.Openstack.FloatingIPPool = extNetwork.Name
			// We're just searching for the floating ip pool here & don't create anything. Thus no need to create a finalizer
		})
		if err != nil {
			return nil, err
		}
	}

	if cluster.Spec.Cloud.Openstack.SecurityGroups == "" {
		secGroupName, err := createKubermaticSecurityGroup(netClient, cluster.Name)
		if err != nil {
			return nil, fmt.Errorf("failed to create the kubermatic security group: %v", err)
		}
		cluster, err = update(cluster.Name, func(cluster *kubermaticv1.Cluster) {
			cluster.Spec.Cloud.Openstack.SecurityGroups = secGroupName
			kubernetes.AddFinalizer(cluster, SecurityGroupCleanupFinalizer)
		})
		if err != nil {
			return nil, err
		}
	}

	if cluster.Spec.Cloud.Openstack.Network == "" {
		network, err := createKubermaticNetwork(netClient, cluster.Name)
		if err != nil {
			return nil, fmt.Errorf("failed to create the kubermatic network: %v", err)
		}
		cluster, err = update(cluster.Name, func(cluster *kubermaticv1.Cluster) {
			cluster.Spec.Cloud.Openstack.Network = network.Name
			kubernetes.AddFinalizer(cluster, NetworkCleanupFinalizer)
		})
		if err != nil {
			return nil, err
		}
	}

	network, err := getNetworkByName(netClient, cluster.Spec.Cloud.Openstack.Network, false)
	if err != nil {
		return nil, fmt.Errorf("failed to get network '%s': %v", cluster.Spec.Cloud.Openstack.Network, err)
	}

	if cluster.Spec.Cloud.Openstack.SubnetID == "" {
		subnet, err := createKubermaticSubnet(netClient, cluster.Name, network.ID, datacenter.Spec.Openstack.DNSServers)
		if err != nil {
			return nil, fmt.Errorf("failed to create the kubermatic subnet: %v", err)
		}

		cluster, err = update(cluster.Name, func(cluster *kubermaticv1.Cluster) {
			cluster.Spec.Cloud.Openstack.SubnetID = subnet.ID
			kubernetes.AddFinalizer(cluster, SubnetCleanupFinalizer)
		})
		if err != nil {
			return nil, err
		}
	}

	if cluster.Spec.Cloud.Openstack.RouterID == "" {
		// Check if the subnet has already a router
		routerID, err := getRouterIDForSubnet(netClient, cluster.Spec.Cloud.Openstack.SubnetID, network.ID)
		if err != nil {
			if err == errNotFound {
				// No Router exists -> Create a router
				router, err := createKubermaticRouter(netClient, cluster.Name, cluster.Spec.Cloud.Openstack.FloatingIPPool)
				if err != nil {
					return nil, fmt.Errorf("failed to create the kubermatic router: %v", err)
				}
				cluster, err = update(cluster.Name, func(cluster *kubermaticv1.Cluster) {
					cluster.Spec.Cloud.Openstack.RouterID = router.ID
					kubernetes.AddFinalizer(cluster, RouterCleanupFinalizer)
				})
				if err != nil {
					return nil, err
				}
			} else {
				return nil, fmt.Errorf("failed to verify that the subnet '%s' has a router attached: %v", cluster.Spec.Cloud.Openstack.SubnetID, err)
			}
		} else {
			// A router already exists -> Reuse it but don't clean it up
			cluster, err = update(cluster.Name, func(cluster *kubermaticv1.Cluster) {
				cluster.Spec.Cloud.Openstack.RouterID = routerID
			})
			if err != nil {
				return nil, err
			}
		}
	}

	// If we created the subnet, but have not created the router-subnet-link finalizer, we need to attach the subnet to the router
	// Otherwise the vm's won't have connectivity
	if kubernetes.HasFinalizer(cluster, SubnetCleanupFinalizer) && !kubernetes.HasFinalizer(cluster, RouterSubnetLinkCleanupFinalizer) {
		if _, err = attachSubnetToRouter(netClient, cluster.Spec.Cloud.Openstack.SubnetID, cluster.Spec.Cloud.Openstack.RouterID); err != nil {
			return nil, fmt.Errorf("failed to attach subnet to router: %v", err)
		}

		cluster, err = update(cluster.Name, func(cluster *kubermaticv1.Cluster) {
			kubernetes.AddFinalizer(cluster, RouterSubnetLinkCleanupFinalizer)
		})
		if err != nil {
			return nil, err
		}
	}

	return cluster, nil
}

// CleanUpCloudProvider does the clean-up in particular:
// removes security group and network configuration
func (os *Provider) CleanUpCloudProvider(cluster *kubermaticv1.Cluster, update provider.ClusterUpdater) (*kubermaticv1.Cluster, error) {
	netClient, err := os.getNetClient(cluster.Spec.Cloud)
	if err != nil {
		return nil, fmt.Errorf("failed to create a authenticated openstack client: %v", err)
	}

	if kubernetes.HasFinalizer(cluster, SecurityGroupCleanupFinalizer) {
		for _, g := range strings.Split(cluster.Spec.Cloud.Openstack.SecurityGroups, ",") {
			if err := deleteSecurityGroup(netClient, strings.TrimSpace(g)); err != nil {
				return nil, fmt.Errorf("failed to delete security group %q: %v", g, err)
			}
		}

		cluster, err = update(cluster.Name, func(cluster *kubermaticv1.Cluster) {
			kubernetes.RemoveFinalizer(cluster, SecurityGroupCleanupFinalizer)
		})
		if err != nil {
			return nil, err
		}
	}

	if kubernetes.HasFinalizer(cluster, RouterSubnetLinkCleanupFinalizer) || kubernetes.HasFinalizer(cluster, OldNetworkCleanupFinalizer) {
		if _, err = detachSubnetFromRouter(netClient, cluster.Spec.Cloud.Openstack.SubnetID, cluster.Spec.Cloud.Openstack.RouterID); err != nil {
			if !isNotFoundErr(err) {
				return nil, fmt.Errorf("failed to detach subnet from router: %v", err)
			}
		}
		cluster, err = update(cluster.Name, func(cluster *kubermaticv1.Cluster) {
			kubernetes.RemoveFinalizer(cluster, RouterSubnetLinkCleanupFinalizer)
		})
		if err != nil {
			return nil, err
		}
	}

	if kubernetes.HasFinalizer(cluster, SubnetCleanupFinalizer) || kubernetes.HasFinalizer(cluster, OldNetworkCleanupFinalizer) {
		if err := deleteSubnet(netClient, cluster.Spec.Cloud.Openstack.SubnetID); err != nil {
			return nil, fmt.Errorf("failed to delete subnet '%s': %v", cluster.Spec.Cloud.Openstack.SubnetID, err)
		}
		cluster, err = update(cluster.Name, func(cluster *kubermaticv1.Cluster) {
			kubernetes.RemoveFinalizer(cluster, SubnetCleanupFinalizer)
		})
		if err != nil {
			return nil, err
		}
	}

	if kubernetes.HasFinalizer(cluster, NetworkCleanupFinalizer) || kubernetes.HasFinalizer(cluster, OldNetworkCleanupFinalizer) {
		if err = deleteNetworkByName(netClient, cluster.Spec.Cloud.Openstack.Network); err != nil {
			if !isNotFoundErr(err) {
				return nil, fmt.Errorf("failed to delete network '%s': %v", cluster.Spec.Cloud.Openstack.Network, err)
			}
		}

		cluster, err = update(cluster.Name, func(cluster *kubermaticv1.Cluster) {
			kubernetes.RemoveFinalizer(cluster, NetworkCleanupFinalizer)
		})
		if err != nil {
			return nil, err
		}
	}

	if kubernetes.HasFinalizer(cluster, RouterCleanupFinalizer) || kubernetes.HasFinalizer(cluster, OldNetworkCleanupFinalizer) {
		if err = deleteRouter(netClient, cluster.Spec.Cloud.Openstack.RouterID); err != nil {
			if !isNotFoundErr(err) {
				return nil, fmt.Errorf("failed to delete router '%s': %v", cluster.Spec.Cloud.Openstack.RouterID, err)
			}
		}

		cluster, err = update(cluster.Name, func(cluster *kubermaticv1.Cluster) {
			kubernetes.RemoveFinalizer(cluster, RouterCleanupFinalizer)
		})
		if err != nil {
			return nil, err
		}
	}

	if kubernetes.HasFinalizer(cluster, OldNetworkCleanupFinalizer) {
		cluster, err = update(cluster.Name, func(cluster *kubermaticv1.Cluster) {
			kubernetes.RemoveFinalizer(cluster, OldNetworkCleanupFinalizer)
		})
		if err != nil {
			return nil, err
		}
	}

	return cluster, nil
}

// GetFlavors lists available flavors for the given CloudSpec.DatacenterName and OpenstackSpec.Region
func (os *Provider) GetFlavors(cloud kubermaticv1.CloudSpec) ([]osflavors.Flavor, kubermaticv1.Datacenter, error) {
	authClient, err := os.getAuthClient(cloud)
	if err != nil {
		return nil, kubermaticv1.Datacenter{}, err
	}
	datacenter, err := provider.DatacenterFromSeedMap(os.seeds, cloud.DatacenterName)
	if err != nil {
		return nil, kubermaticv1.Datacenter{}, err
	}
	if datacenter.Spec.Openstack == nil {
		return nil, kubermaticv1.Datacenter{}, fmt.Errorf("datacenter %q is not an openstack datacenter", cloud.DatacenterName)
	}
	flavors, err := getFlavors(authClient, datacenter.Spec.Openstack.Region)
	if err != nil {
		return nil, kubermaticv1.Datacenter{}, err
	}

	return flavors, *datacenter, nil
}

// GetTenants lists all available tenents for the given CloudSpec.DatacenterName
func (os *Provider) GetTenants(cloud kubermaticv1.CloudSpec) ([]osprojects.Project, error) {
	authClient, err := os.getAuthClient(cloud)
	if err != nil {
		return nil, fmt.Errorf("couldn't get auth client: %v", err)
	}

	datacenter, err := provider.DatacenterFromSeedMap(os.seeds, cloud.DatacenterName)
	if err != nil {
		return nil, err
	}
	if datacenter.Spec.Openstack == nil {
		return nil, fmt.Errorf("datacenter %q is not an openstack datacenter", cloud.DatacenterName)
	}

	region := datacenter.Spec.Openstack.Region
	tenants, err := getTenants(authClient, region)
	if err != nil {
		return nil, fmt.Errorf("couldn't get tenants for region %s: %v", region, err)
	}

	return tenants, nil
}

// GetNetworks lists all available networks for the given CloudSpec.DatacenterName
func (os *Provider) GetNetworks(cloud kubermaticv1.CloudSpec) ([]NetworkWithExternalExt, error) {
	authClient, err := os.getNetClient(cloud)
	if err != nil {
		return nil, fmt.Errorf("couldn't get auth client: %v", err)
	}

	networks, err := getAllNetworks(authClient, osnetworks.ListOpts{})
	if err != nil {
		return nil, fmt.Errorf("couldn't get networks: %v", err)
	}

	return networks, nil
}

// GetSecurityGroups lists all available security groups for the given CloudSpec.DatacenterName
func (os *Provider) GetSecurityGroups(cloud kubermaticv1.CloudSpec) ([]ossecuritygroups.SecGroup, error) {
	netClient, err := os.getNetClient(cloud)
	if err != nil {
		return nil, fmt.Errorf("couldn't get auth client: %v", err)
	}

<<<<<<< HEAD
	page, err := ossecuritygroups.List(netClient, ossecuritygroups.ListOpts{}).AllPages()
	if err != nil {
		return nil, fmt.Errorf("failed to list security groups: %v", err)
	}
	secGroups, err := ossecuritygroups.ExtractGroups(page)
=======
	securityGroups, err := getAllSecurityGroups(authClient)
>>>>>>> 879a4f08
	if err != nil {
		return nil, fmt.Errorf("failed to extract security groups: %v", err)
	}
	return secGroups, nil
}

func (os *Provider) getAuthClient(cloud kubermaticv1.CloudSpec) (*gophercloud.ProviderClient, error) {
	datacenter, err := provider.DatacenterFromSeedMap(os.seeds, cloud.DatacenterName)
	if err != nil {
		return nil, err
	}
	if datacenter.Spec.Openstack == nil {
		return nil, fmt.Errorf("datacenter %q is not an openstack datacenter", cloud.DatacenterName)
	}

	opts := gophercloud.AuthOptions{
		IdentityEndpoint: datacenter.Spec.Openstack.AuthURL,
		Username:         cloud.Openstack.Username,
		Password:         cloud.Openstack.Password,
		DomainName:       cloud.Openstack.Domain,
		TenantName:       cloud.Openstack.Tenant,
		TenantID:         cloud.Openstack.TenantID,
	}

	client, err := goopenstack.AuthenticatedClient(opts)
	if err != nil {
		return nil, err
	}
	return client, nil
}

func (os *Provider) getNetClient(cloud kubermaticv1.CloudSpec) (*gophercloud.ServiceClient, error) {
	authClient, err := os.getAuthClient(cloud)
	if err != nil {
		return nil, err
	}

	datacenter, err := provider.DatacenterFromSeedMap(os.seeds, cloud.DatacenterName)
	if err != nil {
		return nil, err
	}
	if datacenter.Spec.Openstack == nil {
		return nil, fmt.Errorf("datacenter %q is not an openstack datacenter", cloud.DatacenterName)
	}
	return goopenstack.NewNetworkV2(authClient, gophercloud.EndpointOpts{Region: datacenter.Spec.Openstack.Region})
}

// GetSubnets list all available subnet ids fot a given CloudSpec
func (os *Provider) GetSubnets(cloud kubermaticv1.CloudSpec, networkID string) ([]ossubnets.Subnet, error) {
	serviceClient, err := os.getNetClient(cloud)
	if err != nil {
		return nil, fmt.Errorf("couldn't get auth client: %v", err)
	}

	subnets, err := getSubnetForNetwork(serviceClient, networkID)
	if err != nil {
		return nil, err
	}

	return subnets, nil
}

func (os *Provider) AddICMPRulesIfRequired(cluster *kubermaticv1.Cluster) error {
	if cluster.Spec.Cloud.Openstack.SecurityGroups == "" {
		return nil
	}
	sgName := cluster.Spec.Cloud.Openstack.SecurityGroups

	netClient, err := os.getNetClient(cluster.Spec.Cloud)
	if err != nil {
		return fmt.Errorf("failed to create a authenticated openstack client: %v", err)
	}

	// We can only get security groups by ID and can't be sure that whats on the cluster
	securityGroups, err := getSecurityGroups(netClient, ossecuritygroups.ListOpts{Name: sgName})
	if err != nil {
		return fmt.Errorf("failed to list security groups: %v", err)
	}

	for _, sg := range securityGroups {
		if err := addICMPRulesToSecurityGroupIfNecesary(cluster, sg, netClient); err != nil {
			return fmt.Errorf("failed to add rules for ICMP to security group %q: %v", sg.ID, err)
		}
	}
	return nil
}

func addICMPRulesToSecurityGroupIfNecesary(cluster *kubermaticv1.Cluster, secGroup ossecuritygroups.SecGroup, netClient *gophercloud.ServiceClient) error {
	var hasIPV4Rule, hasIPV6Rule bool
	for _, rule := range secGroup.Rules {
		if rule.Direction == string(osecuritygrouprules.DirIngress) {
			if rule.EtherType == string(osecuritygrouprules.EtherType4) && rule.Protocol == string(osecuritygrouprules.ProtocolICMP) {
				hasIPV4Rule = true
			}
			if rule.EtherType == string(osecuritygrouprules.EtherType6) && rule.Protocol == string(osecuritygrouprules.ProtocolIPv6ICMP) {
				hasIPV6Rule = true
			}
		}
	}

	var rulesToCreate []osecuritygrouprules.CreateOpts
	if !hasIPV4Rule {
		rulesToCreate = append(rulesToCreate, osecuritygrouprules.CreateOpts{
			Direction:  osecuritygrouprules.DirIngress,
			EtherType:  osecuritygrouprules.EtherType4,
			SecGroupID: secGroup.ID,
			Protocol:   osecuritygrouprules.ProtocolICMP,
		})
		glog.Infof("Adding ICMP allow rule to cluster %q", cluster.Name)
	}
	if !hasIPV6Rule {
		rulesToCreate = append(rulesToCreate, osecuritygrouprules.CreateOpts{
			Direction:  osecuritygrouprules.DirIngress,
			EtherType:  osecuritygrouprules.EtherType6,
			SecGroupID: secGroup.ID,
			Protocol:   osecuritygrouprules.ProtocolIPv6ICMP,
		})
		glog.Infof("Adding ICMP6 allow rule to cluster %q", cluster.Name)
	}

	for _, rule := range rulesToCreate {
		res := osecuritygrouprules.Create(netClient, rule)
		if res.Err != nil {
			return fmt.Errorf("failed to create security group rule: %v", res.Err)
		}
		if _, err := res.Extract(); err != nil {
			return fmt.Errorf("failed to extract result after security group creation: %v", err)
		}
	}

	return nil
}

// ValidateCloudSpecUpdate verifies whether an update of cloud spec is valid and permitted
func (os *Provider) ValidateCloudSpecUpdate(oldSpec kubermaticv1.CloudSpec, newSpec kubermaticv1.CloudSpec) error {
	return nil
}<|MERGE_RESOLUTION|>--- conflicted
+++ resolved
@@ -408,15 +408,11 @@
 		return nil, fmt.Errorf("couldn't get auth client: %v", err)
 	}
 
-<<<<<<< HEAD
 	page, err := ossecuritygroups.List(netClient, ossecuritygroups.ListOpts{}).AllPages()
 	if err != nil {
 		return nil, fmt.Errorf("failed to list security groups: %v", err)
 	}
 	secGroups, err := ossecuritygroups.ExtractGroups(page)
-=======
-	securityGroups, err := getAllSecurityGroups(authClient)
->>>>>>> 879a4f08
 	if err != nil {
 		return nil, fmt.Errorf("failed to extract security groups: %v", err)
 	}
