package apiserver

import (
	"fmt"

	"github.com/kubermatic/kubermatic/api/pkg/resources"

	"github.com/Masterminds/semver"

	appsv1 "k8s.io/api/apps/v1"
	corev1 "k8s.io/api/core/v1"
	"k8s.io/apimachinery/pkg/api/resource"
	metav1 "k8s.io/apimachinery/pkg/apis/meta/v1"
	"k8s.io/apimachinery/pkg/util/intstr"
)

var (
	defaultResourceRequirements = corev1.ResourceRequirements{
		Requests: corev1.ResourceList{
			corev1.ResourceMemory: resource.MustParse("256Mi"),
			corev1.ResourceCPU:    resource.MustParse("100m"),
		},
		Limits: corev1.ResourceList{
			corev1.ResourceMemory: resource.MustParse("1Gi"),
			corev1.ResourceCPU:    resource.MustParse("500m"),
		},
	}
)

const (
	name = "apiserver"

	defaultNodePortRange = "30000-32767"
)

// Deployment returns the kubernetes Apiserver Deployment
func Deployment(data *resources.TemplateData, existing *appsv1.Deployment) (*appsv1.Deployment, error) {
	var dep *appsv1.Deployment
	if existing != nil {
		dep = existing
	} else {
		dep = &appsv1.Deployment{}
	}

	dep.Name = resources.ApiserverDeploymentName
	dep.OwnerReferences = []metav1.OwnerReference{data.GetClusterRef()}
	dep.Labels = resources.GetLabels(name)

	dep.Spec.Replicas = resources.Int32(1)
	if data.Cluster.Spec.ComponentsOverride.Apiserver.Replicas != nil {
		dep.Spec.Replicas = data.Cluster.Spec.ComponentsOverride.Apiserver.Replicas
	}

	dep.Spec.Selector = &metav1.LabelSelector{
		MatchLabels: map[string]string{
			resources.AppLabelKey: name,
		},
	}
	dep.Spec.Strategy.Type = appsv1.RollingUpdateStatefulSetStrategyType
	dep.Spec.Strategy.RollingUpdate = &appsv1.RollingUpdateDeployment{
		MaxSurge: &intstr.IntOrString{
			Type:   intstr.Int,
			IntVal: 1,
		},
		MaxUnavailable: &intstr.IntOrString{
			Type:   intstr.Int,
			IntVal: 0,
		},
	}

	podLabels, err := getTemplatePodLabels(data)
	if err != nil {
		return nil, err
	}

	dep.Spec.Template.ObjectMeta = metav1.ObjectMeta{
		Labels: podLabels,
		Annotations: map[string]string{
			"prometheus.io/scrape": "true",
			"prometheus.io/path":   "/metrics",
			"prometheus.io/port":   "8080",
		},
	}

	etcdClientServiceIP, err := data.ClusterIPByServiceName(resources.EtcdClientServiceName)
	if err != nil {
		return nil, err
	}
	etcd := fmt.Sprintf("https://%s:2379", etcdClientServiceIP)

	externalNodePort, err := data.GetApiserverExternalNodePort()
	if err != nil {
		return nil, err
	}

	// Configure user cluster DNS resolver for this pod.
	dep.Spec.Template.Spec.DNSPolicy, dep.Spec.Template.Spec.DNSConfig, err = resources.UserClusterDNSPolicyAndConfig(data)
	if err != nil {
		return nil, err
	}
	dep.Spec.Template.Spec.Volumes = getVolumes()
	dep.Spec.Template.Spec.InitContainers = []corev1.Container{
		{
			Name:            "etcd-running",
			Image:           data.ImageRegistry(resources.RegistryQuay) + "/coreos/etcd:v3.2.7",
			ImagePullPolicy: corev1.PullIfNotPresent,
			Command: []string{
				"/bin/sh",
				"-ec",
				fmt.Sprintf("until ETCDCTL_API=3 /usr/local/bin/etcdctl --cacert=/etc/etcd/apiserver/ca.crt --cert=/etc/etcd/apiserver/apiserver-etcd-client.crt --key=/etc/etcd/apiserver/apiserver-etcd-client.key --dial-timeout=2s --endpoints=[%s] get foo; do echo waiting for etcd; sleep 2; done;", etcd),
			},
			TerminationMessagePath:   corev1.TerminationMessagePathDefault,
			TerminationMessagePolicy: corev1.TerminationMessageReadFile,
			VolumeMounts: []corev1.VolumeMount{
				{
					Name:      resources.ApiserverEtcdClientCertificateSecretName,
					MountPath: "/etc/etcd/apiserver",
					ReadOnly:  true,
				},
			},
		},
	}

	openvpnSidecar, err := resources.OpenVPNSidecarContainer(data, "openvpn-client")
	if err != nil {
		return nil, fmt.Errorf("failed to get openvpn sidecar: %v", err)
	}

<<<<<<< HEAD
	flags, err := getApiserverFlags(data, externalNodePort, etcd)
	if err != nil {
		return nil, err
	}

=======
	resourceRequirements := defaultResourceRequirements
	if data.Cluster.Spec.ComponentsOverride.Apiserver.Resources != nil {
		resourceRequirements = *data.Cluster.Spec.ComponentsOverride.Apiserver.Resources
	}
>>>>>>> 466388cb
	dep.Spec.Template.Spec.Containers = []corev1.Container{
		*openvpnSidecar,
		{
			Name:            name,
			Image:           data.ImageRegistry(resources.RegistryKubernetesGCR) + "/google_containers/hyperkube-amd64:v" + data.Cluster.Spec.Version,
			ImagePullPolicy: corev1.PullIfNotPresent,
			Command:         []string{"/hyperkube", "apiserver"},
			Env:             getEnvVars(data),
			Args:            flags,
			TerminationMessagePath:   corev1.TerminationMessagePathDefault,
			TerminationMessagePolicy: corev1.TerminationMessageReadFile,
			Resources:                resourceRequirements,
			Ports: []corev1.ContainerPort{
				{
					ContainerPort: externalNodePort,
					Protocol:      corev1.ProtocolTCP,
				},
				{
					ContainerPort: 8080,
					Protocol:      corev1.ProtocolTCP,
				},
			},
			ReadinessProbe: &corev1.Probe{
				Handler: corev1.Handler{
					HTTPGet: &corev1.HTTPGetAction{
						Path: "/healthz",
						Port: intstr.FromInt(8080),
					},
				},
				FailureThreshold: 3,
				PeriodSeconds:    5,
				SuccessThreshold: 1,
				TimeoutSeconds:   15,
			},
			LivenessProbe: &corev1.Probe{
				Handler: corev1.Handler{
					HTTPGet: &corev1.HTTPGetAction{
						Path: "/healthz",
						Port: intstr.FromInt(8080),
					},
				},
				InitialDelaySeconds: 15,
				FailureThreshold:    8,
				PeriodSeconds:       10,
				SuccessThreshold:    1,
				TimeoutSeconds:      15,
			},
			VolumeMounts: []corev1.VolumeMount{
				{
					MountPath: "/etc/kubernetes/tls",
					Name:      resources.ApiserverTLSSecretName,
					ReadOnly:  true,
				},
				{
					Name:      resources.TokensSecretName,
					MountPath: "/etc/kubernetes/tokens",
					ReadOnly:  true,
				},
				{
					Name:      resources.KubeletClientCertificatesSecretName,
					MountPath: "/etc/kubernetes/kubelet",
					ReadOnly:  true,
				},
				{
					Name:      resources.CACertSecretName,
					MountPath: "/etc/kubernetes/ca-cert",
					ReadOnly:  true,
				},
				{
					Name:      resources.ServiceAccountKeySecretName,
					MountPath: "/etc/kubernetes/service-account-key",
					ReadOnly:  true,
				},
				{
					Name:      resources.CloudConfigConfigMapName,
					MountPath: "/etc/kubernetes/cloud",
					ReadOnly:  true,
				},
				{
					Name:      resources.ApiserverEtcdClientCertificateSecretName,
					MountPath: "/etc/etcd/apiserver",
					ReadOnly:  true,
				},
			},
		},
	}

	return dep, nil
}

func getApiserverFlags(data *resources.TemplateData, externalNodePort int32, etcd string) ([]string, error) {
	nodePortRange := data.NodePortRange
	if nodePortRange == "" {
		nodePortRange = defaultNodePortRange
	}

	clusterVersionSemVer, err := semver.NewVersion(data.Cluster.Spec.Version)
	if err != nil {
		return nil, err
	}

	admissionControlFlagName, admissionControlFlagValue := getAdmissionControlFlags(data)

	flags := []string{
		"--advertise-address", data.Cluster.Address.IP,
		"--secure-port", fmt.Sprintf("%d", externalNodePort),
		"--kubernetes-service-node-port", fmt.Sprintf("%d", externalNodePort),
		"--insecure-bind-address", "0.0.0.0",
		"--insecure-port", "8080",
		"--etcd-servers", etcd,
		"--etcd-cafile", "/etc/etcd/apiserver/ca.crt",
		"--etcd-certfile", "/etc/etcd/apiserver/apiserver-etcd-client.crt",
		"--etcd-keyfile", "/etc/etcd/apiserver/apiserver-etcd-client.key",
		"--storage-backend", "etcd3",
		admissionControlFlagName, admissionControlFlagValue,
		"--authorization-mode", "Node,RBAC",
		"--external-hostname", data.Cluster.Address.ExternalName,
		"--token-auth-file", "/etc/kubernetes/tokens/tokens.csv",
		"--enable-bootstrap-token-auth", "true",
		"--service-account-key-file", "/etc/kubernetes/service-account-key/sa.key",
		// There are efforts upstream adding support for multiple cidr's. Until that has landet, we'll take the first entry
		"--service-cluster-ip-range", data.Cluster.Spec.ClusterNetwork.Services.CIDRBlocks[0],
		"--service-node-port-range", nodePortRange,
		"--allow-privileged",
		"--audit-log-maxage", "30",
		"--audit-log-maxbackup", "3",
		"--audit-log-maxsize", "100",
		"--audit-log-path", "/var/log/audit.log",
		"--tls-cert-file", "/etc/kubernetes/tls/apiserver-tls.crt",
		"--tls-private-key-file", "/etc/kubernetes/tls/apiserver-tls.key",
		"--proxy-client-cert-file", "/etc/kubernetes/tls/apiserver-tls.crt",
		"--proxy-client-key-file", "/etc/kubernetes/tls/apiserver-tls.key",
		"--client-ca-file", "/etc/kubernetes/ca-cert/ca.crt",
		"--kubelet-client-certificate", "/etc/kubernetes/kubelet/kubelet-client.crt",
		"--kubelet-client-key", "/etc/kubernetes/kubelet/kubelet-client.key",
		"--v", "4",
	}
	if clusterVersionSemVer.Minor() >= 9 {
		flags = append(flags, "--feature-gates", "Initializers=true")
		flags = append(flags, "--runtime-config", "admissionregistration.k8s.io/v1alpha1")
	}
	if data.Cluster.Spec.Cloud.AWS != nil {
		flags = append(flags, "--cloud-provider", "aws")
		flags = append(flags, "--cloud-config", "/etc/kubernetes/cloud/config")
	}
	if data.Cluster.Spec.Cloud.Openstack != nil {
		flags = append(flags, "--cloud-provider", "openstack")
		flags = append(flags, "--cloud-config", "/etc/kubernetes/cloud/config")
	}
	if data.Cluster.Spec.Cloud.VSphere != nil {
		flags = append(flags, "--cloud-provider", "vsphere")
		flags = append(flags, "--cloud-config", "/etc/kubernetes/cloud/config")
	}
	if data.Cluster.Spec.Cloud.Azure != nil {
		flags = append(flags, "--cloud-provider", "azure")
		flags = append(flags, "--cloud-config", "/etc/kubernetes/cloud/config")
	}

	if data.Cluster.Spec.Cloud.BringYourOwn != nil {
		flags = append(flags, "--kubelet-preferred-address-types", "Hostname,InternalIP,ExternalIP")
	} else {
		flags = append(flags, "--kubelet-preferred-address-types", "ExternalIP,InternalIP")
	}
	return flags, nil
}

func getAdmissionControlFlags(data *resources.TemplateData) (string, string) {
	// We use these as default in case semver parsing fails
	admissionControlFlagValue := "NamespaceLifecycle,LimitRanger,ServiceAccount,DefaultStorageClass,DefaultTolerationSeconds,NodeRestriction"
	admissionControlFlagName := "--admission-control"

	clusterVersionSemVer, err := semver.NewVersion(data.Cluster.Spec.Version)
	if err != nil {
		return admissionControlFlagName, admissionControlFlagValue
	}

	// Enable {Mutating,Validating}AdmissionWebhook for 1.9+
	if clusterVersionSemVer.Minor() >= 9 {
		admissionControlFlagValue += ",Initializers,MutatingAdmissionWebhook,ValidatingAdmissionWebhook"
	}

	// Use the newer "--enable-admission-plugins" which doesn't care about order for 1.10+
	if clusterVersionSemVer.Minor() >= 10 {
		admissionControlFlagName = "--enable-admission-plugins"
	}

	// Order of these flags matter pre 1.10 and MutatingAdmissionWebhook may manipulate the object, so "ResourceQuota
	// must come last
	admissionControlFlagValue += ",ResourceQuota"

	return admissionControlFlagName, admissionControlFlagValue
}

func getTemplatePodLabels(data *resources.TemplateData) (map[string]string, error) {
	podLabels := map[string]string{
		resources.AppLabelKey: "apiserver",
	}

	secretDependencies := []string{
		resources.TokensSecretName,
		resources.ApiserverTLSSecretName,
		resources.KubeletClientCertificatesSecretName,
		resources.CACertSecretName,
		resources.ServiceAccountKeySecretName,
		resources.ApiserverEtcdClientCertificateSecretName,
	}
	for _, name := range secretDependencies {
		revision, err := data.SecretRevision(name)
		if err != nil {
			return nil, err
		}
		podLabels[fmt.Sprintf("%s-secret-revision", name)] = revision
	}

	cloudConfigRevision, err := data.ConfigMapRevision(resources.CloudConfigConfigMapName)
	if err != nil {
		return nil, err
	}
	podLabels[fmt.Sprintf("%s-configmap-revision", resources.CloudConfigConfigMapName)] = cloudConfigRevision

	return podLabels, nil
}

func getVolumes() []corev1.Volume {
	return []corev1.Volume{
		{
			Name: resources.ApiserverTLSSecretName,
			VolumeSource: corev1.VolumeSource{
				Secret: &corev1.SecretVolumeSource{
					SecretName:  resources.ApiserverTLSSecretName,
					DefaultMode: resources.Int32(resources.DefaultOwnerReadOnlyMode),
				},
			},
		},
		{
			Name: resources.TokensSecretName,
			VolumeSource: corev1.VolumeSource{
				Secret: &corev1.SecretVolumeSource{
					SecretName:  resources.TokensSecretName,
					DefaultMode: resources.Int32(resources.DefaultOwnerReadOnlyMode),
				},
			},
		},
		{
			Name: resources.OpenVPNClientCertificatesSecretName,
			VolumeSource: corev1.VolumeSource{
				Secret: &corev1.SecretVolumeSource{
					SecretName:  resources.OpenVPNClientCertificatesSecretName,
					DefaultMode: resources.Int32(resources.DefaultOwnerReadOnlyMode),
				},
			},
		},
		{
			Name: resources.KubeletClientCertificatesSecretName,
			VolumeSource: corev1.VolumeSource{
				Secret: &corev1.SecretVolumeSource{
					SecretName:  resources.KubeletClientCertificatesSecretName,
					DefaultMode: resources.Int32(resources.DefaultOwnerReadOnlyMode),
				},
			},
		},
		{
			Name: resources.CACertSecretName,
			VolumeSource: corev1.VolumeSource{
				Secret: &corev1.SecretVolumeSource{
					SecretName:  resources.CACertSecretName,
					DefaultMode: resources.Int32(resources.DefaultOwnerReadOnlyMode),
				},
			},
		},
		{
			Name: resources.ServiceAccountKeySecretName,
			VolumeSource: corev1.VolumeSource{
				Secret: &corev1.SecretVolumeSource{
					SecretName:  resources.ServiceAccountKeySecretName,
					DefaultMode: resources.Int32(resources.DefaultOwnerReadOnlyMode),
				},
			},
		},
		{
			Name: resources.CloudConfigConfigMapName,
			VolumeSource: corev1.VolumeSource{
				ConfigMap: &corev1.ConfigMapVolumeSource{
					LocalObjectReference: corev1.LocalObjectReference{
						Name: resources.CloudConfigConfigMapName,
					},
					DefaultMode: resources.Int32(420),
				},
			},
		},
		{
			Name: resources.ApiserverEtcdClientCertificateSecretName,
			VolumeSource: corev1.VolumeSource{
				Secret: &corev1.SecretVolumeSource{
					SecretName:  resources.ApiserverEtcdClientCertificateSecretName,
					DefaultMode: resources.Int32(resources.DefaultOwnerReadOnlyMode),
				},
			},
		},
	}
}

func getEnvVars(data *resources.TemplateData) []corev1.EnvVar {
	var vars []corev1.EnvVar
	if data.Cluster.Spec.Cloud.AWS != nil {
		vars = append(vars, corev1.EnvVar{Name: "AWS_ACCESS_KEY_ID", Value: data.Cluster.Spec.Cloud.AWS.AccessKeyID})
		vars = append(vars, corev1.EnvVar{Name: "AWS_SECRET_ACCESS_KEY", Value: data.Cluster.Spec.Cloud.AWS.SecretAccessKey})
		vars = append(vars, corev1.EnvVar{Name: "AWS_VPC_ID", Value: data.Cluster.Spec.Cloud.AWS.VPCID})
		vars = append(vars, corev1.EnvVar{Name: "AWS_AVAILABILITY_ZONE", Value: data.Cluster.Spec.Cloud.AWS.AvailabilityZone})
	}
	return vars
}<|MERGE_RESOLUTION|>--- conflicted
+++ resolved
@@ -126,18 +126,16 @@
 		return nil, fmt.Errorf("failed to get openvpn sidecar: %v", err)
 	}
 
-<<<<<<< HEAD
 	flags, err := getApiserverFlags(data, externalNodePort, etcd)
 	if err != nil {
 		return nil, err
 	}
 
-=======
 	resourceRequirements := defaultResourceRequirements
 	if data.Cluster.Spec.ComponentsOverride.Apiserver.Resources != nil {
 		resourceRequirements = *data.Cluster.Spec.ComponentsOverride.Apiserver.Resources
 	}
->>>>>>> 466388cb
+
 	dep.Spec.Template.Spec.Containers = []corev1.Container{
 		*openvpnSidecar,
 		{
@@ -150,14 +148,6 @@
 			TerminationMessagePath:   corev1.TerminationMessagePathDefault,
 			TerminationMessagePolicy: corev1.TerminationMessageReadFile,
 			Resources:                resourceRequirements,
-			Ports: []corev1.ContainerPort{
-				{
-					ContainerPort: externalNodePort,
-					Protocol:      corev1.ProtocolTCP,
-				},
-				{
-					ContainerPort: 8080,
-					Protocol:      corev1.ProtocolTCP,
 				},
 			},
 			ReadinessProbe: &corev1.Probe{
