package resources

import (
	"context"
	"crypto/x509"
	"fmt"
	"net"
	"strings"

	"github.com/golang/glog"
	kubermaticv1 "github.com/kubermatic/kubermatic/api/pkg/crd/kubermatic/v1"
	"github.com/kubermatic/kubermatic/api/pkg/provider"
	"github.com/kubermatic/kubermatic/api/pkg/resources/certificates/triple"
	"k8s.io/apimachinery/pkg/api/errors"
	"k8s.io/apimachinery/pkg/types"

	corev1 "k8s.io/api/core/v1"
	"k8s.io/apimachinery/pkg/api/resource"
	metav1 "k8s.io/apimachinery/pkg/apis/meta/v1"
	ctrlruntimeclient "sigs.k8s.io/controller-runtime/pkg/client"
)

// TemplateData is a group of data required for template generation
type TemplateData struct {
	ctx                                              context.Context
	client                                           ctrlruntimeclient.Client
	cluster                                          *kubermaticv1.Cluster
	dc                                               *provider.DatacenterMeta
	SeedDC                                           string
	OverwriteRegistry                                string
	nodePortRange                                    string
	nodeAccessNetwork                                string
	etcdDiskSize                                     resource.Quantity
	monitoringScrapeAnnotationPrefix                 string
	inClusterPrometheusRulesFile                     string
	inClusterPrometheusDisableDefaultRules           bool
	inClusterPrometheusDisableDefaultScrapingConfigs bool
	inClusterPrometheusScrapingConfigsFile           string
	oidcCAFile                                       string
	oidcIssuerURL                                    string
	oidcIssuerClientID                               string
	nodeLocalDNSCacheEnabled                         bool
<<<<<<< HEAD
	kubermaticAPIImage                               string
=======
	apiserverExposeStrategy                          corev1.ServiceType
>>>>>>> 6def06a1
}

// NewTemplateData returns an instance of TemplateData
func NewTemplateData(
	ctx context.Context,
	client ctrlruntimeclient.Client,
	cluster *kubermaticv1.Cluster,
	dc *provider.DatacenterMeta,
	seedDatacenter string,
	overwriteRegistry string,
	nodePortRange string,
	nodeAccessNetwork string,
	etcdDiskSize resource.Quantity,
	monitoringScrapeAnnotationPrefix string,
	inClusterPrometheusRulesFile string,
	inClusterPrometheusDisableDefaultRules bool,
	inClusterPrometheusDisableDefaultScrapingConfigs bool,
	inClusterPrometheusScrapingConfigsFile string,
	oidcCAFile string,
	oidcURL string,
	oidcIssuerClientID string,
	nodeLocalDNSCacheEnabled bool,
<<<<<<< HEAD
	kubermaticAPIImage string) *TemplateData {
=======
	apiserverExposeStrategy corev1.ServiceType) *TemplateData {
>>>>>>> 6def06a1
	return &TemplateData{
		ctx:                                    ctx,
		client:                                 client,
		cluster:                                cluster,
		dc:                                     dc,
		SeedDC:                                 seedDatacenter,
		OverwriteRegistry:                      overwriteRegistry,
		nodePortRange:                          nodePortRange,
		nodeAccessNetwork:                      nodeAccessNetwork,
		etcdDiskSize:                           etcdDiskSize,
		monitoringScrapeAnnotationPrefix:       monitoringScrapeAnnotationPrefix,
		inClusterPrometheusRulesFile:           inClusterPrometheusRulesFile,
		inClusterPrometheusDisableDefaultRules: inClusterPrometheusDisableDefaultRules,
		inClusterPrometheusDisableDefaultScrapingConfigs: inClusterPrometheusDisableDefaultScrapingConfigs,
		inClusterPrometheusScrapingConfigsFile:           inClusterPrometheusScrapingConfigsFile,
		oidcCAFile:                                       oidcCAFile,
		oidcIssuerURL:                                    oidcURL,
		oidcIssuerClientID:                               oidcIssuerClientID,
		nodeLocalDNSCacheEnabled:                         nodeLocalDNSCacheEnabled,
<<<<<<< HEAD
		kubermaticAPIImage:                               kubermaticAPIImage,
=======
		apiserverExposeStrategy:                          apiserverExposeStrategy,
>>>>>>> 6def06a1
	}
}

// GetDexCA returns the chain of public certificates of the Dex
func (d *TemplateData) GetDexCA() ([]*x509.Certificate, error) {
	return GetDexCAFromFile(d.oidcCAFile)
}

// OIDCCAFile return CA file
func (d *TemplateData) OIDCCAFile() string {
	return d.oidcCAFile
}

// OIDCIssuerURL returns URL of the OpenID token issuer
func (d *TemplateData) OIDCIssuerURL() string {
	return d.oidcIssuerURL
}

// OIDCIssuerClientID return the issuer client ID
func (d *TemplateData) OIDCIssuerClientID() string {
	return d.oidcIssuerClientID
}

// Cluster returns the cluster
func (d *TemplateData) Cluster() *kubermaticv1.Cluster {
	return d.cluster
}

// ClusterVersion returns version of the cluster
func (d *TemplateData) ClusterVersion() string {
	return d.cluster.Spec.Version.String()
}

// DC returns the dc
func (d *TemplateData) DC() *provider.DatacenterMeta {
	return d.dc
}

// EtcdDiskSize returns the etcd disk size
func (d *TemplateData) EtcdDiskSize() resource.Quantity {
	return d.etcdDiskSize
}

// MonitoringScrapeAnnotationPrefix returns the scrape annotation prefix
func (d *TemplateData) MonitoringScrapeAnnotationPrefix() string {
	return strings.NewReplacer(".", "_", "/", "").Replace(d.monitoringScrapeAnnotationPrefix)
}

// InClusterPrometheusRulesFile returns inClusterPrometheusRulesFile
func (d *TemplateData) InClusterPrometheusRulesFile() string {
	return d.inClusterPrometheusRulesFile
}

// InClusterPrometheusDisableDefaultRules returns whether to disable default rules
func (d *TemplateData) InClusterPrometheusDisableDefaultRules() bool {
	return d.inClusterPrometheusDisableDefaultRules
}

// InClusterPrometheusDisableDefaultScrapingConfigs returns whether to disable default scrape configs
func (d *TemplateData) InClusterPrometheusDisableDefaultScrapingConfigs() bool {
	return d.inClusterPrometheusDisableDefaultScrapingConfigs
}

// InClusterPrometheusScrapingConfigsFile returns inClusterPrometheusScrapingConfigsFile
func (d *TemplateData) InClusterPrometheusScrapingConfigsFile() string {
	return d.inClusterPrometheusScrapingConfigsFile
}

// NodeAccessNetwork returns the node access network
func (d *TemplateData) NodeAccessNetwork() string {
	return d.nodeAccessNetwork
}

// NodePortRange returns the node access network
func (d *TemplateData) NodePortRange() string {
	return d.nodePortRange
}

// GetClusterRef returns a instance of a OwnerReference for the Cluster in the TemplateData
func (d *TemplateData) GetClusterRef() metav1.OwnerReference {
	return GetClusterRef(d.cluster)
}

// ExternalIP returns the external facing IP or an error if no IP exists
func (d *TemplateData) ExternalIP() (*net.IP, error) {
	return GetClusterExternalIP(d.cluster)
}

// ClusterIPByServiceName returns the ClusterIP as string for the
// Service specified by `name`. Service lookup happens within
// `Cluster.Status.NamespaceName`. When ClusterIP fails to parse
// as valid IP address, an error is returned.
func (d *TemplateData) ClusterIPByServiceName(name string) (string, error) {
	service := &corev1.Service{}
	key := types.NamespacedName{Namespace: d.cluster.Status.NamespaceName, Name: name}
	if err := d.client.Get(d.ctx, key, service); err != nil {
		return "", fmt.Errorf("could not get service %s: %v", key, err)
	}

	if net.ParseIP(service.Spec.ClusterIP) == nil {
		return "", fmt.Errorf("service %s has no valid cluster ip (\"%s\")", key, service.Spec.ClusterIP)
	}
	return service.Spec.ClusterIP, nil
}

// ProviderName returns the name of the clusters providerName
func (d *TemplateData) ProviderName() string {
	p, err := provider.ClusterCloudProviderName(d.cluster.Spec.Cloud)
	if err != nil {
		glog.Errorf("could not identify cloud provider: %v", err)
	}
	return p
}

// ImageRegistry returns the image registry to use or the passed in default if no override is specified
func (d *TemplateData) ImageRegistry(defaultRegistry string) string {
	if d.OverwriteRegistry != "" {
		return d.OverwriteRegistry
	}
	return defaultRegistry
}

// GetRootCA returns the root CA of the cluster
func (d *TemplateData) GetRootCA() (*triple.KeyPair, error) {
	return GetClusterRootCA(d.ctx, d.cluster, d.client)
}

// GetFrontProxyCA returns the root CA for the front proxy
func (d *TemplateData) GetFrontProxyCA() (*triple.KeyPair, error) {
	return GetClusterFrontProxyCA(d.ctx, d.cluster, d.client)
}

// GetOpenVPNCA returns the root ca for the OpenVPN
func (d *TemplateData) GetOpenVPNCA() (*ECDSAKeyPair, error) {
	return GetOpenVPNCA(d.ctx, d.cluster, d.client)
}

// GetPodTemplateLabels returns a set of labels for a Pod including the revisions of depending secrets and configmaps.
// This will force pods being restarted as soon as one of the secrets/configmaps get updated.
func (d *TemplateData) GetPodTemplateLabels(appName string, volumes []corev1.Volume, additionalLabels map[string]string) (map[string]string, error) {
	return GetPodTemplateLabels(d.ctx, d.client, appName, d.cluster.Name, d.cluster.Status.NamespaceName, volumes, additionalLabels)
}

// GetPodTemplateLabels returns a set of labels for a Pod including the revisions of depending secrets and configmaps.
// This will force pods being restarted as soon as one of the secrets/configmaps get updated.
func (d *TemplateData) HasEtcdOperatorService() (bool, error) {
	service := &corev1.Service{}
	key := types.NamespacedName{Namespace: d.cluster.Status.NamespaceName, Name: "etcd-cluster-client"}
	if err := d.client.Get(d.ctx, key, service); err != nil {
		if errors.IsNotFound(err) {
			return false, nil
		}
		return false, err
	}
	return true, nil
}

// GetApiserverExternalNodePort returns the nodeport of the external apiserver service
func (d *TemplateData) GetOpenVPNServerPort() (int32, error) {
	service := &corev1.Service{}
	key := types.NamespacedName{Namespace: d.cluster.Status.NamespaceName, Name: OpenVPNServerServiceName}
	if err := d.client.Get(d.ctx, key, service); err != nil {
		return 0, fmt.Errorf("failed to get NodePort for openvpn server service: %v", err)
	}

	return service.Spec.Ports[0].NodePort, nil
}

func (d *TemplateData) NodeLocalDNSCacheEnabled() bool {
	return d.nodeLocalDNSCacheEnabled
}

<<<<<<< HEAD
func (d *TemplateData) KubermaticAPIImage() string {
	apiImageSplit := strings.Split(d.kubermaticAPIImage, "/")
	var registry, imageWithoutRegistry string
	if len(apiImageSplit) != 3 {
		registry = "docker.io"
		imageWithoutRegistry = strings.Join(apiImageSplit, "/")
	} else {
		registry = apiImageSplit[0]
		imageWithoutRegistry = strings.Join(apiImageSplit[1:], "/")
	}
	return d.ImageRegistry(registry) + "/" + imageWithoutRegistry
=======
func (d *TemplateData) APIServerExposeStrategy() corev1.ServiceType {
	return d.apiserverExposeStrategy
>>>>>>> 6def06a1
}<|MERGE_RESOLUTION|>--- conflicted
+++ resolved
@@ -40,11 +40,8 @@
 	oidcIssuerURL                                    string
 	oidcIssuerClientID                               string
 	nodeLocalDNSCacheEnabled                         bool
-<<<<<<< HEAD
 	kubermaticAPIImage                               string
-=======
 	apiserverExposeStrategy                          corev1.ServiceType
->>>>>>> 6def06a1
 }
 
 // NewTemplateData returns an instance of TemplateData
@@ -67,11 +64,8 @@
 	oidcURL string,
 	oidcIssuerClientID string,
 	nodeLocalDNSCacheEnabled bool,
-<<<<<<< HEAD
-	kubermaticAPIImage string) *TemplateData {
-=======
+	kubermaticAPIImage string,
 	apiserverExposeStrategy corev1.ServiceType) *TemplateData {
->>>>>>> 6def06a1
 	return &TemplateData{
 		ctx:                                    ctx,
 		client:                                 client,
@@ -91,11 +85,8 @@
 		oidcIssuerURL:                                    oidcURL,
 		oidcIssuerClientID:                               oidcIssuerClientID,
 		nodeLocalDNSCacheEnabled:                         nodeLocalDNSCacheEnabled,
-<<<<<<< HEAD
 		kubermaticAPIImage:                               kubermaticAPIImage,
-=======
 		apiserverExposeStrategy:                          apiserverExposeStrategy,
->>>>>>> 6def06a1
 	}
 }
 
@@ -268,7 +259,6 @@
 	return d.nodeLocalDNSCacheEnabled
 }
 
-<<<<<<< HEAD
 func (d *TemplateData) KubermaticAPIImage() string {
 	apiImageSplit := strings.Split(d.kubermaticAPIImage, "/")
 	var registry, imageWithoutRegistry string
@@ -280,8 +270,8 @@
 		imageWithoutRegistry = strings.Join(apiImageSplit[1:], "/")
 	}
 	return d.ImageRegistry(registry) + "/" + imageWithoutRegistry
-=======
+}
+
 func (d *TemplateData) APIServerExposeStrategy() corev1.ServiceType {
 	return d.apiserverExposeStrategy
->>>>>>> 6def06a1
 }