package machine

import (
	"encoding/json"
	"errors"
	"fmt"

	apiv1 "github.com/kubermatic/kubermatic/api/pkg/api/v1"
	kubermaticv1 "github.com/kubermatic/kubermatic/api/pkg/crd/kubermatic/v1"
	"github.com/kubermatic/kubermatic/api/pkg/provider"
	"github.com/kubermatic/kubermatic/api/pkg/resources"
	"github.com/kubermatic/kubermatic/api/pkg/resources/cloudconfig"
	"github.com/kubermatic/machine-controller/pkg/providerconfig"

	"k8s.io/apimachinery/pkg/api/resource"
	metav1 "k8s.io/apimachinery/pkg/apis/meta/v1"
	"k8s.io/apimachinery/pkg/runtime"
	"k8s.io/apimachinery/pkg/util/rand"
	clusterv1alpha1 "sigs.k8s.io/cluster-api/pkg/apis/cluster/v1alpha1"
)

// Deployment returns a Machine Deployment object for the given Node Deployment spec.
func Deployment(c *kubermaticv1.Cluster, nd *apiv1.NodeDeployment, dc provider.DatacenterMeta, keys []*kubermaticv1.UserSSHKey) (*clusterv1alpha1.MachineDeployment, error) {
	md := clusterv1alpha1.MachineDeployment{}

	md.Namespace = metav1.NamespaceSystem
	md.GenerateName = fmt.Sprintf("machinedeployment-kubermatic-%s-", c.Name)

	md.Spec.Selector.MatchLabels = map[string]string{
		"machine": fmt.Sprintf("md-%s-%s", c.Name, rand.String(10)),
	}
	md.Spec.Template.ObjectMeta.Labels = md.Spec.Selector.MatchLabels

	md.Spec.Replicas = &nd.Spec.Replicas
	md.Spec.Template.Spec.Versions.Kubelet = nd.Spec.Template.Versions.Kubelet

<<<<<<< HEAD
	// TODO: Remove after machine-controller will be updated to v0.10.7 as it contains fix for defaulting.
	md.Spec.Strategy = &clusterv1alpha1.MachineDeploymentStrategy{}

=======
>>>>>>> aba00681
	if nd.Spec.Paused != nil {
		md.Spec.Paused = *nd.Spec.Paused
	}

	config, err := getProviderConfig(c, nd, dc, keys)
	if err != nil {
		return nil, err
	}

	b, err := json.Marshal(config)
	if err != nil {
		return nil, err
	}

	md.Spec.Template.Spec.ProviderConfig.Value = &runtime.RawExtension{Raw: b}

	return &md, nil
}

func getProviderConfig(c *kubermaticv1.Cluster, nd *apiv1.NodeDeployment, dc provider.DatacenterMeta, keys []*kubermaticv1.UserSSHKey) (*providerconfig.Config, error) {
	config := providerconfig.Config{}
	config.SSHPublicKeys = make([]string, len(keys))
	for i, key := range keys {
		config.SSHPublicKeys[i] = key.Spec.PublicKey
	}

	var cloudExt *runtime.RawExtension
	var err error

	switch {
	case nd.Spec.Template.Cloud.AWS != nil:
		config.CloudProvider = providerconfig.CloudProviderAWS
		cloudExt, err = getAWSProviderSpec(c, nd.Spec.Template, dc)
		if err != nil {
			return nil, err
		}
	case nd.Spec.Template.Cloud.Azure != nil:
		config.CloudProvider = providerconfig.CloudProviderAzure
		cloudExt, err = getAzureProviderSpec(c, nd.Spec.Template, dc)
		if err != nil {
			return nil, err
		}
	case nd.Spec.Template.Cloud.VSphere != nil:
		config.CloudProvider = providerconfig.CloudProviderVsphere

		// We use OverwriteCloudConfig for VSphere to ensure we always use the credentials
		// passed in via frontend for the cloud-provider functionality.
		templateData := resources.NewTemplateData(c, &dc, "", nil, nil, nil, "", "", "", resource.Quantity{}, "", "", false, false, "", nil, "", "", "")
		overwriteCloudConfig, err := cloudconfig.CloudConfig(templateData)
		if err != nil {
			return nil, err
		}
		config.OverwriteCloudConfig = &overwriteCloudConfig

		cloudExt, err = getVSphereProviderSpec(c, nd.Spec.Template, dc)
		if err != nil {
			return nil, err
		}
	case nd.Spec.Template.Cloud.Openstack != nil:
		config.CloudProvider = providerconfig.CloudProviderOpenstack
		cloudExt, err = getOpenstackProviderSpec(c, nd.Spec.Template, dc)
		if err != nil {
			return nil, err
		}
	case nd.Spec.Template.Cloud.Hetzner != nil:
		config.CloudProvider = providerconfig.CloudProviderHetzner
		cloudExt, err = getHetznerProviderSpec(c, nd.Spec.Template, dc)
		if err != nil {
			return nil, err
		}
	case nd.Spec.Template.Cloud.Digitalocean != nil:
		config.CloudProvider = providerconfig.CloudProviderDigitalocean
		cloudExt, err = getDigitaloceanProviderSpec(c, nd.Spec.Template, dc)
		if err != nil {
			return nil, err
		}
	default:
		return nil, errors.New("unknown cloud provider")
	}
	config.CloudProviderSpec = *cloudExt

	var osExt *runtime.RawExtension

	// OS specifics
	switch {
	case nd.Spec.Template.OperatingSystem.ContainerLinux != nil:
		config.OperatingSystem = providerconfig.OperatingSystemCoreos
		osExt, err = getCoreosOperatingSystemSpec(nd.Spec.Template)
		if err != nil {
			return nil, err
		}
	case nd.Spec.Template.OperatingSystem.Ubuntu != nil:
		config.OperatingSystem = providerconfig.OperatingSystemUbuntu
		osExt, err = getUbuntuOperatingSystemSpec(nd.Spec.Template)
		if err != nil {
			return nil, err
		}
	case nd.Spec.Template.OperatingSystem.CentOS != nil:
		config.OperatingSystem = providerconfig.OperatingSystemCentOS
		osExt, err = getCentOSOperatingSystemSpec(nd.Spec.Template)
		if err != nil {
			return nil, err
		}
	default:

		return nil, errors.New("unknown OS")
	}

	config.OperatingSystemSpec = *osExt
	return &config, nil
}<|MERGE_RESOLUTION|>--- conflicted
+++ resolved
@@ -34,12 +34,6 @@
 	md.Spec.Replicas = &nd.Spec.Replicas
 	md.Spec.Template.Spec.Versions.Kubelet = nd.Spec.Template.Versions.Kubelet
 
-<<<<<<< HEAD
-	// TODO: Remove after machine-controller will be updated to v0.10.7 as it contains fix for defaulting.
-	md.Spec.Strategy = &clusterv1alpha1.MachineDeploymentStrategy{}
-
-=======
->>>>>>> aba00681
 	if nd.Spec.Paused != nil {
 		md.Spec.Paused = *nd.Spec.Paused
 	}
