package machine

import (
	"errors"
	"fmt"

	"github.com/aws/aws-sdk-go/service/ec2"

	apiv1 "github.com/kubermatic/kubermatic/api/pkg/api/v1"
	kubermaticv1 "github.com/kubermatic/kubermatic/api/pkg/crd/kubermatic/v1"
	alibaba "github.com/kubermatic/machine-controller/pkg/cloudprovider/provider/alibaba/types"
	aws "github.com/kubermatic/machine-controller/pkg/cloudprovider/provider/aws/types"
	azure "github.com/kubermatic/machine-controller/pkg/cloudprovider/provider/azure/types"
	digitalocean "github.com/kubermatic/machine-controller/pkg/cloudprovider/provider/digitalocean/types"
	gce "github.com/kubermatic/machine-controller/pkg/cloudprovider/provider/gce/types"
	hetzner "github.com/kubermatic/machine-controller/pkg/cloudprovider/provider/hetzner/types"
	kubevirt "github.com/kubermatic/machine-controller/pkg/cloudprovider/provider/kubevirt/types"
	openstack "github.com/kubermatic/machine-controller/pkg/cloudprovider/provider/openstack/types"
	packet "github.com/kubermatic/machine-controller/pkg/cloudprovider/provider/packet/types"
	vsphere "github.com/kubermatic/machine-controller/pkg/cloudprovider/provider/vsphere/types"
	providerconfig "github.com/kubermatic/machine-controller/pkg/providerconfig/types"
	"github.com/kubermatic/machine-controller/pkg/userdata/centos"
	"github.com/kubermatic/machine-controller/pkg/userdata/coreos"
	"github.com/kubermatic/machine-controller/pkg/userdata/rhel"
	"github.com/kubermatic/machine-controller/pkg/userdata/sles"
	"github.com/kubermatic/machine-controller/pkg/userdata/ubuntu"

	"k8s.io/apimachinery/pkg/runtime"
	"k8s.io/apimachinery/pkg/util/json"
	"k8s.io/apimachinery/pkg/util/sets"
)

func getOsName(nodeSpec apiv1.NodeSpec) (providerconfig.OperatingSystem, error) {
	if nodeSpec.OperatingSystem.CentOS != nil {
		return providerconfig.OperatingSystemCentOS, nil
	}
	if nodeSpec.OperatingSystem.Ubuntu != nil {
		return providerconfig.OperatingSystemUbuntu, nil
	}
	if nodeSpec.OperatingSystem.ContainerLinux != nil {
		return providerconfig.OperatingSystemCoreos, nil
	}
	if nodeSpec.OperatingSystem.SLES != nil {
		return providerconfig.OperatingSystemSLES, nil
	}
	if nodeSpec.OperatingSystem.RHEL != nil {
		return providerconfig.OperatingSystemRHEL, nil
	}

	return "", errors.New("unknown operating system")
}

func getAWSProviderSpec(c *kubermaticv1.Cluster, nodeSpec apiv1.NodeSpec, dc *kubermaticv1.Datacenter) (*runtime.RawExtension, error) {
	osName, err := getOsName(nodeSpec)
	if err != nil {
		return nil, err
	}
	ami := dc.Spec.AWS.Images[osName]
	if nodeSpec.Cloud.AWS.AMI != "" {
		ami = nodeSpec.Cloud.AWS.AMI
	}

	config := aws.RawConfig{
		// If the node spec doesn't provide a subnet ID, AWS will just pick the AZ's default subnet.
		SubnetID:         providerconfig.ConfigVarString{Value: nodeSpec.Cloud.AWS.SubnetID},
		VpcID:            providerconfig.ConfigVarString{Value: c.Spec.Cloud.AWS.VPCID},
		SecurityGroupIDs: []providerconfig.ConfigVarString{{Value: c.Spec.Cloud.AWS.SecurityGroupID}},
		Region:           providerconfig.ConfigVarString{Value: dc.Spec.AWS.Region},
		AvailabilityZone: providerconfig.ConfigVarString{Value: nodeSpec.Cloud.AWS.AvailabilityZone},
		InstanceProfile:  providerconfig.ConfigVarString{Value: c.Spec.Cloud.AWS.InstanceProfileName},
		InstanceType:     providerconfig.ConfigVarString{Value: nodeSpec.Cloud.AWS.InstanceType},
		DiskType:         providerconfig.ConfigVarString{Value: nodeSpec.Cloud.AWS.VolumeType},
		DiskSize:         nodeSpec.Cloud.AWS.VolumeSize,
		AMI:              providerconfig.ConfigVarString{Value: ami},
		AssignPublicIP:   nodeSpec.Cloud.AWS.AssignPublicIP,
	}
	if config.DiskType.Value == "" {
		config.DiskType.Value = ec2.VolumeTypeGp2
	}
	if config.DiskSize == 0 {
		config.DiskSize = 25
	}

	config.Tags = map[string]string{}
	for key, value := range nodeSpec.Cloud.AWS.Tags {
		config.Tags[key] = value
	}
	config.Tags["kubernetes.io/cluster/"+c.Name] = ""
	config.Tags["system/cluster"] = c.Name
	projectID, ok := c.Labels[kubermaticv1.ProjectIDLabelKey]
	if ok {
		config.Tags["system/project"] = projectID
	}

	ext := &runtime.RawExtension{}
	b, err := json.Marshal(config)
	if err != nil {
		return nil, err
	}

	ext.Raw = b
	return ext, nil
}

func getAzureProviderSpec(c *kubermaticv1.Cluster, nodeSpec apiv1.NodeSpec, dc *kubermaticv1.Datacenter) (*runtime.RawExtension, error) {
	config := azure.RawConfig{
		Location:          providerconfig.ConfigVarString{Value: dc.Spec.Azure.Location},
		ResourceGroup:     providerconfig.ConfigVarString{Value: c.Spec.Cloud.Azure.ResourceGroup},
		VMSize:            providerconfig.ConfigVarString{Value: nodeSpec.Cloud.Azure.Size},
		OSDiskSize:        nodeSpec.Cloud.Azure.OSDiskSize,
		DataDiskSize:      nodeSpec.Cloud.Azure.DataDiskSize,
		VNetName:          providerconfig.ConfigVarString{Value: c.Spec.Cloud.Azure.VNetName},
		SubnetName:        providerconfig.ConfigVarString{Value: c.Spec.Cloud.Azure.SubnetName},
		RouteTableName:    providerconfig.ConfigVarString{Value: c.Spec.Cloud.Azure.RouteTableName},
		AvailabilitySet:   providerconfig.ConfigVarString{Value: c.Spec.Cloud.Azure.AvailabilitySet},
		SecurityGroupName: providerconfig.ConfigVarString{Value: c.Spec.Cloud.Azure.SecurityGroup},
<<<<<<< HEAD
		ImageID:           providerconfig.ConfigVarString{Value: nodeSpec.Cloud.Azure.ImageID},
=======
		Zones:             nodeSpec.Cloud.Azure.Zones,
>>>>>>> a8ace2bf

		// https://github.com/kubermatic/kubermatic/issues/5013#issuecomment-580357280
		AssignPublicIP: providerconfig.ConfigVarBool{Value: nodeSpec.Cloud.Azure.AssignPublicIP},
	}
	config.Tags = map[string]string{}
	for key, value := range nodeSpec.Cloud.Azure.Tags {
		config.Tags[key] = value
	}
	config.Tags["KubernetesCluster"] = c.Name
	config.Tags["system-cluster"] = c.Name
	projectID, ok := c.Labels[kubermaticv1.ProjectIDLabelKey]
	if ok {
		config.Tags["system-project"] = projectID
	}

	ext := &runtime.RawExtension{}
	b, err := json.Marshal(config)
	if err != nil {
		return nil, err
	}

	ext.Raw = b
	return ext, nil
}

func getVSphereProviderSpec(c *kubermaticv1.Cluster, nodeSpec apiv1.NodeSpec, dc *kubermaticv1.Datacenter) (*runtime.RawExtension, error) {
	config := vsphere.RawConfig{
		TemplateVMName: providerconfig.ConfigVarString{Value: nodeSpec.Cloud.VSphere.Template},
		VMNetName:      providerconfig.ConfigVarString{Value: c.Spec.Cloud.VSphere.VMNetName},
		CPUs:           int32(nodeSpec.Cloud.VSphere.CPUs),
		MemoryMB:       int64(nodeSpec.Cloud.VSphere.Memory),
		DiskSizeGB:     nodeSpec.Cloud.VSphere.DiskSizeGB,
		Datacenter:     providerconfig.ConfigVarString{Value: dc.Spec.VSphere.Datacenter},
		Datastore:      providerconfig.ConfigVarString{Value: dc.Spec.VSphere.Datastore},
		Cluster:        providerconfig.ConfigVarString{Value: dc.Spec.VSphere.Cluster},
		Folder:         providerconfig.ConfigVarString{Value: c.Spec.Cloud.VSphere.Folder},
		AllowInsecure:  providerconfig.ConfigVarBool{Value: dc.Spec.VSphere.AllowInsecure},
	}

	ext := &runtime.RawExtension{}
	b, err := json.Marshal(config)
	if err != nil {
		return nil, err
	}

	ext.Raw = b
	return ext, nil
}

func getOpenstackProviderSpec(c *kubermaticv1.Cluster, nodeSpec apiv1.NodeSpec, dc *kubermaticv1.Datacenter) (*runtime.RawExtension, error) {
	config := openstack.RawConfig{
		Image:            providerconfig.ConfigVarString{Value: nodeSpec.Cloud.Openstack.Image},
		Flavor:           providerconfig.ConfigVarString{Value: nodeSpec.Cloud.Openstack.Flavor},
		AvailabilityZone: providerconfig.ConfigVarString{Value: dc.Spec.Openstack.AvailabilityZone},
		Region:           providerconfig.ConfigVarString{Value: dc.Spec.Openstack.Region},
		IdentityEndpoint: providerconfig.ConfigVarString{Value: dc.Spec.Openstack.AuthURL},
		Network:          providerconfig.ConfigVarString{Value: c.Spec.Cloud.Openstack.Network},
		Subnet:           providerconfig.ConfigVarString{Value: c.Spec.Cloud.Openstack.SubnetID},
		SecurityGroups:   []providerconfig.ConfigVarString{{Value: c.Spec.Cloud.Openstack.SecurityGroups}},
	}

	if nodeSpec.Cloud.Openstack.UseFloatingIP || dc.Spec.Openstack.EnforceFloatingIP {
		config.FloatingIPPool = providerconfig.ConfigVarString{Value: c.Spec.Cloud.Openstack.FloatingIPPool}
	}

	if nodeSpec.Cloud.Openstack.RootDiskSizeGB != nil && *nodeSpec.Cloud.Openstack.RootDiskSizeGB > 0 {
		config.RootDiskSizeGB = nodeSpec.Cloud.Openstack.RootDiskSizeGB
	}

	if dc.Spec.Openstack.TrustDevicePath != nil {
		config.TrustDevicePath = providerconfig.ConfigVarBool{Value: *dc.Spec.Openstack.TrustDevicePath}
	}

	if multiAZ := c.Spec.Features[kubermaticv1.ClusterFeatureOpenstackMultiAZ]; multiAZ {
		// Use the nodeDeployment spec AvailabilityZone if set, otherwise we stick to the default from the datacenter
		if nodeSpec.Cloud.Openstack.AvailabilityZone != "" {
			config.AvailabilityZone = providerconfig.ConfigVarString{Value: nodeSpec.Cloud.Openstack.AvailabilityZone}
		}
	}

	config.Tags = map[string]string{}
	for key, value := range nodeSpec.Cloud.Openstack.Tags {
		config.Tags[key] = value
	}
	config.Tags["kubernetes-cluster"] = c.Name
	config.Tags["system-cluster"] = c.Name
	projectID, ok := c.Labels[kubermaticv1.ProjectIDLabelKey]
	if ok {
		config.Tags["system-project"] = projectID
	}
	ext := &runtime.RawExtension{}
	b, err := json.Marshal(config)
	if err != nil {
		return nil, err
	}

	ext.Raw = b
	return ext, nil
}

func getHetznerProviderSpec(c *kubermaticv1.Cluster, nodeSpec apiv1.NodeSpec, dc *kubermaticv1.Datacenter) (*runtime.RawExtension, error) {
	config := hetzner.RawConfig{
		Datacenter: providerconfig.ConfigVarString{Value: dc.Spec.Hetzner.Datacenter},
		Location:   providerconfig.ConfigVarString{Value: dc.Spec.Hetzner.Location},
		ServerType: providerconfig.ConfigVarString{Value: nodeSpec.Cloud.Hetzner.Type},
	}

	ext := &runtime.RawExtension{}
	b, err := json.Marshal(config)
	if err != nil {
		return nil, err
	}

	ext.Raw = b
	return ext, nil
}

func getDigitaloceanProviderSpec(c *kubermaticv1.Cluster, nodeSpec apiv1.NodeSpec, dc *kubermaticv1.Datacenter) (*runtime.RawExtension, error) {
	config := digitalocean.RawConfig{
		Region:            providerconfig.ConfigVarString{Value: dc.Spec.Digitalocean.Region},
		Backups:           providerconfig.ConfigVarBool{Value: nodeSpec.Cloud.Digitalocean.Backups},
		IPv6:              providerconfig.ConfigVarBool{Value: nodeSpec.Cloud.Digitalocean.IPv6},
		Monitoring:        providerconfig.ConfigVarBool{Value: nodeSpec.Cloud.Digitalocean.Monitoring},
		Size:              providerconfig.ConfigVarString{Value: nodeSpec.Cloud.Digitalocean.Size},
		PrivateNetworking: providerconfig.ConfigVarBool{Value: true},
	}

	tags := sets.NewString(nodeSpec.Cloud.Digitalocean.Tags...)
	tags.Insert("kubernetes", fmt.Sprintf("kubernetes-cluster-%s", c.Name), fmt.Sprintf("system-cluster-%s", c.Name))
	projectID, ok := c.Labels[kubermaticv1.ProjectIDLabelKey]
	if ok {
		tags.Insert(fmt.Sprintf("system-project-%s", projectID))
	}

	config.Tags = make([]providerconfig.ConfigVarString, len(tags.List()))
	for i, tag := range tags.List() {
		config.Tags[i].Value = tag
	}

	ext := &runtime.RawExtension{}
	b, err := json.Marshal(config)
	if err != nil {
		return nil, err
	}

	ext.Raw = b
	return ext, nil
}

func getPacketProviderSpec(c *kubermaticv1.Cluster, nodeSpec apiv1.NodeSpec, dc *kubermaticv1.Datacenter) (*runtime.RawExtension, error) {
	config := packet.RawConfig{
		InstanceType: providerconfig.ConfigVarString{Value: nodeSpec.Cloud.Packet.InstanceType},
	}

	tags := sets.NewString(nodeSpec.Cloud.Packet.Tags...)
	tags.Insert("kubernetes", fmt.Sprintf("kubernetes-cluster-%s", c.Name), fmt.Sprintf("system/cluster:%s", c.Name))
	projectID, ok := c.Labels[kubermaticv1.ProjectIDLabelKey]
	if ok {
		tags.Insert(fmt.Sprintf("system/project:%s", projectID))
	}
	config.Tags = make([]providerconfig.ConfigVarString, len(tags.List()))
	for i, tag := range tags.List() {
		config.Tags[i].Value = tag
	}

	facilities := sets.NewString(dc.Spec.Packet.Facilities...)
	config.Facilities = make([]providerconfig.ConfigVarString, len(facilities.List()))
	for i, facility := range facilities.List() {
		config.Facilities[i].Value = facility
	}

	ext := &runtime.RawExtension{}
	b, err := json.Marshal(config)
	if err != nil {
		return nil, err
	}

	ext.Raw = b
	return ext, nil
}

func getGCPProviderSpec(c *kubermaticv1.Cluster, nodeSpec apiv1.NodeSpec, dc *kubermaticv1.Datacenter) (*runtime.RawExtension, error) {
	config := gce.CloudProviderSpec{
		Zone:                  providerconfig.ConfigVarString{Value: nodeSpec.Cloud.GCP.Zone},
		MachineType:           providerconfig.ConfigVarString{Value: nodeSpec.Cloud.GCP.MachineType},
		DiskSize:              nodeSpec.Cloud.GCP.DiskSize,
		DiskType:              providerconfig.ConfigVarString{Value: nodeSpec.Cloud.GCP.DiskType},
		Preemptible:           providerconfig.ConfigVarBool{Value: nodeSpec.Cloud.GCP.Preemptible},
		Network:               providerconfig.ConfigVarString{Value: c.Spec.Cloud.GCP.Network},
		Subnetwork:            providerconfig.ConfigVarString{Value: c.Spec.Cloud.GCP.Subnetwork},
		AssignPublicIPAddress: &providerconfig.ConfigVarBool{Value: true},
		CustomImage:           providerconfig.ConfigVarString{Value: nodeSpec.Cloud.GCP.CustomImage},
	}

	tags := sets.NewString(nodeSpec.Cloud.GCP.Tags...)
	tags.Insert(fmt.Sprintf("kubernetes-cluster-%s", c.Name), fmt.Sprintf("system-cluster-%s", c.Name))
	projectID, ok := c.Labels[kubermaticv1.ProjectIDLabelKey]
	if ok {
		tags.Insert(fmt.Sprintf("system-project-%s", projectID))
	}
	config.Tags = tags.List()

	config.Labels = map[string]string{}
	for key, value := range nodeSpec.Cloud.GCP.Labels {
		config.Labels[key] = value
	}

	ext := &runtime.RawExtension{}
	b, err := json.Marshal(config)
	if err != nil {
		return nil, err
	}

	ext.Raw = b
	return ext, nil
}

func getKubevirtProviderSpec(nodeSpec apiv1.NodeSpec) (*runtime.RawExtension, error) {
	config := kubevirt.RawConfig{
		CPUs:             providerconfig.ConfigVarString{Value: nodeSpec.Cloud.Kubevirt.CPUs},
		PVCSize:          providerconfig.ConfigVarString{Value: nodeSpec.Cloud.Kubevirt.PVCSize},
		StorageClassName: providerconfig.ConfigVarString{Value: nodeSpec.Cloud.Kubevirt.StorageClassName},
		SourceURL:        providerconfig.ConfigVarString{Value: nodeSpec.Cloud.Kubevirt.SourceURL},
		Namespace:        providerconfig.ConfigVarString{Value: nodeSpec.Cloud.Kubevirt.Namespace},
		Memory:           providerconfig.ConfigVarString{Value: nodeSpec.Cloud.Kubevirt.Memory},
	}

	ext := &runtime.RawExtension{}
	b, err := json.Marshal(config)
	if err != nil {
		return nil, err
	}

	ext.Raw = b
	return ext, nil
}

func getAlibabaProviderSpec(c *kubermaticv1.Cluster, nodeSpec apiv1.NodeSpec, dc *kubermaticv1.Datacenter) (*runtime.RawExtension, error) {
	config := alibaba.RawConfig{
		InstanceType:            providerconfig.ConfigVarString{Value: nodeSpec.Cloud.Alibaba.InstanceType},
		DiskSize:                providerconfig.ConfigVarString{Value: nodeSpec.Cloud.Alibaba.DiskSize},
		DiskType:                providerconfig.ConfigVarString{Value: nodeSpec.Cloud.Alibaba.DiskType},
		VSwitchID:               providerconfig.ConfigVarString{Value: nodeSpec.Cloud.Alibaba.VSwitchID},
		RegionID:                providerconfig.ConfigVarString{Value: dc.Spec.Alibaba.Region},
		InternetMaxBandwidthOut: providerconfig.ConfigVarString{Value: nodeSpec.Cloud.Alibaba.InternetMaxBandwidthOut},
		ZoneID:                  providerconfig.ConfigVarString{Value: nodeSpec.Cloud.Alibaba.ZoneID},
	}

	config.Labels = map[string]string{}
	for key, value := range nodeSpec.Cloud.Alibaba.Labels {
		config.Labels[key] = value
	}

	ext := &runtime.RawExtension{}
	b, err := json.Marshal(config)
	if err != nil {
		return nil, err
	}

	ext.Raw = b
	return ext, nil
}

func getCentOSOperatingSystemSpec(nodeSpec apiv1.NodeSpec) (*runtime.RawExtension, error) {
	config := centos.Config{
		DistUpgradeOnBoot: nodeSpec.OperatingSystem.CentOS.DistUpgradeOnBoot,
	}

	ext := &runtime.RawExtension{}
	b, err := json.Marshal(config)
	if err != nil {
		return nil, err
	}

	ext.Raw = b
	return ext, nil
}

func getCoreosOperatingSystemSpec(nodeSpec apiv1.NodeSpec) (*runtime.RawExtension, error) {
	config := coreos.Config{
		DisableUpdateEngine: nodeSpec.OperatingSystem.ContainerLinux.DisableAutoUpdate,
		// We manage CoreOS updates via the CoreOS update operator which requires locksmithd
		// to be disabled: https://github.com/coreos/container-linux-update-operator#design
		DisableLocksmithD: true,
	}

	ext := &runtime.RawExtension{}
	b, err := json.Marshal(config)
	if err != nil {
		return nil, err
	}

	ext.Raw = b
	return ext, nil
}

func getUbuntuOperatingSystemSpec(nodeSpec apiv1.NodeSpec) (*runtime.RawExtension, error) {
	config := ubuntu.Config{
		DistUpgradeOnBoot: nodeSpec.OperatingSystem.Ubuntu.DistUpgradeOnBoot,
	}

	ext := &runtime.RawExtension{}
	b, err := json.Marshal(config)
	if err != nil {
		return nil, err
	}

	ext.Raw = b
	return ext, nil
}

func getSLESOperatingSystemSpec(nodeSpec apiv1.NodeSpec) (*runtime.RawExtension, error) {
	config := sles.Config{
		DistUpgradeOnBoot: nodeSpec.OperatingSystem.SLES.DistUpgradeOnBoot,
	}

	ext := &runtime.RawExtension{}
	b, err := json.Marshal(config)
	if err != nil {
		return nil, err
	}

	ext.Raw = b
	return ext, nil
}

func getRHELOperatingSystemSpec(nodeSpec apiv1.NodeSpec) (*runtime.RawExtension, error) {
	config := rhel.Config{
		DistUpgradeOnBoot:               nodeSpec.OperatingSystem.RHEL.DistUpgradeOnBoot,
		RHELSubscriptionManagerUser:     nodeSpec.OperatingSystem.RHEL.RHELSubscriptionManagerUser,
		RHELSubscriptionManagerPassword: nodeSpec.OperatingSystem.RHEL.RHELSubscriptionManagerPassword,
		RHSMOfflineToken:                nodeSpec.OperatingSystem.RHEL.RHSMOfflineToken,
	}

	ext := &runtime.RawExtension{}
	b, err := json.Marshal(config)
	if err != nil {
		return nil, err
	}

	ext.Raw = b
	return ext, nil
}<|MERGE_RESOLUTION|>--- conflicted
+++ resolved
@@ -114,11 +114,8 @@
 		RouteTableName:    providerconfig.ConfigVarString{Value: c.Spec.Cloud.Azure.RouteTableName},
 		AvailabilitySet:   providerconfig.ConfigVarString{Value: c.Spec.Cloud.Azure.AvailabilitySet},
 		SecurityGroupName: providerconfig.ConfigVarString{Value: c.Spec.Cloud.Azure.SecurityGroup},
-<<<<<<< HEAD
+		Zones:             nodeSpec.Cloud.Azure.Zones,
 		ImageID:           providerconfig.ConfigVarString{Value: nodeSpec.Cloud.Azure.ImageID},
-=======
-		Zones:             nodeSpec.Cloud.Azure.Zones,
->>>>>>> a8ace2bf
 
 		// https://github.com/kubermatic/kubermatic/issues/5013#issuecomment-580357280
 		AssignPublicIP: providerconfig.ConfigVarBool{Value: nodeSpec.Cloud.Azure.AssignPublicIP},
