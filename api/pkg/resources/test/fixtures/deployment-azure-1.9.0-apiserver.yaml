--- conflicted
+++ resolved
@@ -160,17 +160,14 @@
         - /etc/kubernetes/kubelet/kubelet-client.key
         - --v
         - "4"
-<<<<<<< HEAD
         - --feature-gates
         - Initializers=true
         - --runtime-config
         - admissionregistration.k8s.io/v1alpha1
-=======
         - --cloud-provider
         - azure
         - --cloud-config
         - /etc/kubernetes/cloud/config
->>>>>>> e6a030de
         - --kubelet-preferred-address-types
         - ExternalIP,InternalIP
         command:
