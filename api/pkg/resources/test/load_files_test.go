package test

import (
	"encoding/json"
	"flag"
	"fmt"
	"io/ioutil"
	"path/filepath"
	"strings"
	"testing"
	"time"

	"github.com/Masterminds/semver"
	"github.com/ghodss/yaml"
	"github.com/pmezard/go-difflib/difflib"

	apiv2 "github.com/kubermatic/kubermatic/api/pkg/api/v2"
	clustercontroller "github.com/kubermatic/kubermatic/api/pkg/controller/cluster"
	kubermaticv1 "github.com/kubermatic/kubermatic/api/pkg/crd/kubermatic/v1"
	"github.com/kubermatic/kubermatic/api/pkg/provider"
	"github.com/kubermatic/kubermatic/api/pkg/resources"
	"github.com/kubermatic/kubermatic/api/pkg/resources/machine"
	"github.com/kubermatic/kubermatic/api/pkg/version"

	"k8s.io/api/core/v1"
	"k8s.io/apimachinery/pkg/api/resource"
	metav1 "k8s.io/apimachinery/pkg/apis/meta/v1"
	"k8s.io/apimachinery/pkg/types"
	"k8s.io/apimachinery/pkg/util/wait"
	"k8s.io/client-go/informers"
	kubefake "k8s.io/client-go/kubernetes/fake"
)

var update = flag.Bool("update", false, "Update test fixtures")

func checkTestResult(t *testing.T, resFile string, testObj interface{}) {
	path := filepath.Join("./fixtures", resFile+".yaml")
	jsonRes, err := json.Marshal(testObj)
	if err != nil {
		t.Fatal(err)
	}
	res, err := yaml.JSONToYAML(jsonRes)
	if err != nil {
		t.Fatal(err)
	}

	if *update {
		if err := ioutil.WriteFile(path, res, 0644); err != nil {
			t.Fatalf("failed to update fixtures: %v", err)
		}
	}

	exp, err := ioutil.ReadFile(path)
	if err != nil {
		t.Fatal(err)
	}

	resStr := strings.TrimSpace(string(res))
	expStr := strings.TrimSpace(string(exp))

	diff := difflib.UnifiedDiff{
		A:        difflib.SplitLines(expStr),
		B:        difflib.SplitLines(resStr),
		FromFile: "Fixture",
		ToFile:   "Current",
		Context:  3,
	}
	diffStr, err := difflib.GetUnifiedDiffString(diff)
	if err != nil {
		t.Fatal(err)
	}

	if resStr != expStr {
		t.Errorf("\nDeployment file changed and does not match fixture(%q) anymore: \n %s\n\nMake sure you update all fixtures after changing templates. If the diff seems valid, run the tests again with '-update'", path, diffStr)
	}
}

func TestLoadFiles(t *testing.T) {
	versions := []*version.MasterVersion{
		{
			Version: semver.MustParse("1.8.0"),
		},
		{
			Version: semver.MustParse("1.9.0"),
		},
		{
			Version: semver.MustParse("1.9.10"),
		},
		{
			Version: semver.MustParse("1.10.0"),
		},
		{
<<<<<<< HEAD
			Version: semver.MustParse("1.10.6"),
		},
		{
			Version: semver.MustParse("1.11.0"),
		},
		{
			Version: semver.MustParse("1.11.1"),
		},
		{
			Version: semver.MustParse("1.12.0"),
		},
=======
			Version: semver.MustParse("1.11.0"),
		},
>>>>>>> eece23ee
	}

	clouds := map[string]kubermaticv1.CloudSpec{
		"azure": {
			Azure: &kubermaticv1.AzureCloudSpec{
				TenantID:        "az-tenant-id",
				SubscriptionID:  "az-subscription-id",
				ClientID:        "az-client-id",
				ClientSecret:    "az-client-secret",
				ResourceGroup:   "az-res-group",
				VNetName:        "az-vnet-name",
				SubnetName:      "az-subnet-name",
				RouteTableName:  "az-route-table-name",
				SecurityGroup:   "az-sec-group",
				AvailabilitySet: "az-availability-set",
			},
		},
		"vsphere": {
			VSphere: &kubermaticv1.VSphereCloudSpec{
				Username: "vs-username",
				Password: "vs-password",
			},
		},
		"digitalocean": {
			Digitalocean: &kubermaticv1.DigitaloceanCloudSpec{
				Token: "do-token",
			},
		},
		"aws": {
			AWS: &kubermaticv1.AWSCloudSpec{
				AccessKeyID:         "aws-access-key-id",
				SecretAccessKey:     "aws-secret-access-key",
				AvailabilityZone:    "aws-availability-zone",
				InstanceProfileName: "aws-instance-profile-name",
				RoleName:            "aws-role-name",
				RouteTableID:        "aws-route-table-id",
				SecurityGroupID:     "aws-security-group",
				SubnetID:            "aws-subnet-id",
				VPCID:               "aws-vpn-id",
			},
		},
		"openstack": {
			Openstack: &kubermaticv1.OpenstackCloudSpec{
				SubnetID:       "openstack-subnet-id",
				Username:       "openstack-username",
				Tenant:         "openstack-tenant",
				Domain:         "openstack-domain",
				FloatingIPPool: "openstack-floating-ip-pool",
				Network:        "openstack-network",
				Password:       "openstack-password",
				RouterID:       "openstack-router-id",
				SecurityGroups: "openstack-security-group1,openstack-security-group2",
			},
		},
		"bringyourown": {
			BringYourOwn: &kubermaticv1.BringYourOwnCloudSpec{},
		},
	}

	dc := provider.DatacenterMeta{
		Spec: provider.DatacenterSpec{
			Azure: &provider.AzureSpec{
				Location: "az-location",
			},
			VSphere: &provider.VSphereSpec{
				Endpoint:      "https://vs-endpoint.io",
				AllowInsecure: false,
				Datastore:     "vs-datastore",
				Datacenter:    "vs-datacenter",
				Cluster:       "vs-cluster",
				RootPath:      "vs-cluster",
			},
			AWS: &provider.AWSSpec{
				AMI:           "ami-aujakj",
				Region:        "us-central1",
				ZoneCharacter: "a",
			},
			Digitalocean: &provider.DigitaloceanSpec{
				Region: "fra1",
			},
			Openstack: &provider.OpenstackSpec{
				AuthURL:          "https://example.com:8000/v3",
				AvailabilityZone: "zone1",
				DNSServers:       []string{"8.8.8.8", "8.8.4.4"},
				IgnoreVolumeAZ:   true,
				Region:           "cbk",
			},
		},
	}

	for _, ver := range versions {
		for prov, cloudspec := range clouds {
			t.Run(fmt.Sprintf("resources-%s-%s", prov, ver.Version.String()), func(t *testing.T) {
				cluster := &kubermaticv1.Cluster{
					ObjectMeta: metav1.ObjectMeta{
						Name: "de-test-01",
						UID:  types.UID("1234567890"),
					},
					Spec: kubermaticv1.ClusterSpec{
						Cloud:   cloudspec,
						Version: ver.Version.String(),
						ClusterNetwork: kubermaticv1.ClusterNetworkingConfig{
							Services: kubermaticv1.NetworkRanges{
								CIDRBlocks: []string{"10.10.10.0/24"},
							},
							Pods: kubermaticv1.NetworkRanges{
								CIDRBlocks: []string{"172.25.0.0/16"},
							},
							DNSDomain: "cluster.local",
						},
					},
					Address: kubermaticv1.ClusterAddress{
						ExternalName: "jh8j81chn.europe-west3-c.dev.kubermatic.io",
						IP:           "35.198.93.90",
						AdminToken:   "6hzr76.u8txpkk4vhgmtgdp",
					},
					Status: kubermaticv1.ClusterStatus{
						NamespaceName: "cluster-de-test-01",
					},
				}

				kubeClient := kubefake.NewSimpleClientset(
					&v1.Secret{
						ObjectMeta: metav1.ObjectMeta{
							ResourceVersion: "123456",
							Name:            resources.TokensSecretName,
							Namespace:       cluster.Status.NamespaceName,
						},
					},
					&v1.Secret{
						ObjectMeta: metav1.ObjectMeta{
							ResourceVersion: "123456",
							Name:            resources.ServiceAccountKeySecretName,
							Namespace:       cluster.Status.NamespaceName,
						},
					},
					&v1.Secret{
						ObjectMeta: metav1.ObjectMeta{
							ResourceVersion: "123456",
							Name:            resources.CACertSecretName,
							Namespace:       cluster.Status.NamespaceName,
						},
					},
					&v1.Secret{
						ObjectMeta: metav1.ObjectMeta{
							ResourceVersion: "123456",
							Name:            resources.ApiserverTLSSecretName,
							Namespace:       cluster.Status.NamespaceName,
						},
					},
					&v1.Secret{
						ObjectMeta: metav1.ObjectMeta{
							ResourceVersion: "123456",
							Name:            resources.KubeletClientCertificatesSecretName,
							Namespace:       cluster.Status.NamespaceName,
						},
					},
					&v1.Secret{
						ObjectMeta: metav1.ObjectMeta{
							ResourceVersion: "123456",
							Name:            resources.CAKeySecretName,
							Namespace:       cluster.Status.NamespaceName,
						},
					},
					&v1.Secret{
						ObjectMeta: metav1.ObjectMeta{
							ResourceVersion: "123456",
							Name:            resources.ApiserverEtcdClientCertificateSecretName,
							Namespace:       cluster.Status.NamespaceName,
						},
					},
					&v1.Secret{
						ObjectMeta: metav1.ObjectMeta{
							ResourceVersion: "123456",
							Name:            resources.EtcdTLSCertificateSecretName,
							Namespace:       cluster.Status.NamespaceName,
						},
					},
					&v1.ConfigMap{
						ObjectMeta: metav1.ObjectMeta{
							ResourceVersion: "123456",
							Name:            resources.CloudConfigConfigMapName,
							Namespace:       cluster.Status.NamespaceName,
						},
					},
					&v1.ConfigMap{
						ObjectMeta: metav1.ObjectMeta{
							ResourceVersion: "123456",
							Name:            resources.PrometheusConfigConfigMapName,
							Namespace:       cluster.Status.NamespaceName,
						},
					},
					&v1.ConfigMap{
						ObjectMeta: metav1.ObjectMeta{
							ResourceVersion: "123456",
							Name:            resources.DNSResolverConfigMapName,
							Namespace:       cluster.Status.NamespaceName,
						},
					},
					&v1.Service{
						ObjectMeta: metav1.ObjectMeta{
							Name:      resources.ApiserverExternalServiceName,
							Namespace: cluster.Status.NamespaceName,
						},
						Spec: v1.ServiceSpec{
							Ports: []v1.ServicePort{
								{
									NodePort: 30000,
								},
							},
							ClusterIP: "192.0.2.10",
						},
					},
					&v1.Service{
						ObjectMeta: metav1.ObjectMeta{
							Name:      resources.ApiserverInternalServiceName,
							Namespace: cluster.Status.NamespaceName,
						},
						Spec: v1.ServiceSpec{
							Ports: []v1.ServicePort{
								{
									NodePort: 30001,
								},
							},
							ClusterIP: "192.0.2.11",
						},
					},
					&v1.Service{
						ObjectMeta: metav1.ObjectMeta{
							Name:      resources.EtcdClientServiceName,
							Namespace: cluster.Status.NamespaceName,
						},
						Spec: v1.ServiceSpec{
							Ports: []v1.ServicePort{
								{
									NodePort: 30002,
								},
							},
							ClusterIP: "192.0.2.12",
						},
					},
					&v1.Service{
						ObjectMeta: metav1.ObjectMeta{
							Name:      resources.OpenVPNServerServiceName,
							Namespace: cluster.Status.NamespaceName,
						},
						Spec: v1.ServiceSpec{
							Ports: []v1.ServicePort{
								{
									NodePort: 30003,
								},
							},
							ClusterIP: "192.0.2.13",
						},
					},
					&v1.Service{
						ObjectMeta: metav1.ObjectMeta{
							Name:      resources.DNSResolverServiceName,
							Namespace: cluster.Status.NamespaceName,
						},
						Spec: v1.ServiceSpec{
							Ports: []v1.ServicePort{
								{
									NodePort: 30003,
								},
							},
							ClusterIP: "192.0.2.14",
						},
					},
				)

				var group wait.Group
				defer group.Wait()
				stopCh := make(chan struct{})
				defer func() {
					close(stopCh)
				}()

				kubeInformerFactory := informers.NewSharedInformerFactory(kubeClient, 10*time.Millisecond)
				data := resources.NewTemplateData(
					cluster,
					&dc,
					kubeInformerFactory.Core().V1().Secrets().Lister(),
					kubeInformerFactory.Core().V1().ConfigMaps().Lister(),
					kubeInformerFactory.Core().V1().Services().Lister(),
					"",
					"",
					"192.0.2.0/24",
					resource.MustParse("5Gi"),
				)
				kubeInformerFactory.Start(wait.NeverStop)
				kubeInformerFactory.WaitForCacheSync(wait.NeverStop)

				deps := clustercontroller.GetDeploymentCreators()

				for _, create := range deps {
					res, err := create(data, nil)
					if err != nil {
						t.Fatalf("failed to create Deployment: %v", err)
					}
					fixturePath := fmt.Sprintf("deployment-%s-%s-%s", prov, ver.Version.String(), res.Name)

					checkTestResult(t, fixturePath, res)
				}

				for _, create := range clustercontroller.GetConfigMapCreators() {
					res, err := create(data, nil)
					if err != nil {
						t.Fatalf("failed to create ConfigMap: %v", err)
					}

					fixturePath := fmt.Sprintf("configmap-%s-%s-%s", prov, ver.Version.String(), res.Name)
					checkTestResult(t, fixturePath, res)
				}

				for _, create := range clustercontroller.GetServiceCreators() {
					res, err := create(data, nil)
					if err != nil {
						t.Fatalf("failed to create Service: %v", err)
					}

					fixturePath := fmt.Sprintf("service-%s-%s-%s", prov, ver.Version.String(), res.Name)
					checkTestResult(t, fixturePath, res)
				}

				for _, create := range clustercontroller.GetStatefulSetCreators() {
					res, err := create(data, nil)
					if err != nil {
						t.Fatalf("failed to create StatefulSet: %v", err)
					}

					fixturePath := fmt.Sprintf("statefulset-%s-%s-%s", prov, ver.Version.String(), res.Name)
					if err != nil {
						t.Fatalf("failed to create StatefulSet for %s: %v", fixturePath, err)
					}

					checkTestResult(t, fixturePath, res)
				}

				for _, create := range clustercontroller.GetPodDisruptionBudgetCreators() {
					res, err := create(data, nil)
					if err != nil {
						t.Fatalf("failed to create PodDisruptionBudget: %v", err)
					}

					fixturePath := fmt.Sprintf("poddisruptionbudget-%s-%s-%s", prov, ver.Version.String(), res.Name)
					if err != nil {
						t.Fatalf("failed to create PodDisruptionBudget for %s: %v", fixturePath, err)
					}

					checkTestResult(t, fixturePath, res)
				}
			})
		}
	}
}

type Data struct {
	Cluster    *kubermaticv1.Cluster
	Node       *apiv2.Node
	Datacenter provider.DatacenterMeta
	Name       string
	Keys       []*kubermaticv1.UserSSHKey
}

func TestExecute(t *testing.T) {
	tests := map[string]struct {
		name string
		data Data
		ret  error
	}{
		"machine-digitalocean": {
			name: "get valid machine.yaml for Digitalocean",
			data: Data{
				Cluster: &kubermaticv1.Cluster{
					ObjectMeta: metav1.ObjectMeta{
						Name: "docluster-1a2b3c4d5e",
					},
					Address: kubermaticv1.ClusterAddress{},
					Status:  kubermaticv1.ClusterStatus{},
					Spec: kubermaticv1.ClusterSpec{
						Cloud: kubermaticv1.CloudSpec{
							DatacenterName: "do-fra1",
							Digitalocean: &kubermaticv1.DigitaloceanCloudSpec{
								Token: "digitalocean-token",
							},
						},
					},
				},
				Node: &apiv2.Node{
					Metadata: apiv2.ObjectMeta{
						Name: "docluster-1a2b3c4d5e-te5s7",
					},
					Spec: apiv2.NodeSpec{
						Cloud: apiv2.NodeCloudSpec{
							Digitalocean: &apiv2.DigitaloceanNodeSpec{
								Size:       "s-1vcpu-1gb",
								Backups:    false,
								IPv6:       false,
								Monitoring: true,
								Tags: []string{
									"digitalocean-example-tag-1",
									"digitalocean-example-tag-2",
								},
							},
						},
						OperatingSystem: apiv2.OperatingSystemSpec{
							Ubuntu: &apiv2.UbuntuSpec{
								DistUpgradeOnBoot: false,
							},
						},
						Versions: apiv2.NodeVersionInfo{
							Kubelet: "v1.9.6",
						},
					},
					Status: apiv2.NodeStatus{},
				},
				Datacenter: provider.DatacenterMeta{
					Location: "Frankfurt",
					Seed:     "europe-west3-c",
					Country:  "DE",
					Spec: provider.DatacenterSpec{
						Digitalocean: &provider.DigitaloceanSpec{
							Region: "fra1",
						},
					},
					IsSeed: false,
				},
				Keys: []*kubermaticv1.UserSSHKey{
					{
						Spec: kubermaticv1.SSHKeySpec{
							Owner:       "John Doe",
							Name:        "ssh-key-name",
							Fingerprint: "1234:56789:1234:56789",
							PublicKey:   "ssh-rsa TEST123test",
							Clusters: []string{
								"docluster-1a2b3c4d5e",
							},
						},
					},
				},
			},
			ret: nil,
		},
		"machine-aws": {
			name: "get valid machine.yaml for AWS",
			data: Data{
				Cluster: &kubermaticv1.Cluster{
					ObjectMeta: metav1.ObjectMeta{
						Name: "awscluster-1a2b3c4d5e",
					},
					Address: kubermaticv1.ClusterAddress{},
					Status:  kubermaticv1.ClusterStatus{},
					Spec: kubermaticv1.ClusterSpec{
						Cloud: kubermaticv1.CloudSpec{
							DatacenterName: "aws-eu-central-1a",
							AWS: &kubermaticv1.AWSCloudSpec{
								AccessKeyID:         "aws-access-key-id",
								SecretAccessKey:     "aws-secret-access-key",
								VPCID:               "aws-vpc-ic",
								SubnetID:            "aws-subnet-id",
								RoleName:            "aws-role-name",
								RouteTableID:        "aws-route-table-id",
								InstanceProfileName: "aws-instance-profile-name",
								SecurityGroupID:     "aws-security-group-id",
								AvailabilityZone:    "aws-availability-zone",
							},
						},
					},
				},
				Node: &apiv2.Node{
					Metadata: apiv2.ObjectMeta{
						Name: "awscluster-1a2b3c4d5e-te5s7",
					},
					Spec: apiv2.NodeSpec{
						Cloud: apiv2.NodeCloudSpec{
							AWS: &apiv2.AWSNodeSpec{
								InstanceType: "t2.micro",
								VolumeSize:   25,
								VolumeType:   "standard",
								AMI:          "aws-ami",
								Tags: map[string]string{
									"AWSExampleTagKey1": "AWSExampleTagValue1",
									"AWSExampleTagKey2": "AWSExampleTagValue2",
								},
							},
						},
						OperatingSystem: apiv2.OperatingSystemSpec{
							Ubuntu: &apiv2.UbuntuSpec{
								DistUpgradeOnBoot: false,
							},
						},
						Versions: apiv2.NodeVersionInfo{
							Kubelet: "v1.9.6",
						},
					},
					Status: apiv2.NodeStatus{},
				},
				Datacenter: provider.DatacenterMeta{
					Location: "Frankfurt",
					Seed:     "europe-west3-c",
					Country:  "DE",
					Spec: provider.DatacenterSpec{
						AWS: &provider.AWSSpec{
							Region:        "fra1",
							AMI:           "aws-ami",
							ZoneCharacter: "aws-zone-character",
						},
					},
					IsSeed: false,
				},
				Keys: []*kubermaticv1.UserSSHKey{
					{
						Spec: kubermaticv1.SSHKeySpec{
							Owner:       "John Doe",
							Name:        "ssh-key-name",
							Fingerprint: "1234:56789:1234:56789",
							PublicKey:   "ssh-rsa TEST123test",
							Clusters: []string{
								"awscluster-1a2b3c4d5e",
							},
						},
					},
					{
						Spec: kubermaticv1.SSHKeySpec{
							Owner:       "John Doe",
							Name:        "ssh-key-name-2",
							Fingerprint: "9876:54321:9876:54321",
							PublicKey:   "ssh-rsa TEST456test",
							Clusters: []string{
								"awscluster-1a2b3c4d5e",
							},
						},
					},
				},
			},
			ret: nil,
		},
		"machine-openstack": {
			name: "get valid machine.yaml for Openstack",
			data: Data{
				Cluster: &kubermaticv1.Cluster{
					ObjectMeta: metav1.ObjectMeta{
						Name: "openstackcluster-1a2b3c4d5e",
					},
					Address: kubermaticv1.ClusterAddress{},
					Status:  kubermaticv1.ClusterStatus{},
					Spec: kubermaticv1.ClusterSpec{
						Cloud: kubermaticv1.CloudSpec{
							DatacenterName: "syseleven-dbl1",
							Openstack: &kubermaticv1.OpenstackCloudSpec{
								Username:       "os-username",
								Password:       "os-password",
								Tenant:         "os-tenant",
								Domain:         "os-domain",
								Network:        "os-network",
								SecurityGroups: "os-security-groups",
								FloatingIPPool: "os-floating-ip-pool",
								RouterID:       "os-router-id",
								SubnetID:       "os-subnet-id",
							},
						},
					},
				},
				Node: &apiv2.Node{
					Metadata: apiv2.ObjectMeta{
						Name: "openstackcluster-1a2b3c4d5e-te5s7",
					},
					Spec: apiv2.NodeSpec{
						Cloud: apiv2.NodeCloudSpec{
							Openstack: &apiv2.OpenstackNodeSpec{
								Flavor: "os-flavor",
								Image:  "os-image",
								Tags: map[string]string{
									"foo": "bar",
								},
							},
						},
						OperatingSystem: apiv2.OperatingSystemSpec{
							Ubuntu: &apiv2.UbuntuSpec{
								DistUpgradeOnBoot: false,
							},
						},
						Versions: apiv2.NodeVersionInfo{
							Kubelet: "v1.9.6",
						},
					},
					Status: apiv2.NodeStatus{},
				},
				Datacenter: provider.DatacenterMeta{
					Location: "Frankfurt",
					Seed:     "europe-west3-c",
					Country:  "DE",
					Spec: provider.DatacenterSpec{
						Openstack: &provider.OpenstackSpec{
							AuthURL:          "os-auth-url",
							AvailabilityZone: "os-availability-zone",
							Region:           "os-region",
							IgnoreVolumeAZ:   false,
							DNSServers:       []string{},
						},
					},
					IsSeed: false,
				},
				Keys: []*kubermaticv1.UserSSHKey{
					{
						Spec: kubermaticv1.SSHKeySpec{
							Owner:       "John Doe",
							Name:        "ssh-key-name",
							Fingerprint: "1234:56789:1234:56789",
							PublicKey:   "ssh-rsa TEST123test",
							Clusters: []string{
								"openstackcluster-1a2b3c4d5e",
							},
						},
					},
				},
			},
			ret: nil,
		},
		"machine-azure": {
			name: "get valid machine.yaml for Azure",
			data: Data{
				Cluster: &kubermaticv1.Cluster{
					ObjectMeta: metav1.ObjectMeta{
						Name: "azurecluster-1a2b3c4d5e",
					},
					Address: kubermaticv1.ClusterAddress{},
					Status:  kubermaticv1.ClusterStatus{},
					Spec: kubermaticv1.ClusterSpec{
						Cloud: kubermaticv1.CloudSpec{
							DatacenterName: "whatever-dc",
							Azure: &kubermaticv1.AzureCloudSpec{
								TenantID:       "38w7giefb32fhifw3q",
								SubscriptionID: "32h9q8r8xqp3h9",
								ClientID:       "32hrf23oh89f32",
								ClientSecret:   "rbyughv438oh32f23v2",
								ResourceGroup:  "cluster-azurecluster-1a2b3c4d5e",
								VNetName:       "cluster-azurecluster-1a2b3c4d5e",
								SubnetName:     "cluster-azurecluster-1a2b3c4d5e",
								RouteTableName: "cluster-azurecluster-1a2b3c4d5e",
							},
						},
					},
				},
				Node: &apiv2.Node{
					Metadata: apiv2.ObjectMeta{
						Name: "azurecluster-1a2b3c4d5e-te5s7",
					},
					Spec: apiv2.NodeSpec{
						Cloud: apiv2.NodeCloudSpec{
							Azure: &apiv2.AzureNodeSpec{
								Size:           "Standard_B1ms",
								AssignPublicIP: false,
								Tags: map[string]string{
									"foo": "bar",
								},
							},
						},
						OperatingSystem: apiv2.OperatingSystemSpec{
							ContainerLinux: &apiv2.ContainerLinuxSpec{
								DisableAutoUpdate: true,
							},
						},
						Versions: apiv2.NodeVersionInfo{
							Kubelet: "v1.10.3",
						},
					},
					Status: apiv2.NodeStatus{},
				},
				Datacenter: provider.DatacenterMeta{
					Location: "westeurope",
					Seed:     "europe-west3-c",
					Country:  "NL",
					Spec: provider.DatacenterSpec{
						Azure: &provider.AzureSpec{
							Location: "westeurope",
						},
					},
					IsSeed: false,
				},
				Keys: []*kubermaticv1.UserSSHKey{
					{
						Spec: kubermaticv1.SSHKeySpec{
							Owner:       "John Doe",
							Name:        "ssh-key-name",
							Fingerprint: "1234:56789:1234:56789",
							PublicKey:   "ssh-rsa TEST123test",
							Clusters: []string{
								"azurecluster-1a2b3c4d5e",
							},
						},
					},
				},
			},
			ret: nil,
		},
		"machine-hetzner": {
			name: "get valid machine.yaml for Hetzner",
			data: Data{
				Cluster: &kubermaticv1.Cluster{
					ObjectMeta: metav1.ObjectMeta{
						Name: "hetznercluster-1a2b3c4d5e",
					},
					Address: kubermaticv1.ClusterAddress{},
					Status:  kubermaticv1.ClusterStatus{},
					Spec: kubermaticv1.ClusterSpec{
						Cloud: kubermaticv1.CloudSpec{
							DatacenterName: "hetzner-fsn1",
							Hetzner: &kubermaticv1.HetznerCloudSpec{
								Token: "hetzner-token",
							},
						},
					},
				},
				Node: &apiv2.Node{
					Metadata: apiv2.ObjectMeta{
						Name: "hetznercluster-1a2b3c4d5e-te5s7",
					},
					Spec: apiv2.NodeSpec{
						Cloud: apiv2.NodeCloudSpec{
							Hetzner: &apiv2.HetznerNodeSpec{
								Type: "hetzner-type",
							},
						},
						OperatingSystem: apiv2.OperatingSystemSpec{
							Ubuntu: &apiv2.UbuntuSpec{
								DistUpgradeOnBoot: false,
							},
						},
						Versions: apiv2.NodeVersionInfo{
							Kubelet: "v1.9.6",
						},
					},
					Status: apiv2.NodeStatus{},
				},
				Datacenter: provider.DatacenterMeta{
					Location: "Frankfurt",
					Seed:     "europe-west3-c",
					Country:  "DE",
					Spec: provider.DatacenterSpec{
						Hetzner: &provider.HetznerSpec{
							Datacenter: "hetzner-datacenter",
							Location:   "hetzner-location",
						},
					},
					IsSeed: false,
				},
				Keys: []*kubermaticv1.UserSSHKey{
					{
						Spec: kubermaticv1.SSHKeySpec{
							Owner:       "John Doe",
							Name:        "ssh-key-name",
							Fingerprint: "1234:56789:1234:56789",
							PublicKey:   "ssh-rsa TEST123test",
							Clusters: []string{
								"hetznercluster-1a2b3c4d5e",
							},
						},
					},
				},
			},
			ret: nil,
		},
		"machine-vsphere": {
			name: "get valid machine.yaml for VSphere",
			data: Data{
				Cluster: &kubermaticv1.Cluster{
					ObjectMeta: metav1.ObjectMeta{
						Name: "vsphere-1a2b3c4d5e",
					},
					Address: kubermaticv1.ClusterAddress{},
					Status:  kubermaticv1.ClusterStatus{},
					Spec: kubermaticv1.ClusterSpec{
						Cloud: kubermaticv1.CloudSpec{
							DatacenterName: "vsphere-dummy",
							VSphere: &kubermaticv1.VSphereCloudSpec{
								Username: "vsphere-username",
								Password: "vsphere-password",
							},
						},
					},
				},
				Node: &apiv2.Node{
					Metadata: apiv2.ObjectMeta{
						Name: "vsphere-1a2b3c4d5e-te5s7",
					},
					Spec: apiv2.NodeSpec{
						Cloud: apiv2.NodeCloudSpec{
							VSphere: &apiv2.VSphereNodeSpec{
								Memory: 2048,
								CPUs:   2,
							},
						},
						OperatingSystem: apiv2.OperatingSystemSpec{
							Ubuntu: &apiv2.UbuntuSpec{
								DistUpgradeOnBoot: false,
							},
						},
						Versions: apiv2.NodeVersionInfo{
							Kubelet: "v1.9.6",
						},
					},
					Status: apiv2.NodeStatus{},
				},
				Datacenter: provider.DatacenterMeta{
					Location: "Frankfurt",
					Seed:     "europe-west3-c",
					Country:  "DE",
					Spec: provider.DatacenterSpec{
						VSphere: &provider.VSphereSpec{
							Cluster:       "vsphere-cluster",
							AllowInsecure: true,
							Datastore:     "vsphere-datastore",
							Endpoint:      "http://vsphere.local",
							Datacenter:    "vsphere-datacenter",
						},
					},
					IsSeed: false,
				},
				Keys: []*kubermaticv1.UserSSHKey{
					{
						Spec: kubermaticv1.SSHKeySpec{
							Owner:       "John Doe",
							Name:        "ssh-key-name",
							Fingerprint: "1234:56789:1234:56789",
							PublicKey:   "ssh-rsa TEST123test",
							Clusters: []string{
								"vsphere-1a2b3c4d5e",
							},
						},
					},
				},
			},
			ret: nil,
		},
	}

	for fixture, test := range tests {
		//TODO: Each test above needs to be executed for every supported version
		t.Run(test.name, func(t *testing.T) {
			machine, err := machine.Machine(test.data.Cluster, test.data.Node, test.data.Datacenter, test.data.Keys)
			if err != nil {
				t.Fatalf("failed to generate machine: %v", err)
			}

			checkTestResult(t, fixture, machine)
		})
	}
}<|MERGE_RESOLUTION|>--- conflicted
+++ resolved
@@ -90,7 +90,6 @@
 			Version: semver.MustParse("1.10.0"),
 		},
 		{
-<<<<<<< HEAD
 			Version: semver.MustParse("1.10.6"),
 		},
 		{
@@ -102,10 +101,6 @@
 		{
 			Version: semver.MustParse("1.12.0"),
 		},
-=======
-			Version: semver.MustParse("1.11.0"),
-		},
->>>>>>> eece23ee
 	}
 
 	clouds := map[string]kubermaticv1.CloudSpec{
