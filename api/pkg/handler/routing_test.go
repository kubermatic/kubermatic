package handler

import (
	"encoding/json"
	"errors"
	"github.com/go-test/deep"
	"io"
	"io/ioutil"
	"net/http"
	"net/http/httptest"
	"sort"
	"strings"
	"testing"
	"time"

	"github.com/gorilla/mux"

	apiv1 "github.com/kubermatic/kubermatic/api/pkg/api/v1"
	"github.com/kubermatic/kubermatic/api/pkg/cluster/client"
	kubermaticfakeclentset "github.com/kubermatic/kubermatic/api/pkg/crd/client/clientset/versioned/fake"
	kubermaticclientv1 "github.com/kubermatic/kubermatic/api/pkg/crd/client/clientset/versioned/typed/kubermatic/v1"
	kubermaticinformers "github.com/kubermatic/kubermatic/api/pkg/crd/client/informers/externalversions"
	kubermaticapiv1 "github.com/kubermatic/kubermatic/api/pkg/crd/kubermatic/v1"
	"github.com/kubermatic/kubermatic/api/pkg/provider"
	"github.com/kubermatic/kubermatic/api/pkg/provider/cloud"
	"github.com/kubermatic/kubermatic/api/pkg/provider/kubernetes"
	"github.com/kubermatic/kubermatic/api/pkg/version"

	prometheusapi "github.com/prometheus/client_golang/api"
	"k8s.io/apimachinery/pkg/api/equality"
	metav1 "k8s.io/apimachinery/pkg/apis/meta/v1"
	"k8s.io/apimachinery/pkg/runtime"
	"k8s.io/apimachinery/pkg/util/diff"
	"k8s.io/apimachinery/pkg/util/wait"
	"k8s.io/client-go/informers"
	kubernetesclient "k8s.io/client-go/kubernetes"
	"k8s.io/client-go/kubernetes/fake"
	restclient "k8s.io/client-go/rest"

	clusterclientset "sigs.k8s.io/cluster-api/pkg/client/clientset_generated/clientset"
	fakeclusterclientset "sigs.k8s.io/cluster-api/pkg/client/clientset_generated/clientset/fake"
)

func createTestEndpointAndGetClients(user apiv1.User, dc map[string]provider.DatacenterMeta, kubeObjects, machineObjects, kubermaticObjects []runtime.Object, versions []*version.MasterVersion, updates []*version.MasterUpdate) (http.Handler, *clientsSets, error) {
	datacenters := dc
	if datacenters == nil {
		datacenters = buildDatacenterMeta()
	}
	cloudProviders := cloud.Providers(datacenters)

	authenticator := NewFakeAuthenticator(user)

	kubeClient := fake.NewSimpleClientset(kubeObjects...)
	kubeInformerFactory := informers.NewSharedInformerFactory(kubeClient, 10*time.Millisecond)

	kubermaticClient := kubermaticfakeclentset.NewSimpleClientset(kubermaticObjects...)
	kubermaticInformerFactory := kubermaticinformers.NewSharedInformerFactory(kubermaticClient, 10*time.Millisecond)

	fakeImpersonationClient := func(impCfg restclient.ImpersonationConfig) (kubermaticclientv1.KubermaticV1Interface, error) {
		return kubermaticClient.KubermaticV1(), nil
	}

	sshKeyProvider := kubernetes.NewSSHKeyProvider(kubermaticClient, kubermaticInformerFactory.Kubermatic().V1().UserSSHKeies().Lister(), IsAdmin)
	newSSHKeyProvider := kubernetes.NewRBACCompliantSSHKeyProvider(fakeImpersonationClient, kubermaticInformerFactory.Kubermatic().V1().UserSSHKeies().Lister())
	userProvider := kubernetes.NewUserProvider(kubermaticClient, kubermaticInformerFactory.Kubermatic().V1().Users().Lister())
	projectMemberProvider := kubernetes.NewProjectMemberProvider(fakeImpersonationClient, kubermaticInformerFactory.Kubermatic().V1().UserProjectBindings().Lister())
	projectProvider, err := kubernetes.NewProjectProvider(fakeImpersonationClient, kubermaticInformerFactory.Kubermatic().V1().Projects().Lister())
	if err != nil {
		return nil, nil, err
	}

	clusterProvider := kubernetes.NewClusterProvider(
		kubermaticClient,
		client.New(kubeInformerFactory.Core().V1().Secrets().Lister()),
		kubermaticInformerFactory.Kubermatic().V1().Clusters().Lister(),
		"",
		IsAdmin,
	)
	clusterProviders := map[string]provider.ClusterProvider{"us-central1": clusterProvider}
	fakeMachineClient := fakeclusterclientset.NewSimpleClientset(machineObjects...)
	fUserClusterConnection := &fakeUserClusterConnection{fakeMachineClient, kubeClient}

	newClusterProvider := kubernetes.NewRBACCompliantClusterProvider(
		fakeImpersonationClient,
		fUserClusterConnection,
		kubermaticInformerFactory.Kubermatic().V1().Clusters().Lister(),
		"",
	)
	newClusterProviders := map[string]provider.NewClusterProvider{"us-central1": newClusterProvider}

	kubeInformerFactory.Start(wait.NeverStop)
	kubeInformerFactory.WaitForCacheSync(wait.NeverStop)

	kubermaticInformerFactory.Start(wait.NeverStop)
	kubermaticInformerFactory.WaitForCacheSync(wait.NeverStop)

	updateManager := version.New(versions, updates)

	// Disable the metrics endpoint in tests
	var prometheusClient prometheusapi.Client

	r := NewRouting(
		datacenters,
		clusterProviders,
		newClusterProviders,
		cloudProviders,
		sshKeyProvider,
		newSSHKeyProvider,
		userProvider,
		projectProvider,
		authenticator,
		updateManager,
		prometheusClient,
		projectMemberProvider,
		projectMemberProvider, /*satisfies also a different interface*/
	)
	mainRouter := mux.NewRouter()
	v1Router := mainRouter.PathPrefix("/api/v1").Subrouter()
	v3Router := mainRouter.PathPrefix("/api/v3").Subrouter()
	r.RegisterV1(v1Router)
	r.RegisterV3(v3Router)

	return mainRouter, &clientsSets{kubermaticClient, fakeMachineClient}, nil
}

func createTestEndpoint(user apiv1.User, kubeObjects, kubermaticObjects []runtime.Object, versions []*version.MasterVersion, updates []*version.MasterUpdate) (http.Handler, error) {
	router, _, err := createTestEndpointAndGetClients(user, nil, kubeObjects, nil, kubermaticObjects, versions, updates)
	return router, err
}

func buildDatacenterMeta() map[string]provider.DatacenterMeta {
	return map[string]provider.DatacenterMeta{
		"us-central1": {
			Location: "us-central",
			Country:  "US",
			Private:  false,
			IsSeed:   true,
			Spec: provider.DatacenterSpec{
				Digitalocean: &provider.DigitaloceanSpec{
					Region: "ams2",
				},
			},
		},
		"private-do1": {
			Location: "US ",
			Seed:     "us-central1",
			Country:  "NL",
			Private:  true,
			Spec: provider.DatacenterSpec{
				Digitalocean: &provider.DigitaloceanSpec{
					Region: "ams2",
				},
			},
		},
		"regular-do1": {
			Location: "Amsterdam",
			Seed:     "us-central1",
			Country:  "NL",
			Spec: provider.DatacenterSpec{
				Digitalocean: &provider.DigitaloceanSpec{
					Region: "ams2",
				},
			},
		},
	}
}

func compareWithResult(t *testing.T, res *httptest.ResponseRecorder, response string) {
	t.Helper()
	bBytes, err := ioutil.ReadAll(res.Body)
	if err != nil {
		t.Fatal("Unable to read response body")
	}

	r := strings.TrimSpace(response)
	b := strings.TrimSpace(string(bBytes))

	if r != b {
		t.Fatalf("Expected response body to be \n%s \ngot \n%s", r, b)
	}
}

func compareJSON(t *testing.T, res *httptest.ResponseRecorder, expectedResponseString string) {
	t.Helper()
	var actualResponse interface{}
	var expectedResponse interface{}

	// var err error
	bBytes, err := ioutil.ReadAll(res.Body)
	if err != nil {
		t.Fatal("Unable to read response body")
	}
	err = json.Unmarshal(bBytes, &actualResponse)
	if err != nil {
		t.Fatalf("Error marshaling string 1 :: %s", err.Error())
	}
	err = json.Unmarshal([]byte(expectedResponseString), &expectedResponse)
	if err != nil {
		t.Fatalf("Error marshaling string 2 :: %s", err.Error())
	}
	if !equality.Semantic.DeepEqual(actualResponse, expectedResponse) {
		t.Fatalf("Objects are different: %v", diff.ObjectDiff(actualResponse, expectedResponse))
	}
}

const (
	testUserID    = "1233"
	testUserName  = "user1"
	testUserEmail = "john@acme.com"
)

func getUser(email, id, name string, admin bool) apiv1.User {
	u := apiv1.User{
		ID:    id,
		Name:  name,
		Email: email,
		Roles: map[string]struct{}{
			"user": {},
		},
	}
	if admin {
		u.Roles[AdminRoleKey] = struct{}{}
	}
	return u
}

func apiUserToKubermaticUser(user apiv1.User) *kubermaticapiv1.User {
	return &kubermaticapiv1.User{
		ObjectMeta: metav1.ObjectMeta{},
		Spec: kubermaticapiv1.UserSpec{
			Name:  user.Name,
			Email: user.Email,
			ID:    user.ID,
		},
	}
}

func checkStatusCode(wantStatusCode int, recorder *httptest.ResponseRecorder, t *testing.T) {
	t.Helper()
	if recorder.Code != wantStatusCode {
		t.Errorf("Expected status code to be %d, got: %d", wantStatusCode, recorder.Code)
		t.Error(recorder.Body.String())
		return
	}
}

func TestUpRoute(t *testing.T) {
	t.Parallel()
	req := httptest.NewRequest("GET", "/api/v1/healthz", nil)
	res := httptest.NewRecorder()
	ep, err := createTestEndpoint(getUser(testUserEmail, testUserID, testUserName, false), []runtime.Object{}, []runtime.Object{}, nil, nil)
	if err != nil {
		t.Fatalf("failed to create test endpoint due to %v", err)
	}
	ep.ServeHTTP(res, req)
	checkStatusCode(http.StatusOK, res, t)
}

type fakeUserClusterConnection struct {
	fakeMachineClient    clusterclientset.Interface
	fakeKubernetesClient kubernetesclient.Interface
}

func (f *fakeUserClusterConnection) GetAdminKubeconfig(c *kubermaticapiv1.Cluster) ([]byte, error) {
	return []byte{}, errors.New("not yet implemented")
}

func (f *fakeUserClusterConnection) GetMachineClient(c *kubermaticapiv1.Cluster) (clusterclientset.Interface, error) {
	return f.fakeMachineClient, nil
}

func (f *fakeUserClusterConnection) GetClient(c *kubermaticapiv1.Cluster) (kubernetesclient.Interface, error) {
	return f.fakeKubernetesClient, nil
}

type clientsSets struct {
	fakeKubermaticClient *kubermaticfakeclentset.Clientset
<<<<<<< HEAD
	fakeMachineClient    *fakeclusterclientset.Clientset
=======
	fakeMachineClient    *fakemachineclientset.Clientset
}

// new>SSHKeyV1SliceWrapper wraps []apiv1.NewSSHKey
// to provide convenient methods for tests
type newSSHKeyV1SliceWrapper []apiv1.NewSSHKey

// Sort sorts the collection by CreationTimestamp
func (k newSSHKeyV1SliceWrapper) Sort() {
	sort.Slice(k, func(i, j int) bool {
		return k[i].CreationTimestamp.Before(k[j].CreationTimestamp)
	})
}

// DecodeOrDie reads and decodes json data from the reader
func (k *newSSHKeyV1SliceWrapper) DecodeOrDie(r io.Reader, t *testing.T) *newSSHKeyV1SliceWrapper {
	t.Helper()
	dec := json.NewDecoder(r)
	err := dec.Decode(k)
	if err != nil {
		t.Fatal(err)
	}
	return k
}

// EqualOrDie compares whether expected collection is equal to the actual one
func (k newSSHKeyV1SliceWrapper) EqualOrDie(expected newSSHKeyV1SliceWrapper, t *testing.T) {
	t.Helper()
	if diff := deep.Equal(k, expected); diff != nil {
		t.Errorf("actual slice is different that the expected one. Diff: %v", diff)
	}
}

// newClusterV1SliceWrapper wraps []apiv1.NewCluster
// to provide convenient methods for tests
type newClusterV1SliceWrapper []apiv1.NewCluster

// Sort sorts the collection by CreationTimestamp
func (k newClusterV1SliceWrapper) Sort() {
	sort.Slice(k, func(i, j int) bool {
		return k[i].CreationTimestamp.Before(k[j].CreationTimestamp)
	})
}

// DecodeOrDie reads and decodes json data from the reader
func (k *newClusterV1SliceWrapper) DecodeOrDie(r io.Reader, t *testing.T) *newClusterV1SliceWrapper {
	t.Helper()
	dec := json.NewDecoder(r)
	err := dec.Decode(k)
	if err != nil {
		t.Fatal(err)
	}
	return k
}

// EqualOrDie compares whether expected collection is equal to the actual one
func (k newClusterV1SliceWrapper) EqualOrDie(expected newClusterV1SliceWrapper, t *testing.T) {
	t.Helper()
	if diff := deep.Equal(k, expected); diff != nil {
		t.Errorf("actual slice is different that the expected one. Diff: %v", diff)
	}
}

// nodeV1SliceWrapper wraps []apiv1.Node
// to provide convenient methods for tests
type nodeV1SliceWrapper []apiv1.Node

// Sort sorts the collection by CreationTimestamp
func (k nodeV1SliceWrapper) Sort() {
	sort.Slice(k, func(i, j int) bool {
		return k[i].CreationTimestamp.Before(k[j].CreationTimestamp)
	})
}

// DecodeOrDie reads and decodes json data from the reader
func (k *nodeV1SliceWrapper) DecodeOrDie(r io.Reader, t *testing.T) *nodeV1SliceWrapper {
	t.Helper()
	dec := json.NewDecoder(r)
	err := dec.Decode(k)
	if err != nil {
		t.Fatal(err)
	}
	return k
}

// EqualOrDie compares whether expected collection is equal to the actual one
func (k nodeV1SliceWrapper) EqualOrDie(expected nodeV1SliceWrapper, t *testing.T) {
	t.Helper()
	if diff := deep.Equal(k, expected); diff != nil {
		t.Errorf("actual slice is different that the expected one. Diff: %v", diff)
	}
}

// projectV1SliceWrapper wraps []apiv1.Project
// to provide convenient methods for tests
type projectV1SliceWrapper []apiv1.Project

// Sort sorts the collection by CreationTimestamp
func (k projectV1SliceWrapper) Sort() {
	sort.Slice(k, func(i, j int) bool {
		return k[i].CreationTimestamp.Before(k[j].CreationTimestamp)
	})
}

// DecodeOrDie reads and decodes json data from the reader
func (k *projectV1SliceWrapper) DecodeOrDie(r io.Reader, t *testing.T) *projectV1SliceWrapper {
	t.Helper()
	dec := json.NewDecoder(r)
	err := dec.Decode(k)
	if err != nil {
		t.Fatal(err)
	}
	return k
}

// EqualOrDie compares whether expected collection is equal to the actual one
func (k projectV1SliceWrapper) EqualOrDie(expected projectV1SliceWrapper, t *testing.T) {
	t.Helper()
	if diff := deep.Equal(k, expected); diff != nil {
		t.Errorf("actual slice is different that the expected one. Diff: %v", diff)
	}
}

// newUserV1SliceWrapper wraps []apiv1.NewUser
// to provide convenient methods for tests
type newUserV1SliceWrapper []apiv1.NewUser

// Sort sorts the collection by CreationTimestamp
func (k newUserV1SliceWrapper) Sort() {
	sort.Slice(k, func(i, j int) bool {
		return k[i].CreationTimestamp.Before(k[j].CreationTimestamp)
	})
}

// DecodeOrDie reads and decodes json data from the reader
func (k *newUserV1SliceWrapper) DecodeOrDie(r io.Reader, t *testing.T) *newUserV1SliceWrapper {
	t.Helper()
	dec := json.NewDecoder(r)
	err := dec.Decode(k)
	if err != nil {
		t.Fatal(err)
	}
	return k
}

// EqualOrDie compares whether expected collection is equal to the actual one
func (k newUserV1SliceWrapper) EqualOrDie(expected newUserV1SliceWrapper, t *testing.T) {
	t.Helper()
	if diff := deep.Equal(k, expected); diff != nil {
		t.Errorf("actual slice is different that the expected one. Diff: %v", diff)
	}
>>>>>>> 376ea5c6
}<|MERGE_RESOLUTION|>--- conflicted
+++ resolved
@@ -275,10 +275,7 @@
 
 type clientsSets struct {
 	fakeKubermaticClient *kubermaticfakeclentset.Clientset
-<<<<<<< HEAD
 	fakeMachineClient    *fakeclusterclientset.Clientset
-=======
-	fakeMachineClient    *fakemachineclientset.Clientset
 }
 
 // new>SSHKeyV1SliceWrapper wraps []apiv1.NewSSHKey
@@ -429,5 +426,4 @@
 	if diff := deep.Equal(k, expected); diff != nil {
 		t.Errorf("actual slice is different that the expected one. Diff: %v", diff)
 	}
->>>>>>> 376ea5c6
 }