package handler

import (
	"context"
	"encoding/json"
	"fmt"
	"net/http"
	"time"

	"github.com/go-kit/kit/endpoint"
	"github.com/gorilla/mux"
	prometheusapi "github.com/prometheus/client_golang/api"
	prometheusv1 "github.com/prometheus/client_golang/api/prometheus/v1"
	"github.com/prometheus/common/model"

	apiv1 "github.com/kubermatic/kubermatic/api/pkg/api/v1"
	kubermaticapiv1 "github.com/kubermatic/kubermatic/api/pkg/crd/kubermatic/v1"
	"github.com/kubermatic/kubermatic/api/pkg/defaulting"
	"github.com/kubermatic/kubermatic/api/pkg/kubernetes"
	"github.com/kubermatic/kubermatic/api/pkg/provider"
	"github.com/kubermatic/kubermatic/api/pkg/util/errors"
	"github.com/kubermatic/kubermatic/api/pkg/validation"

	kerrors "k8s.io/apimachinery/pkg/api/errors"
)

// Deprecated: newClusterEndpoint is deprecated use newCreateClusterEndpoint instead.
func newClusterEndpoint(sshKeysProvider provider.SSHKeyProvider, cloudProviders map[string]provider.CloudProvider, updateManager UpdateManager) endpoint.Endpoint {
	return func(ctx context.Context, request interface{}) (interface{}, error) {
		req := request.(ClusterReq)
		user := ctx.Value(apiUserContextKey).(apiv1.User)
		clusterProvider := ctx.Value(clusterProviderContextKey).(provider.ClusterProvider)

		spec := req.Body.Cluster
		if spec == nil {
			return nil, errors.NewBadRequest("no cluster spec given")
		}

		if err := defaulting.DefaultCreateClusterSpec(spec, cloudProviders); err != nil {
			return nil, errors.NewBadRequest("invalid cluster: %v", err)
		}

		if err := validation.ValidateCreateClusterSpec(spec, cloudProviders); err != nil {
			return nil, errors.NewBadRequest("invalid cluster: %v", err)
		}

		if spec.Version == "" {
			v, err := updateManager.GetDefault()
			if err != nil {
				return nil, err
			}
			spec.Version = v.Version.String()
		}

		c, err := clusterProvider.NewCluster(user, spec)
		if err != nil {
			if kerrors.IsAlreadyExists(err) {
				return nil, errors.NewConflict("cluster", spec.Cloud.DatacenterName, spec.HumanReadableName)
			}
			return nil, err
		}

		err = sshKeysProvider.AssignSSHKeysToCluster(user, req.Body.SSHKeys, c.Name)
		if err != nil {
			return nil, err
		}

		return c, nil
	}
}

func newCreateClusterEndpoint(sshKeyProvider provider.NewSSHKeyProvider, cloudProviders map[string]provider.CloudProvider, projectProvider provider.ProjectProvider) endpoint.Endpoint {
	return func(ctx context.Context, request interface{}) (interface{}, error) {
		req := request.(NewCreateClusterReq)
		user := ctx.Value(userCRContextKey).(*kubermaticapiv1.User)
		clusterProvider := ctx.Value(newClusterProviderContextKey).(provider.NewClusterProvider)
		project, err := projectProvider.Get(user, req.ProjectID)
		if err != nil {
			return nil, kubernetesErrorToHTTPError(err)
		}

		spec := &kubermaticapiv1.ClusterSpec{}
		spec.HumanReadableName = req.Body.Name
<<<<<<< HEAD
		spec.Cloud = &req.Body.Spec.Cloud
		spec.MachineNetworks = req.Body.Spec.MachineNetworks
=======
		spec.Cloud = req.Body.Spec.Cloud
>>>>>>> eece23ee
		spec.Version = req.Body.Spec.Version
		if err = defaulting.DefaultCreateClusterSpec(spec, cloudProviders); err != nil {
			return nil, errors.NewBadRequest("invalid cluster: %v", err)
		}
		if err = validation.ValidateCreateClusterSpec(spec, cloudProviders); err != nil {
			return nil, errors.NewBadRequest("invalid cluster: %v", err)
		}

		existingClusters, err := clusterProvider.List(project, &provider.ClusterListOptions{ClusterName: spec.HumanReadableName})
		if err != nil {
			return nil, kubernetesErrorToHTTPError(err)
		}
		if len(existingClusters) > 0 {
			return nil, errors.NewAlreadyExists("cluster", spec.HumanReadableName)
		}

		newCluster, err := clusterProvider.New(project, user, spec)
		if err != nil {
			return nil, kubernetesErrorToHTTPError(err)
		}
		return convertInternalClusterToExternal(newCluster), nil
	}
}

// Deprecated: clusterEndpoint is deprecated use newGetCluster instead.
func clusterEndpoint() endpoint.Endpoint {
	return func(ctx context.Context, request interface{}) (interface{}, error) {
		user := ctx.Value(apiUserContextKey).(apiv1.User)
		clusterProvider := ctx.Value(clusterProviderContextKey).(provider.ClusterProvider)
		req := request.(LegacyGetClusterReq)
		c, err := clusterProvider.Cluster(user, req.ClusterName)
		if err != nil {
			if err == provider.ErrNotFound {
				return nil, errors.NewNotFound("cluster", req.ClusterName)
			}
			return nil, err
		}

		return c, nil
	}
}

func newGetCluster(projectProvider provider.ProjectProvider) endpoint.Endpoint {
	return func(ctx context.Context, request interface{}) (interface{}, error) {
		req := request.(NewGetClusterReq)
		user := ctx.Value(userCRContextKey).(*kubermaticapiv1.User)
		clusterProvider := ctx.Value(newClusterProviderContextKey).(provider.NewClusterProvider)
		project, err := projectProvider.Get(user, req.ProjectID)
		if err != nil {
			return nil, kubernetesErrorToHTTPError(err)
		}
		cluster, err := clusterProvider.Get(user, project, req.ClusterName)
		if err != nil {
			return nil, kubernetesErrorToHTTPError(err)
		}

		return convertInternalClusterToExternal(cluster), nil
	}
}

// Deprecated: updateClusterEndpoint is deprecated use newUpdateCluster instead.
func updateClusterEndpoint(cloudProviders map[string]provider.CloudProvider) endpoint.Endpoint {
	return func(ctx context.Context, request interface{}) (interface{}, error) {
		user := ctx.Value(apiUserContextKey).(apiv1.User)
		clusterProvider := ctx.Value(clusterProviderContextKey).(provider.ClusterProvider)
		req := request.(UpdateClusterReq)
		oldCluster, err := clusterProvider.Cluster(user, req.ClusterName)
		if err != nil {
			if err == provider.ErrNotFound {
				return nil, errors.NewNotFound("cluster", req.ClusterName)
			}
			return nil, err
		}
		newCluster := req.Body.Cluster

		//We don't allow updating the following fields
		newCluster.TypeMeta = oldCluster.TypeMeta
		newCluster.ObjectMeta = oldCluster.ObjectMeta
		newCluster.Status = oldCluster.Status

		if err := validation.ValidateUpdateCluster(newCluster, oldCluster, cloudProviders); err != nil {
			return nil, errors.NewBadRequest("invalid cluster: %v", err)
		}

		return clusterProvider.UpdateCluster(user, newCluster)
	}
}

func newUpdateCluster(cloudProviders map[string]provider.CloudProvider, projectProvider provider.ProjectProvider) endpoint.Endpoint {
	return func(ctx context.Context, request interface{}) (interface{}, error) {
		req := request.(NewUpdateClusterReq)
		user := ctx.Value(userCRContextKey).(*kubermaticapiv1.User)
		clusterProvider := ctx.Value(newClusterProviderContextKey).(provider.NewClusterProvider)
		project, err := projectProvider.Get(user, req.ProjectID)
		if err != nil {
			return nil, kubernetesErrorToHTTPError(err)
		}

		existingCluster, err := clusterProvider.Get(user, project, req.ClusterName)
		if err != nil {
			return nil, kubernetesErrorToHTTPError(err)
		}

		existingCluster.Spec.Cloud = req.Body.Spec.Cloud
		existingCluster.Spec.Version = req.Body.Spec.Version
		existingCluster.Spec.MachineNetworks = req.Body.Spec.MachineNetworks

		if err = validation.ValidateUpdateCluster(existingCluster, existingCluster, cloudProviders); err != nil {
			return nil, errors.NewBadRequest("invalid cluster: %v", err)
		}

		updatedCluster, err := clusterProvider.Update(user, project, existingCluster)
		if err != nil {
			return nil, kubernetesErrorToHTTPError(err)
		}
		return convertInternalClusterToExternal(updatedCluster), nil
	}
}

// Deprecated: clustersEndpoint is deprecated use newListClusters instead.
func clustersEndpoint() endpoint.Endpoint {
	return func(ctx context.Context, request interface{}) (interface{}, error) {
		user := ctx.Value(apiUserContextKey).(apiv1.User)
		clusterProvider := ctx.Value(clusterProviderContextKey).(provider.ClusterProvider)
		cs, err := clusterProvider.Clusters(user)
		if err != nil {
			return nil, err
		}

		return cs, nil
	}
}

func newListClusters(projectProvider provider.ProjectProvider) endpoint.Endpoint {
	return func(ctx context.Context, request interface{}) (interface{}, error) {
		req := request.(NewListClustersReq)
		user := ctx.Value(userCRContextKey).(*kubermaticapiv1.User)
		clusterProvider := ctx.Value(newClusterProviderContextKey).(provider.NewClusterProvider)
		project, err := projectProvider.Get(user, req.ProjectID)
		if err != nil {
			return nil, kubernetesErrorToHTTPError(err)
		}

		clusters, err := clusterProvider.List(project, &provider.ClusterListOptions{SortBy: "metadata.creationTimestamp"})
		if err != nil {
			return nil, kubernetesErrorToHTTPError(err)
		}

		apiClusters := convertInternalClustersToExternal(clusters)
		return apiClusters, nil
	}
}

// Deprecated: deleteClusterEndpoint is deprecated use newDeleteCluster instead.
func deleteClusterEndpoint() endpoint.Endpoint {
	return func(ctx context.Context, request interface{}) (interface{}, error) {
		req := request.(LegacyGetClusterReq)
		user := ctx.Value(apiUserContextKey).(apiv1.User)
		clusterProvider := ctx.Value(clusterProviderContextKey).(provider.ClusterProvider)
		c, err := clusterProvider.Cluster(user, req.ClusterName)
		if err != nil {
			if err == provider.ErrNotFound {
				return nil, errors.NewNotFound("cluster", req.ClusterName)
			}
			return nil, err
		}

		return nil, clusterProvider.DeleteCluster(user, c.Name)
	}
}

func newDeleteCluster(sshKeyProvider provider.NewSSHKeyProvider, projectProvider provider.ProjectProvider) endpoint.Endpoint {
	return func(ctx context.Context, request interface{}) (interface{}, error) {
		req := request.(NewGetClusterReq)
		user := ctx.Value(userCRContextKey).(*kubermaticapiv1.User)
		clusterProvider := ctx.Value(newClusterProviderContextKey).(provider.NewClusterProvider)
		project, err := projectProvider.Get(user, req.ProjectID)
		if err != nil {
			return nil, kubernetesErrorToHTTPError(err)
		}

		// TODO: I think that in general it would be better if the cluster resource
		// has the reference to the ssh keys - not the other way around as it is now.
		// detach ssh keys that are being used by this clusters
		clusterSSHKeys, err := sshKeyProvider.List(user, project, &provider.SSHKeyListOptions{ClusterName: req.ClusterName})
		if err != nil {
			return nil, kubernetesErrorToHTTPError(err)
		}

		for _, clusterSSHKey := range clusterSSHKeys {
			clusterSSHKey.RemoveFromCluster(req.ClusterName)
			if _, err = sshKeyProvider.Update(user, project, clusterSSHKey); err != nil {
				return nil, kubernetesErrorToHTTPError(err)
			}
		}

		err = clusterProvider.Delete(user, project, req.ClusterName)
		if err != nil {
			return nil, kubernetesErrorToHTTPError(err)
		}
		return nil, nil
	}
}

func getClusterHealth(projectProvider provider.ProjectProvider) endpoint.Endpoint {
	return func(ctx context.Context, request interface{}) (interface{}, error) {
		req := request.(NewGetClusterReq)
		user := ctx.Value(userCRContextKey).(*kubermaticapiv1.User)
		clusterProvider := ctx.Value(newClusterProviderContextKey).(provider.NewClusterProvider)
		project, err := projectProvider.Get(user, req.ProjectID)
		if err != nil {
			return nil, kubernetesErrorToHTTPError(err)
		}

		existingCluster, err := clusterProvider.Get(user, project, req.ClusterName)
		if err != nil {
			return nil, kubernetesErrorToHTTPError(err)
		}
		return apiv1.NewClusterHealth{
			Apiserver:         existingCluster.Status.Health.Apiserver,
			Scheduler:         existingCluster.Status.Health.Scheduler,
			Controller:        existingCluster.Status.Health.Controller,
			MachineController: existingCluster.Status.Health.MachineController,
			Etcd:              existingCluster.Status.Health.Etcd,
		}, nil
	}
}

func assignSSHKeyToCluster(sshKeyProvider provider.NewSSHKeyProvider, projectProvider provider.ProjectProvider) endpoint.Endpoint {
	return func(ctx context.Context, request interface{}) (interface{}, error) {
		req := request.(AssignSSHKeysToClusterReq)
		user := ctx.Value(userCRContextKey).(*kubermaticapiv1.User)
		clusterProvider := ctx.Value(newClusterProviderContextKey).(provider.NewClusterProvider)
		if len(req.KeyName) == 0 {
			return nil, errors.NewBadRequest("please provide an SSH key")
		}

		project, err := projectProvider.Get(user, req.ProjectID)
		if err != nil {
			return nil, kubernetesErrorToHTTPError(err)
		}

		_, err = clusterProvider.Get(user, project, req.ClusterName)
		if err != nil {
			return nil, kubernetesErrorToHTTPError(err)
		}

		// sanity check, make sure that the key belongs to the project
		// alternatively we could examine the owner references
		{
			projectSSHKeys, err := sshKeyProvider.List(user, project, nil)
			if err != nil {
				return nil, kubernetesErrorToHTTPError(err)
			}

			found := false
			for _, projectSSHKey := range projectSSHKeys {
				if projectSSHKey.Name == req.KeyName {
					found = true
					break
				}
			}
			if !found {
				return nil, fmt.Errorf("the given ssh key %s does not belong to the given project %s (%s)", req.KeyName, project.Spec.Name, project.Name)
			}
		}

		sshKey, err := sshKeyProvider.Get(user, project, req.KeyName)
		if err != nil {
			return nil, kubernetesErrorToHTTPError(err)
		}
		if sshKey.IsUsedByCluster(req.ClusterName) {
			return nil, nil
		}
		sshKey.AddToCluster(req.ClusterName)
		_, err = sshKeyProvider.Update(user, project, sshKey)
		if err != nil {
			return nil, kubernetesErrorToHTTPError(err)
		}

		return nil, nil
	}
}

func listSSHKeysAssingedToCluster(sshKeyProvider provider.NewSSHKeyProvider, projectProvider provider.ProjectProvider) endpoint.Endpoint {
	return func(ctx context.Context, request interface{}) (interface{}, error) {
		req := request.(ListSSHKeysAssignedToClusterReq)
		user := ctx.Value(userCRContextKey).(*kubermaticapiv1.User)
		clusterProvider := ctx.Value(newClusterProviderContextKey).(provider.NewClusterProvider)

		project, err := projectProvider.Get(user, req.ProjectID)
		if err != nil {
			return nil, kubernetesErrorToHTTPError(err)
		}
		_, err = clusterProvider.Get(user, project, req.ClusterName)
		if err != nil {
			return nil, kubernetesErrorToHTTPError(err)
		}
		keys, err := sshKeyProvider.List(user, project, &provider.SSHKeyListOptions{ClusterName: req.ClusterName, SortBy: "metadata.creationTimestamp"})
		if err != nil {
			return nil, kubernetesErrorToHTTPError(err)
		}
		apiKeys := convertInternalSSHKeysToExternal(keys)
		return apiKeys, nil
	}
}

func convertInternalClusterToExternal(internalCluster *kubermaticapiv1.Cluster) *apiv1.NewCluster {
	return &apiv1.NewCluster{
		NewObjectMeta: apiv1.NewObjectMeta{
			ID:                internalCluster.Name,
			Name:              internalCluster.Spec.HumanReadableName,
			CreationTimestamp: internalCluster.CreationTimestamp.Time,
			DeletionTimestamp: func() *time.Time {
				if internalCluster.DeletionTimestamp != nil {
					return &internalCluster.DeletionTimestamp.Time
				}
				return nil
			}(),
		},
		Spec: apiv1.NewClusterSpec{
<<<<<<< HEAD
			Cloud:           *internalCluster.Spec.Cloud,
			Version:         internalCluster.Spec.Version,
			MachineNetworks: internalCluster.Spec.MachineNetworks,
=======
			Cloud:   internalCluster.Spec.Cloud,
			Version: internalCluster.Spec.Version,
>>>>>>> eece23ee
		},
		Status: apiv1.NewClusterStatus{
			Version: internalCluster.Spec.Version,
			URL:     internalCluster.Address.URL,
		},
	}
}

func convertInternalClustersToExternal(internalClusters []*kubermaticapiv1.Cluster) []*apiv1.NewCluster {
	apiClusters := make([]*apiv1.NewCluster, len(internalClusters))
	for index, cluster := range internalClusters {
		apiClusters[index] = convertInternalClusterToExternal(cluster)
	}
	return apiClusters
}

func detachSSHKeyFromCluster(sshKeyProvider provider.NewSSHKeyProvider, projectProvider provider.ProjectProvider) endpoint.Endpoint {
	return func(ctx context.Context, request interface{}) (interface{}, error) {
		req := request.(DetachSSHKeysFromClusterReq)
		user := ctx.Value(userCRContextKey).(*kubermaticapiv1.User)
		clusterProvider := ctx.Value(newClusterProviderContextKey).(provider.NewClusterProvider)
		project, err := projectProvider.Get(user, req.ProjectID)
		if err != nil {
			return nil, kubernetesErrorToHTTPError(err)
		}

		_, err = clusterProvider.Get(user, project, req.ClusterName)
		if err != nil {
			return nil, kubernetesErrorToHTTPError(err)
		}

		// sanity check, make sure that the key belongs to the project
		// alternatively we could examine the owner references
		{
			projectSSHKeys, err := sshKeyProvider.List(user, project, nil)
			if err != nil {
				return nil, kubernetesErrorToHTTPError(err)
			}

			found := false
			for _, projectSSHKey := range projectSSHKeys {
				if projectSSHKey.Name == req.KeyName {
					found = true
					break
				}
			}
			if !found {
				return nil, errors.NewNotFound("sshkey", req.KeyName)
			}
		}

		clusterSSHKey, err := sshKeyProvider.Get(user, project, req.KeyName)
		if err != nil {
			return nil, kubernetesErrorToHTTPError(err)
		}

		clusterSSHKey.RemoveFromCluster(req.ClusterName)
		_, err = sshKeyProvider.Update(user, project, clusterSSHKey)
		if err != nil {
			return nil, kubernetesErrorToHTTPError(err)
		}
		return nil, nil
	}
}

type (
	metricsResponse struct {
		Metrics []metricResponse `json:"metrics"`
	}
	metricResponse struct {
		Name   string    `json:"name"`
		Value  float64   `json:"value,omitempty"`
		Values []float64 `json:"values,omitempty"`
	}
)

func legacyGetClusterMetricsEndpoint(prometheusClient prometheusapi.Client) endpoint.Endpoint {
	if prometheusClient == nil {
		return func(ctx context.Context, request interface{}) (response interface{}, err error) {
			return nil, fmt.Errorf("metrics endpoint disabled")
		}
	}

	promAPI := prometheusv1.NewAPI(prometheusClient)

	return func(ctx context.Context, request interface{}) (interface{}, error) {
		user := ctx.Value(apiUserContextKey).(apiv1.User)
		clusterProvider := ctx.Value(clusterProviderContextKey).(provider.ClusterProvider)
		req := request.(LegacyGetClusterReq)
		c, err := clusterProvider.Cluster(user, req.ClusterName)
		if err != nil {
			return nil, kubernetesErrorToHTTPError(err)
		}

		ctx, cancel := context.WithTimeout(ctx, time.Second)
		defer cancel()

		var resp metricsResponse

		val, err := prometheusQuery(ctx, promAPI, fmt.Sprintf(`sum(machine_controller_machines{cluster="%s"})`, c.Name))
		if err != nil {
			return nil, err
		}
		resp.Metrics = append(resp.Metrics, metricResponse{
			Name:  "Machines",
			Value: val,
		})

		vals, err := prometheusQueryRange(ctx, promAPI, fmt.Sprintf(`sum(machine_controller_machines{cluster="%s"})`, c.Name))
		if err != nil {
			return nil, err
		}
		resp.Metrics = append(resp.Metrics, metricResponse{
			Name:   "Machines (1h)",
			Values: vals,
		})

		return resp, nil
	}
}

func getClusterMetricsEndpoint(projectProvider provider.ProjectProvider, prometheusClient prometheusapi.Client) endpoint.Endpoint {
	if prometheusClient == nil {
		return func(ctx context.Context, request interface{}) (response interface{}, err error) {
			return nil, fmt.Errorf("metrics endpoint disabled")
		}
	}

	promAPI := prometheusv1.NewAPI(prometheusClient)

	return func(ctx context.Context, request interface{}) (interface{}, error) {
		req := request.(GetClusterReq)
		user := ctx.Value(userCRContextKey).(*kubermaticapiv1.User)
		clusterProvider := ctx.Value(newClusterProviderContextKey).(provider.NewClusterProvider)
		project, err := projectProvider.Get(user, req.ProjectID)
		if err != nil {
			return nil, kubernetesErrorToHTTPError(err)
		}
		c, err := clusterProvider.Get(user, project, req.ClusterName)
		if err != nil {
			return nil, kubernetesErrorToHTTPError(err)
		}

		ctx, cancel := context.WithTimeout(ctx, time.Second)
		defer cancel()

		var resp []apiv1.ClusterMetric

		val, err := prometheusQuery(ctx, promAPI, fmt.Sprintf(`sum(machine_controller_machines{cluster="%s"})`, c.Name))
		if err != nil {
			return nil, err
		}
		resp = append(resp, apiv1.ClusterMetric{
			Name:   "Machines",
			Values: []float64{val},
		})

		vals, err := prometheusQueryRange(ctx, promAPI, fmt.Sprintf(`sum(machine_controller_machines{cluster="%s"})`, c.Name))
		if err != nil {
			return nil, err
		}
		resp = append(resp, apiv1.ClusterMetric{
			Name:   "Machines (1h)",
			Values: vals,
		})

		return resp, nil
	}
}

func prometheusQuery(ctx context.Context, api prometheusv1.API, query string) (float64, error) {
	now := time.Now()
	val, err := api.Query(ctx, query, now)
	if err != nil {
		return 0, nil
	}
	if val.Type() != model.ValVector {
		return 0, fmt.Errorf("failed to retrieve correct value type")
	}

	vec := val.(model.Vector)
	for _, sample := range vec {
		return float64(sample.Value), nil
	}

	return 0, nil
}

func prometheusQueryRange(ctx context.Context, api prometheusv1.API, query string) ([]float64, error) {
	now := time.Now()
	val, err := api.QueryRange(ctx, query, prometheusv1.Range{
		Start: now.Add(-1 * time.Hour),
		End:   now,
		Step:  30 * time.Second,
	})
	if err != nil {
		return nil, err
	}
	if val.Type() != model.ValMatrix {
		return nil, fmt.Errorf("failed to retrieve correct value type")
	}

	var vals []float64
	matrix := val.(model.Matrix)
	for _, sample := range matrix {
		for _, v := range sample.Values {
			vals = append(vals, float64(v.Value))
		}
	}

	return vals, nil
}

// AssignSSHKeysToClusterReq defines HTTP request data for newAssignSSHKeyToCluster  endpoint
// swagger:parameters newAssignSSHKeyToCluster
type AssignSSHKeysToClusterReq struct {
	DCReq
	assignSSHKeysToClusterBodyReq
	// in: path
	ClusterName string `json:"cluster_name"`
}

type assignSSHKeysToClusterBodyReq struct {
	KeyName string `json:"KeyName"`
}

// ListSSHKeysAssignedToClusterReq defines HTTP request data for newListSSHKeysAssignedToCluster endpoint
// swagger:parameters newListSSHKeysAssignedToCluster
type ListSSHKeysAssignedToClusterReq struct {
	DCReq
	// in: path
	ClusterName string `json:"cluster_name"`
}

// DetachSSHKeysFromClusterReq defines HTTP request for newDetachSSHKeyFromCluster endpoint
// swagger:parameters newDetachSSHKeyFromCluster
type DetachSSHKeysFromClusterReq struct {
	DCReq
	// in: path
	KeyName string `json:"key_name"`
	// in: path
	ClusterName string `json:"cluster_name"`
}

// NewCreateClusterReq defines HTTP request for newCreateCluster endpoint
// swagger:parameters newCreateCluster
type NewCreateClusterReq struct {
	DCReq
	// in: body
	Body apiv1.NewCluster
}

func newDecodeCreateClusterReq(c context.Context, r *http.Request) (interface{}, error) {
	var req NewCreateClusterReq

	dcr, err := decodeDcReq(c, r)
	if err != nil {
		return nil, err
	}
	req.DCReq = dcr.(DCReq)

	if err := json.NewDecoder(r.Body).Decode(&req.Body); err != nil {
		return nil, err
	}

	return req, nil
}

// NewListClustersReq defines HTTP request for newListClsters endpoint
// swagger:parameters newListClusters
type NewListClustersReq struct {
	DCReq
}

func newDecodeListClustersReq(c context.Context, r *http.Request) (interface{}, error) {
	var req NewListClustersReq

	dcr, err := decodeDcReq(c, r)
	if err != nil {
		return nil, err
	}
	req.DCReq = dcr.(DCReq)

	return req, nil
}

// NewGetClusterReq defines HTTP request for newDeleteCluster and newGetClusterKubeconfig endpoints
// swagger:parameters newGetCluster newDeleteCluster newGetClusterKubeconfig newGetClusterHealth newGetNodeForCluster
type NewGetClusterReq struct {
	DCReq
	// in: path
	ClusterName string `json:"cluster_name"`
}

func newDecodeGetClusterReq(c context.Context, r *http.Request) (interface{}, error) {
	var req NewGetClusterReq
	clusterName, err := decodeClusterName(c, r)
	if err != nil {
		return nil, err
	}

	req.ClusterName = clusterName

	dcr, err := decodeDcReq(c, r)
	if err != nil {
		return nil, err
	}
	req.DCReq = dcr.(DCReq)

	return req, nil
}

func decodeClusterName(c context.Context, r *http.Request) (string, error) {
	clusterName := mux.Vars(r)["cluster_name"]
	if clusterName == "" {
		return "", fmt.Errorf("'cluster_name' parameter is required but was not provided")
	}

	return clusterName, nil
}

// NewUpdateClusterReq defines HTTP request for newUpdateCluster endpoint
// swagger:parameters newUpdateCluster
type NewUpdateClusterReq struct {
	NewGetClusterReq
	// in: body
	Body apiv1.NewCluster
}

func newDecodeUpdateClusterReq(c context.Context, r *http.Request) (interface{}, error) {
	var req NewUpdateClusterReq
	clusterName, err := decodeClusterName(c, r)
	if err != nil {
		return nil, err
	}

	dcr, err := decodeDcReq(c, r)
	if err != nil {
		return nil, err
	}
	req.DCReq = dcr.(DCReq)
	req.ClusterName = clusterName

	if err := json.NewDecoder(r.Body).Decode(&req.Body); err != nil {
		return nil, err
	}

	return req, nil
}

func decodeAssignSSHKeyToClusterReq(c context.Context, r *http.Request) (interface{}, error) {
	var req AssignSSHKeysToClusterReq
	clusterName, err := decodeClusterName(c, r)
	if err != nil {
		return nil, err
	}
	req.ClusterName = clusterName

	dcr, err := decodeDcReq(c, r)
	if err != nil {
		return nil, err
	}
	req.DCReq = dcr.(DCReq)

	if err := json.NewDecoder(r.Body).Decode(&req.assignSSHKeysToClusterBodyReq); err != nil {
		return nil, err
	}

	return req, nil
}

func decodeListSSHKeysAssignedToCluster(c context.Context, r *http.Request) (interface{}, error) {
	var req ListSSHKeysAssignedToClusterReq
	clusterName, err := decodeClusterName(c, r)
	if err != nil {
		return nil, err
	}
	req.ClusterName = clusterName

	dcr, err := decodeDcReq(c, r)
	if err != nil {
		return nil, err
	}
	req.DCReq = dcr.(DCReq)

	return req, nil
}

func decodeDetachSSHKeysFromCluster(c context.Context, r *http.Request) (interface{}, error) {
	var req DetachSSHKeysFromClusterReq
	clusterName, err := decodeClusterName(c, r)
	if err != nil {
		return nil, err
	}

	req.ClusterName = clusterName

	dcr, err := decodeDcReq(c, r)
	if err != nil {
		return nil, err
	}
	req.DCReq = dcr.(DCReq)

	sshKeyName, ok := mux.Vars(r)["key_name"]
	if !ok {
		return nil, fmt.Errorf("'key_name' parameter is required in order to delete ssh key")
	}
	req.KeyName = sshKeyName

	return req, nil
}

// ClusterAdminTokenReq defines HTTP request data for getClusterAdminToken and
// revokeClusterAdminToken endpoints.
// swagger:parameters getClusterAdminToken revokeClusterAdminToken
type ClusterAdminTokenReq struct {
	DCReq
	// in: path
	ClusterName string `json:"cluster_name"`
}

func decodeClusterAdminTokenReq(c context.Context, r *http.Request) (interface{}, error) {
	var req ClusterAdminTokenReq
	clusterName, err := decodeClusterName(c, r)
	if err != nil {
		return nil, err
	}
	req.ClusterName = clusterName

	dcr, err := decodeDcReq(c, r)
	if err != nil {
		return nil, err
	}
	req.DCReq = dcr.(DCReq)

	return req, nil
}

func getClusterAdminToken(projectProvider provider.ProjectProvider) endpoint.Endpoint {
	return func(ctx context.Context, request interface{}) (interface{}, error) {
		req := request.(ClusterAdminTokenReq)
		user := ctx.Value(userCRContextKey).(*kubermaticapiv1.User)
		clusterProvider := ctx.Value(newClusterProviderContextKey).(provider.NewClusterProvider)

		project, err := projectProvider.Get(user, req.ProjectID)
		if err != nil {
			return nil, kubernetesErrorToHTTPError(err)
		}

		cluster, err := clusterProvider.Get(user, project, req.ClusterName)
		if err != nil {
			return nil, kubernetesErrorToHTTPError(err)
		}

		return convertInternalClusterTokenToExternal(cluster), nil
	}
}

func revokeClusterAdminToken(projectProvider provider.ProjectProvider) endpoint.Endpoint {
	return func(ctx context.Context, request interface{}) (interface{}, error) {
		req := request.(ClusterAdminTokenReq)
		user := ctx.Value(userCRContextKey).(*kubermaticapiv1.User)
		clusterProvider := ctx.Value(newClusterProviderContextKey).(provider.NewClusterProvider)

		project, err := projectProvider.Get(user, req.ProjectID)
		if err != nil {
			return nil, kubernetesErrorToHTTPError(err)
		}

		cluster, err := clusterProvider.Get(user, project, req.ClusterName)
		if err != nil {
			return nil, kubernetesErrorToHTTPError(err)
		}

		cluster.Address.AdminToken = kubernetes.GenerateToken()

		_, err = clusterProvider.Update(user, project, cluster)
		if err != nil {
			return nil, kubernetesErrorToHTTPError(err)
		}

		return convertInternalClusterTokenToExternal(cluster), nil
	}
}

func convertInternalClusterTokenToExternal(internalCluster *kubermaticapiv1.Cluster) *apiv1.ClusterAdminToken {
	return &apiv1.ClusterAdminToken{
		Token: internalCluster.Address.AdminToken,
	}
}<|MERGE_RESOLUTION|>--- conflicted
+++ resolved
@@ -81,12 +81,8 @@
 
 		spec := &kubermaticapiv1.ClusterSpec{}
 		spec.HumanReadableName = req.Body.Name
-<<<<<<< HEAD
-		spec.Cloud = &req.Body.Spec.Cloud
+		spec.Cloud = req.Body.Spec.Cloud
 		spec.MachineNetworks = req.Body.Spec.MachineNetworks
-=======
-		spec.Cloud = req.Body.Spec.Cloud
->>>>>>> eece23ee
 		spec.Version = req.Body.Spec.Version
 		if err = defaulting.DefaultCreateClusterSpec(spec, cloudProviders); err != nil {
 			return nil, errors.NewBadRequest("invalid cluster: %v", err)
@@ -408,14 +404,9 @@
 			}(),
 		},
 		Spec: apiv1.NewClusterSpec{
-<<<<<<< HEAD
-			Cloud:           *internalCluster.Spec.Cloud,
+			Cloud:           internalCluster.Spec.Cloud,
 			Version:         internalCluster.Spec.Version,
 			MachineNetworks: internalCluster.Spec.MachineNetworks,
-=======
-			Cloud:   internalCluster.Spec.Cloud,
-			Version: internalCluster.Spec.Version,
->>>>>>> eece23ee
 		},
 		Status: apiv1.NewClusterStatus{
 			Version: internalCluster.Spec.Version,
