package handler

import (
	"context"
	"encoding/json"
	"fmt"
	"github.com/Masterminds/semver"
	"net/http"

	"github.com/go-kit/kit/endpoint"

	apiv1 "github.com/kubermatic/kubermatic/api/pkg/api/v1"
	"github.com/kubermatic/kubermatic/api/pkg/handler/middleware"
	"github.com/kubermatic/kubermatic/api/pkg/handler/v1/common"
	"github.com/kubermatic/kubermatic/api/pkg/provider"
	"github.com/kubermatic/kubermatic/api/pkg/util/errors"
	"github.com/kubermatic/kubermatic/api/pkg/version"
	metav1 "k8s.io/apimachinery/pkg/apis/meta/v1"
	ctrlruntimeclient "sigs.k8s.io/controller-runtime/pkg/client"

	clusterv1alpha1 "sigs.k8s.io/cluster-api/pkg/apis/cluster/v1alpha1"
)

func getClusterUpgrades(updateManager UpdateManager, projectProvider provider.ProjectProvider) endpoint.Endpoint {
	return func(ctx context.Context, request interface{}) (interface{}, error) {
		clusterProvider := ctx.Value(middleware.ClusterProviderContextKey).(provider.ClusterProvider)
		userInfo := ctx.Value(middleware.UserInfoContextKey).(*provider.UserInfo)

		req, ok := request.(common.GetClusterReq)
		if !ok {
			return nil, errors.NewWrongRequest(request, common.GetClusterReq{})
		}

		_, err := projectProvider.Get(userInfo, req.ProjectID, &provider.ProjectGetOptions{})
		if err != nil {
			return nil, common.KubernetesErrorToHTTPError(err)
		}

		cluster, err := clusterProvider.Get(userInfo, req.ClusterID, &provider.ClusterGetOptions{})
		if err != nil {
			return nil, common.KubernetesErrorToHTTPError(err)
		}

		versions, err := updateManager.GetPossibleUpdates(cluster.Spec.Version.String())
		if err != nil {
			return nil, err
		}
		var upgrades []*apiv1.MasterVersion
		for _, v := range versions {
			upgrades = append(upgrades, &apiv1.MasterVersion{
				Version: v.Version,
			})
		}

		return upgrades, nil
	}
}

func getClusterNodeUpgrades(updateManager UpdateManager, projectProvider provider.ProjectProvider) endpoint.Endpoint {
	return func(ctx context.Context, request interface{}) (interface{}, error) {
		clusterProvider := ctx.Value(middleware.ClusterProviderContextKey).(provider.ClusterProvider)
		userInfo := ctx.Value(middleware.UserInfoContextKey).(*provider.UserInfo)

		req, ok := request.(common.GetClusterReq)
		if !ok {
			return nil, errors.NewWrongRequest(request, common.GetClusterReq{})
		}

		_, err := projectProvider.Get(userInfo, req.ProjectID, &provider.ProjectGetOptions{})
		if err != nil {
			return nil, common.KubernetesErrorToHTTPError(err)
		}

		cluster, err := clusterProvider.Get(userInfo, req.ClusterID, &provider.ClusterGetOptions{})
		if err != nil {
			return nil, common.KubernetesErrorToHTTPError(err)
		}

		versions, err := updateManager.GetMasterVersions()
		if err != nil {
			return nil, fmt.Errorf("failed to get master versions: %v", err)
		}

		var compatibleVersions []*version.MasterVersion
		clusterVersion := cluster.Spec.Version.Semver()
		for _, v := range versions {
			if err = common.EnsureVersionCompatible(clusterVersion, v.Version); err == nil {
				compatibleVersions = append(compatibleVersions, v)
			} else {
				_, ok := err.(common.ErrVersionSkew)
				if !ok {
					return nil, fmt.Errorf("failed to check compatibility between kubelet %q and control plane %q: %v", v.Version, clusterVersion, err)
				}
			}
		}

		return convertVersionsToExternal(compatibleVersions), nil
	}
}

// UpgradeClusterNodeDeploymentsReq defines HTTP request for upgradeClusterNodeDeployments endpoint
// swagger:parameters upgradeClusterNodeDeployments
type UpgradeClusterNodeDeploymentsReq struct {
	common.GetClusterReq

	// in: body
	Body apiv1.MasterVersion
}

func DecodeUpgradeClusterNodeDeploymentsReq(c context.Context, r *http.Request) (interface{}, error) {
	var req UpgradeClusterNodeDeploymentsReq
	cr, err := common.DecodeGetClusterReq(c, r)
	if err != nil {
		return nil, err
	}

	req.GetClusterReq = cr.(common.GetClusterReq)

	if err := json.NewDecoder(r.Body).Decode(&req.Body); err != nil {
		return nil, err
	}

	return req, nil
}

func upgradeClusterNodeDeployments(projectProvider provider.ProjectProvider) endpoint.Endpoint {
	return func(ctx context.Context, request interface{}) (interface{}, error) {
		clusterProvider := ctx.Value(middleware.ClusterProviderContextKey).(provider.ClusterProvider)
		userInfo := ctx.Value(middleware.UserInfoContextKey).(*provider.UserInfo)

		req, ok := request.(UpgradeClusterNodeDeploymentsReq)
		if !ok {
			return nil, errors.NewWrongRequest(request, common.GetClusterReq{})
		}

		_, err := projectProvider.Get(userInfo, req.ProjectID, &provider.ProjectGetOptions{})
		if err != nil {
			return nil, common.KubernetesErrorToHTTPError(err)
		}

		cluster, err := clusterProvider.Get(userInfo, req.ClusterID, &provider.ClusterGetOptions{})
		if err != nil {
			return nil, common.KubernetesErrorToHTTPError(err)
		}

		requestedKubeletVersion, err := semver.NewVersion(req.Body.Version.String())
		if err != nil {
			return nil, errors.NewBadRequest(err.Error())
		}

		if err = common.EnsureVersionCompatible(cluster.Spec.Version.Version, requestedKubeletVersion); err != nil {
			return nil, errors.NewBadRequest(err.Error())
		}

		client, err := clusterProvider.GetAdminClientForCustomerCluster(cluster)
		if err != nil {
			return nil, common.KubernetesErrorToHTTPError(err)
		}

		machineDeployments := &clusterv1alpha1.MachineDeploymentList{}
		if err := client.List(ctx, &ctrlruntimeclient.ListOptions{Namespace: metav1.NamespaceSystem}, machineDeployments); err != nil {
			return nil, common.KubernetesErrorToHTTPError(err)
		}

		var updateErrors []string
		for _, machineDeployment := range machineDeployments.Items {
			machineDeployment.Spec.Template.Spec.Versions.Kubelet = req.Body.Version.String()
<<<<<<< HEAD
			if err := client.Update(ctx, &machineDeployment); err != nil {
				updateErrors = append(updateErrors, err)
=======
			_, err = machineClient.ClusterV1alpha1().MachineDeployments(metav1.NamespaceSystem).Update(&machineDeployment)
			if err != nil {
				updateErrors = append(updateErrors, err.Error())
>>>>>>> c0f1ed52
			}
		}

		if len(updateErrors) > 0 {
			return nil, errors.NewWithDetails(http.StatusInternalServerError, "failed to update some node deployments", updateErrors)
		}

		return nil, nil
	}
}

func getMasterVersions(updateManager UpdateManager) endpoint.Endpoint {
	return func(ctx context.Context, request interface{}) (interface{}, error) {
		versions, err := updateManager.GetMasterVersions()
		if err != nil {
			return nil, fmt.Errorf("failed to get master versions: %v", err)
		}
		return convertVersionsToExternal(versions), nil
	}
}

func convertVersionsToExternal(versions []*version.MasterVersion) []*apiv1.MasterVersion {
	sv := make([]*apiv1.MasterVersion, len(versions))
	for v := range versions {
		sv[v] = &apiv1.MasterVersion{
			Version: versions[v].Version,
			Default: versions[v].Default,
		}
	}
	return sv
}<|MERGE_RESOLUTION|>--- conflicted
+++ resolved
@@ -165,14 +165,8 @@
 		var updateErrors []string
 		for _, machineDeployment := range machineDeployments.Items {
 			machineDeployment.Spec.Template.Spec.Versions.Kubelet = req.Body.Version.String()
-<<<<<<< HEAD
 			if err := client.Update(ctx, &machineDeployment); err != nil {
-				updateErrors = append(updateErrors, err)
-=======
-			_, err = machineClient.ClusterV1alpha1().MachineDeployments(metav1.NamespaceSystem).Update(&machineDeployment)
-			if err != nil {
 				updateErrors = append(updateErrors, err.Error())
->>>>>>> c0f1ed52
 			}
 		}
 
