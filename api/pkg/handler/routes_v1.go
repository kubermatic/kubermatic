--- conflicted
+++ resolved
@@ -529,10 +529,6 @@
 		Path("/me").
 		Handler(r.getCurrentUser())
 
-	mux.Methods(http.MethodPut).
-		Path("/me/settings").
-		Handler(r.updateCurrentUserSettings())
-
 	mux.Methods(http.MethodGet).
 		Path("/me/settings").
 		Handler(r.getCurrentUserSettings())
@@ -1885,7 +1881,6 @@
 	)
 }
 
-<<<<<<< HEAD
 // swagger:route GET /api/v1/me users getCurrentUserSettings
 //
 //     Returns settings of the current user.
@@ -1910,9 +1905,6 @@
 }
 
 // swagger:route GET /api/v1/me settings patchCurrentUserSettings
-=======
-// swagger:route GET /api/v1/me settings updateCurrentUserSettings
->>>>>>> c7dbeaf8
 //
 //     Updates settings of the current user.
 //
@@ -1926,22 +1918,13 @@
 //       default: errorResponse
 //       200: User
 //       401: empty
-<<<<<<< HEAD
 func (r Routing) patchCurrentUserSettings() http.Handler {
-=======
-func (r Routing) updateCurrentUserSettings() http.Handler {
->>>>>>> c7dbeaf8
-	return httptransport.NewServer(
-		endpoint.Chain(
-			middleware.TokenVerifier(r.tokenVerifiers),
-			middleware.UserSaver(r.userProvider),
-<<<<<<< HEAD
+	return httptransport.NewServer(
+		endpoint.Chain(
+			middleware.TokenVerifier(r.tokenVerifiers),
+			middleware.UserSaver(r.userProvider),
 		)(user.PatchSettingsEndpoint(r.userProvider)),
 		user.DecodePatchSettingsReq,
-=======
-		)(user.UpdateSettingsEndpoint(r.userProvider)),
-		user.DecodeUpdateSettingsReq,
->>>>>>> c7dbeaf8
 		encodeJSON,
 		r.defaultServerOptions()...,
 	)
