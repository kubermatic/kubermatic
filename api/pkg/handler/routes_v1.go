--- conflicted
+++ resolved
@@ -362,7 +362,6 @@
 	)
 }
 
-<<<<<<< HEAD
 // swagger:route GET /api/v1/vsphere/networks vsphere listVSphereNetworks
 //
 // Lists networks from vsphere datacenter
@@ -385,10 +384,7 @@
 	)
 }
 
-// swagger:route GET /api/v1/openstack/tenants
-=======
 // swagger:route GET /api/v1/openstack/tenants openstack listOpenstackTenants
->>>>>>> 430ff667
 //
 // Lists tenants from openstack
 //
