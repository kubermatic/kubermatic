package user

import (
	"context"
	"encoding/json"
	"fmt"
	jsonpatch "github.com/evanphx/json-patch"
	"io/ioutil"
	"k8s.io/apimachinery/pkg/api/errors"
	"net/http"
	"net/mail"
	"strings"

	"github.com/go-kit/kit/endpoint"
	"github.com/gorilla/mux"

	apiv1 "github.com/kubermatic/kubermatic/api/pkg/api/v1"
	"github.com/kubermatic/kubermatic/api/pkg/controller/rbac"
	kubermaticapiv1 "github.com/kubermatic/kubermatic/api/pkg/crd/kubermatic/v1"
	"github.com/kubermatic/kubermatic/api/pkg/handler/middleware"
	"github.com/kubermatic/kubermatic/api/pkg/handler/v1/common"
	"github.com/kubermatic/kubermatic/api/pkg/provider"
	k8cerrors "github.com/kubermatic/kubermatic/api/pkg/util/errors"
)

// DeleteEndpoint deletes the given user/member from the given project
func DeleteEndpoint(projectProvider provider.ProjectProvider, userProvider provider.UserProvider, memberProvider provider.ProjectMemberProvider) endpoint.Endpoint {
	return func(ctx context.Context, request interface{}) (interface{}, error) {
		userInfo := ctx.Value(middleware.UserInfoContextKey).(*provider.UserInfo)
		req, ok := request.(DeleteReq)
		if !ok {
			return nil, k8cerrors.NewBadRequest("invalid request")
		}
		if len(req.UserID) == 0 {
			return nil, k8cerrors.NewBadRequest("the user ID cannot be empty")
		}

		project, err := projectProvider.Get(userInfo, req.ProjectID, &provider.ProjectGetOptions{})
		if err != nil {
			return nil, common.KubernetesErrorToHTTPError(err)
		}
		user, err := userProvider.UserByID(req.UserID)
		if err != nil {
			return nil, common.KubernetesErrorToHTTPError(err)
		}
		memberList, err := memberProvider.List(userInfo, project, &provider.ProjectMemberListOptions{MemberEmail: user.Spec.Email})
		if err != nil {
			return nil, common.KubernetesErrorToHTTPError(err)
		}
		if len(memberList) == 0 {
			return nil, k8cerrors.New(http.StatusBadRequest, fmt.Sprintf("cannot delete the user = %s from the project %s because the user is not a member of the project", user.Spec.Email, req.ProjectID))
		}
		if len(memberList) != 1 {
			return nil, k8cerrors.New(http.StatusInternalServerError, fmt.Sprintf("cannot delete the user user %s from the project, inconsistent state in database", user.Spec.Email))
		}

		bindingForRequestedMember := memberList[0]
		if strings.EqualFold(bindingForRequestedMember.Spec.UserEmail, userInfo.Email) {
			return nil, k8cerrors.New(http.StatusForbidden, "you cannot delete yourself from the project")
		}

		err = memberProvider.Delete(userInfo, bindingForRequestedMember.Name)
		if err != nil {
			return nil, common.KubernetesErrorToHTTPError(err)
		}

		return nil, nil
	}
}

// EditEndpoint changes the group the given user/member belongs in the given project
func EditEndpoint(projectProvider provider.ProjectProvider, userProvider provider.UserProvider, memberProvider provider.ProjectMemberProvider) endpoint.Endpoint {
	return func(ctx context.Context, request interface{}) (interface{}, error) {
		userInfo := ctx.Value(middleware.UserInfoContextKey).(*provider.UserInfo)
		req, ok := request.(EditReq)
		if !ok {
			return nil, k8cerrors.NewBadRequest("invalid request")
		}

		err := req.Validate(userInfo)
		if err != nil {
			return nil, err
		}
		currentMemberFromRequest := req.Body
		projectFromRequest := currentMemberFromRequest.Projects[0]

		project, err := projectProvider.Get(userInfo, req.ProjectID, &provider.ProjectGetOptions{})
		if err != nil {
			return nil, common.KubernetesErrorToHTTPError(err)
		}
		memberToUpdate, err := userProvider.UserByEmail(currentMemberFromRequest.Email)
		if err != nil && err == provider.ErrNotFound {
			return nil, k8cerrors.NewBadRequest("cannot add the user = %s to the project %s because the user doesn't exist.", currentMemberFromRequest.Email, projectFromRequest.ID)
		} else if err != nil {
			return nil, common.KubernetesErrorToHTTPError(err)
		}

		memberList, err := memberProvider.List(userInfo, project, &provider.ProjectMemberListOptions{MemberEmail: currentMemberFromRequest.Email})
		if err != nil {
			return nil, common.KubernetesErrorToHTTPError(err)
		}
		if len(memberList) == 0 {
			return nil, k8cerrors.New(http.StatusBadRequest, fmt.Sprintf("cannot change the membership of the user = %s for the project %s because the user is not a member of the project", currentMemberFromRequest.Email, req.ProjectID))
		}
		if len(memberList) != 1 {
			return nil, k8cerrors.New(http.StatusInternalServerError, fmt.Sprintf("cannot change the membershp of the user %s, inconsistent state in database", currentMemberFromRequest.Email))
		}

		currentMemberBinding := memberList[0]
		generatedGroupName := rbac.GenerateActualGroupNameFor(project.Name, projectFromRequest.GroupPrefix)
		currentMemberBinding.Spec.Group = generatedGroupName
		updatedMemberBinding, err := memberProvider.Update(userInfo, currentMemberBinding)
		if err != nil {
			return nil, common.KubernetesErrorToHTTPError(err)
		}

		externalUser := convertInternalUserToExternal(memberToUpdate, false, updatedMemberBinding)
		externalUser = filterExternalUser(externalUser, project.Name)
		return externalUser, nil
	}
}

// ListEndpoint returns user/members of the given project
func ListEndpoint(projectProvider provider.ProjectProvider, userProvider provider.UserProvider, memberProvider provider.ProjectMemberProvider) endpoint.Endpoint {
	return func(ctx context.Context, request interface{}) (interface{}, error) {
		userInfo := ctx.Value(middleware.UserInfoContextKey).(*provider.UserInfo)
		req, ok := request.(common.GetProjectRq)
		if !ok {
			return nil, k8cerrors.NewBadRequest("invalid request")
		}

		if len(req.ProjectID) == 0 {
			return nil, k8cerrors.NewBadRequest("the name of the project cannot be empty")
		}

		project, err := projectProvider.Get(userInfo, req.ProjectID, &provider.ProjectGetOptions{})
		if err != nil {
			return nil, common.KubernetesErrorToHTTPError(err)
		}

		membersOfProjectBindings, err := memberProvider.List(userInfo, project, nil)
		if err != nil {
			return nil, common.KubernetesErrorToHTTPError(err)
		}

		externalUsers := []*apiv1.User{}
		for _, memberOfProjectBinding := range membersOfProjectBindings {
			user, err := userProvider.UserByEmail(memberOfProjectBinding.Spec.UserEmail)
			if err != nil {
				return nil, common.KubernetesErrorToHTTPError(err)
			}
			externalUser := convertInternalUserToExternal(user, false, memberOfProjectBinding)
			externalUser = filterExternalUser(externalUser, project.Name)
			externalUsers = append(externalUsers, externalUser)
		}

		return externalUsers, nil
	}
}

// AddEndpoint adds the given user to the given group within the given project
func AddEndpoint(projectProvider provider.ProjectProvider, userProvider provider.UserProvider, memberProvider provider.ProjectMemberProvider) endpoint.Endpoint {
	return func(ctx context.Context, request interface{}) (interface{}, error) {
		req := request.(AddReq)
		userInfo := ctx.Value(middleware.UserInfoContextKey).(*provider.UserInfo)

		err := req.Validate(userInfo)
		if err != nil {
			return nil, err
		}
		apiUserFromRequest := req.Body
		projectFromRequest := apiUserFromRequest.Projects[0]

		userToInvite, err := userProvider.UserByEmail(apiUserFromRequest.Email)
		if err != nil && err == provider.ErrNotFound {
			return nil, k8cerrors.NewBadRequest("cannot add the user = %s to the project %s because the user doesn't exist.", apiUserFromRequest.Email, projectFromRequest.ID)
		} else if err != nil {
			return nil, common.KubernetesErrorToHTTPError(err)
		}
		project, err := projectProvider.Get(userInfo, projectFromRequest.ID, &provider.ProjectGetOptions{})
		if err != nil {
			return nil, common.KubernetesErrorToHTTPError(err)
		}

		memberList, err := memberProvider.List(userInfo, project, &provider.ProjectMemberListOptions{MemberEmail: userToInvite.Spec.Email})
		if err != nil {
			return nil, common.KubernetesErrorToHTTPError(err)
		}
		if len(memberList) > 0 {
			return nil, k8cerrors.New(http.StatusBadRequest, fmt.Sprintf("cannot add the user = %s to the project %s because user is already in the project", req.Body.Email, req.ProjectID))
		}

		generatedGroupName := rbac.GenerateActualGroupNameFor(project.Name, projectFromRequest.GroupPrefix)
		generatedBinding, err := memberProvider.Create(userInfo, project, userToInvite.Spec.Email, generatedGroupName)
		if err != nil {
			return nil, common.KubernetesErrorToHTTPError(err)
		}

		externalUser := convertInternalUserToExternal(userToInvite, false, generatedBinding)
		externalUser = filterExternalUser(externalUser, project.Name)
		return externalUser, nil
	}
}

// GetEndpoint returns info about the current user
func GetEndpoint(memberMapper provider.ProjectMemberMapper) endpoint.Endpoint {
	return func(ctx context.Context, request interface{}) (interface{}, error) {
		authenticatedUser := ctx.Value(middleware.UserCRContextKey).(*kubermaticapiv1.User)

		bindings, err := memberMapper.MappingsFor(authenticatedUser.Spec.Email)
		if err != nil {
			return nil, common.KubernetesErrorToHTTPError(err)
		}

		return convertInternalUserToExternal(authenticatedUser, true, bindings...), nil
<<<<<<< HEAD
	}
}

// GetSettingsEndpoint returns settings of the current user
func GetSettingsEndpoint(memberMapper provider.ProjectMemberMapper) endpoint.Endpoint {
	return func(ctx context.Context, request interface{}) (interface{}, error) {
		authenticatedUser := ctx.Value(middleware.UserCRContextKey).(*kubermaticapiv1.User)
		return authenticatedUser.Spec.Settings, nil
	}
}

// PatchSettingsEndpoint patches settings of the current user
func PatchSettingsEndpoint(userProvider provider.UserProvider) endpoint.Endpoint {
	return func(ctx context.Context, request interface{}) (interface{}, error) {
		req := request.(PatchSettingsReq)
		existingUser := ctx.Value(middleware.UserCRContextKey).(*kubermaticapiv1.User)

		existingSettingsJSON, err := json.Marshal(existingUser.Spec.Settings)
		if err != nil {
			return nil, errors.NewBadRequest(fmt.Sprintf("cannot decode existing user settings: %v", err))
		}

		patchedSettingsJSON, err := jsonpatch.MergePatch(existingSettingsJSON, req.Patch)
		if err != nil {
			return nil, errors.NewBadRequest(fmt.Sprintf("cannot patch user settings: %v", err))
		}

		var patchedSettings *kubermaticapiv1.UserSettings
		err = json.Unmarshal(patchedSettingsJSON, &patchedSettings)
		if err != nil {
			return nil, errors.NewBadRequest(fmt.Sprintf("cannot decode patched user settings: %v", err))
		}

		existingUser.Spec.Settings = patchedSettings
		updatedUser, err := userProvider.UpdateUser(*existingUser)
		if err != nil {
			return nil, common.KubernetesErrorToHTTPError(err)
		}

		return updatedUser.Spec.Settings, nil
=======
>>>>>>> c7dbeaf8
	}
}

// UpdateSettingsEndpoint updates settings of the current user
func UpdateSettingsEndpoint(userProvider provider.UserProvider) endpoint.Endpoint {
	return func(ctx context.Context, request interface{}) (interface{}, error) {
		req := request.(UpdateSettingsReq)
		existingUser := ctx.Value(middleware.UserCRContextKey).(*kubermaticapiv1.User)
		existingUser.Spec.Settings = &req.Body
		updatedUser, err := userProvider.UpdateUser(*existingUser)
		if err != nil {
			return nil, common.KubernetesErrorToHTTPError(err)
		}

		return updatedUser.Spec.Settings, nil
	}
}

func convertInternalUserToExternal(internalUser *kubermaticapiv1.User, includeSettings bool, bindings ...*kubermaticapiv1.UserProjectBinding) *apiv1.User {
	apiUser := &apiv1.User{
		ObjectMeta: apiv1.ObjectMeta{
			ID:                internalUser.Name,
			Name:              internalUser.Spec.Name,
			CreationTimestamp: apiv1.NewTime(internalUser.CreationTimestamp.Time),
		},
		Email: internalUser.Spec.Email,
	}

	if includeSettings {
		apiUser.Settings = internalUser.Spec.Settings
	}

	for _, binding := range bindings {
		bindingAlreadyExists := false
		for _, pg := range apiUser.Projects {
			if pg.ID == binding.Spec.ProjectID && pg.GroupPrefix == binding.Spec.Group {
				bindingAlreadyExists = true
				break
			}
		}
		if !bindingAlreadyExists {
			groupPrefix := rbac.ExtractGroupPrefix(binding.Spec.Group)
			apiUser.Projects = append(apiUser.Projects, apiv1.ProjectGroup{ID: binding.Spec.ProjectID, GroupPrefix: groupPrefix})
		}
	}

	return apiUser
}

func filterExternalUser(externalUser *apiv1.User, projectID string) *apiv1.User {
	// remove all projects except requested one
	// in the future user resources will not contain projects bindings
	for _, pg := range externalUser.Projects {
		if pg.ID == projectID {
			externalUser.Projects = []apiv1.ProjectGroup{pg}
			break
		}
	}
	return externalUser
}

// AddReq defines HTTP request for addUserToProject
// swagger:parameters addUserToProject
type AddReq struct {
	common.ProjectReq
	// in: body
	Body apiv1.User
}

// Validate validates AddReq request
func (r AddReq) Validate(authenticatesUserInfo *provider.UserInfo) error {
	if len(r.ProjectID) == 0 {
		return k8cerrors.NewBadRequest("the name of the project cannot be empty")
	}
	apiUserFromRequest := r.Body
	if len(apiUserFromRequest.Email) == 0 {
		return k8cerrors.NewBadRequest("the email address cannot be empty")
	}
	if _, err := mail.ParseAddress(apiUserFromRequest.Email); err != nil {
		return k8cerrors.NewBadRequest("incorrect email format: %v", err)
	}
	if len(r.Body.Projects) != 1 {
		return k8cerrors.NewBadRequest("expected exactly one entry in \"Projects\" field, but received %d", len(apiUserFromRequest.Projects))
	}
	projectFromRequest := apiUserFromRequest.Projects[0]
	if len(projectFromRequest.ID) == 0 || len(projectFromRequest.GroupPrefix) == 0 {
		return k8cerrors.NewBadRequest("both the project name and the group name fields are required")
	}
	if projectFromRequest.ID != r.ProjectID {
		return k8cerrors.New(http.StatusForbidden, fmt.Sprintf("you can only assign the user to %s project", r.ProjectID))
	}
	if strings.EqualFold(apiUserFromRequest.Email, authenticatesUserInfo.Email) {
		return k8cerrors.New(http.StatusForbidden, "you cannot assign yourself to a different group")
	}
	isRequestedGroupPrefixValid := false
	for _, existingGroupPrefix := range rbac.AllGroupsPrefixes {
		if existingGroupPrefix == projectFromRequest.GroupPrefix {
			isRequestedGroupPrefixValid = true
			break
		}
	}
	if !isRequestedGroupPrefixValid {
		return k8cerrors.NewBadRequest("invalid group name %s", projectFromRequest.GroupPrefix)
	}
	return nil
}

// DecodeAddReq  decodes an HTTP request into AddReq
func DecodeAddReq(c context.Context, r *http.Request) (interface{}, error) {
	var req AddReq

	prjReq, err := common.DecodeProjectRequest(c, r)
	if err != nil {
		return nil, err

	}
	req.ProjectReq = prjReq.(common.ProjectReq)

	if err := json.NewDecoder(r.Body).Decode(&req.Body); err != nil {
		return nil, err
	}

	return req, nil
}

// IDReq represents a request that contains userID in the path
type IDReq struct {
	// in: path
	UserID string `json:"user_id"`
}

func decodeUserIDReq(c context.Context, r *http.Request) (IDReq, error) {
	var req IDReq

	userID, ok := mux.Vars(r)["user_id"]
	if !ok {
		return req, fmt.Errorf("'user_id' parameter is required")
	}
	req.UserID = userID

	return req, nil
}

// EditReq defines HTTP request for editUserInProject
// swagger:parameters editUserInProject
type EditReq struct {
	AddReq
	IDReq
}

// Validate validates EditUserToProject request
func (r EditReq) Validate(authenticatesUserInfo *provider.UserInfo) error {
	err := r.AddReq.Validate(authenticatesUserInfo)
	if err != nil {
		return err
	}
	if r.UserID != r.Body.ID {
		return k8cerrors.NewBadRequest(fmt.Sprintf("userID mismatch, you requested to update user = %s but body contains user = %s", r.UserID, r.Body.ID))
	}
	return nil
}

// DecodeEditReq  decodes an HTTP request into EditReq
func DecodeEditReq(c context.Context, r *http.Request) (interface{}, error) {
	var req EditReq

	prjReq, err := common.DecodeProjectRequest(c, r)
	if err != nil {
		return nil, err

	}
	req.ProjectReq = prjReq.(common.ProjectReq)

	if err := json.NewDecoder(r.Body).Decode(&req.Body); err != nil {
		return nil, err
	}

	userIDReq, err := decodeUserIDReq(c, r)
	if err != nil {
		return nil, err
	}
	req.UserID = userIDReq.UserID

	return req, nil
}

// DeleteReq defines HTTP request for deleteUserFromProject
// swagger:parameters deleteUserFromProject
type DeleteReq struct {
	common.ProjectReq
	IDReq
}

// DecodeDeleteReq  decodes an HTTP request into DeleteReq
func DecodeDeleteReq(c context.Context, r *http.Request) (interface{}, error) {
	var req DeleteReq

	prjReq, err := common.DecodeProjectRequest(c, r)
	if err != nil {
		return nil, err
	}
	req.ProjectReq = prjReq.(common.ProjectReq)

	userIDReq, err := decodeUserIDReq(c, r)
	if err != nil {
		return nil, err
	}
	req.UserID = userIDReq.UserID

	return req, nil
}

<<<<<<< HEAD
// PatchSettingsReq defines HTTP request for patchCurrentUserSettings
// swagger:parameters patchCurrentUserSettings
type PatchSettingsReq struct {
	// in: body
	Patch []byte
}

// DecodePatchSettingsReq  decodes an HTTP request into PatchSettingsReq
func DecodePatchSettingsReq(c context.Context, r *http.Request) (interface{}, error) {
	var req PatchSettingsReq
	var err error

	if req.Patch, err = ioutil.ReadAll(r.Body); err != nil {
=======
// UpdateSettingsReq defines HTTP request for updateCurrentUserSettings
// swagger:parameters updateCurrentUserSettings
type UpdateSettingsReq struct {
	// in: body
	Body kubermaticapiv1.UserSettings
}

// DecodeDeleteReq  decodes an HTTP request into DeleteReq
func DecodeUpdateSettingsReq(c context.Context, r *http.Request) (interface{}, error) {
	var req UpdateSettingsReq

	if err := json.NewDecoder(r.Body).Decode(&req.Body); err != nil {
>>>>>>> c7dbeaf8
		return nil, err
	}

	return req, nil
}<|MERGE_RESOLUTION|>--- conflicted
+++ resolved
@@ -213,7 +213,6 @@
 		}
 
 		return convertInternalUserToExternal(authenticatedUser, true, bindings...), nil
-<<<<<<< HEAD
 	}
 }
 
@@ -248,23 +247,6 @@
 		}
 
 		existingUser.Spec.Settings = patchedSettings
-		updatedUser, err := userProvider.UpdateUser(*existingUser)
-		if err != nil {
-			return nil, common.KubernetesErrorToHTTPError(err)
-		}
-
-		return updatedUser.Spec.Settings, nil
-=======
->>>>>>> c7dbeaf8
-	}
-}
-
-// UpdateSettingsEndpoint updates settings of the current user
-func UpdateSettingsEndpoint(userProvider provider.UserProvider) endpoint.Endpoint {
-	return func(ctx context.Context, request interface{}) (interface{}, error) {
-		req := request.(UpdateSettingsReq)
-		existingUser := ctx.Value(middleware.UserCRContextKey).(*kubermaticapiv1.User)
-		existingUser.Spec.Settings = &req.Body
 		updatedUser, err := userProvider.UpdateUser(*existingUser)
 		if err != nil {
 			return nil, common.KubernetesErrorToHTTPError(err)
@@ -468,7 +450,6 @@
 	return req, nil
 }
 
-<<<<<<< HEAD
 // PatchSettingsReq defines HTTP request for patchCurrentUserSettings
 // swagger:parameters patchCurrentUserSettings
 type PatchSettingsReq struct {
@@ -482,20 +463,6 @@
 	var err error
 
 	if req.Patch, err = ioutil.ReadAll(r.Body); err != nil {
-=======
-// UpdateSettingsReq defines HTTP request for updateCurrentUserSettings
-// swagger:parameters updateCurrentUserSettings
-type UpdateSettingsReq struct {
-	// in: body
-	Body kubermaticapiv1.UserSettings
-}
-
-// DecodeDeleteReq  decodes an HTTP request into DeleteReq
-func DecodeUpdateSettingsReq(c context.Context, r *http.Request) (interface{}, error) {
-	var req UpdateSettingsReq
-
-	if err := json.NewDecoder(r.Body).Decode(&req.Body); err != nil {
->>>>>>> c7dbeaf8
 		return nil, err
 	}
 
