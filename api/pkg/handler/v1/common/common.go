--- conflicted
+++ resolved
@@ -142,11 +142,7 @@
 	cfg *rest.Config,
 	namespace string,
 	labelSelector string,
-<<<<<<< HEAD
 	containerPort int) (*portforward.PortForwarder, chan struct{}, error) {
-=======
-	containerPort int) (*portforward.PortForwarder, *bytes.Buffer, chan struct{}, error) {
->>>>>>> 541dbd4a
 	pod, err := GetReadyPod(coreClient.Pods(namespace), labelSelector)
 	if err != nil {
 		return nil, nil, nil, err
@@ -166,11 +162,7 @@
 	}
 
 	// Portforwarding is blocking, so we can't do it here
-<<<<<<< HEAD
 	return portforwarder, stopChan, nil
-=======
-	return portforwarder, outBuffer, stopChan, nil
->>>>>>> 541dbd4a
 }
 
 func getReadyPods(pods *corev1.PodList) *corev1.PodList {
