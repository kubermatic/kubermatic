package kubernetesdashboard

import (
	"context"
	"fmt"
	"net/http"
	"net/http/httputil"
	"net/url"
	"strings"

	"github.com/go-kit/kit/endpoint"
	transporthttp "github.com/go-kit/kit/transport/http"
	"go.uber.org/zap"

	"github.com/kubermatic/kubermatic/api/pkg/handler/v1/cluster"
	"github.com/kubermatic/kubermatic/api/pkg/handler/v1/common"
	"github.com/kubermatic/kubermatic/api/pkg/provider"
	kubernetesdashboard "github.com/kubermatic/kubermatic/api/pkg/resources/kubernetes-dashboard"
	kubermaticerrors "github.com/kubermatic/kubermatic/api/pkg/util/errors"
)

// Minimal wrapper to implement the http.Handler interface
type dynamicHTTPHandler func(http.ResponseWriter, *http.Request)

// ServeHTTP implements http.Handler
func (dHandler dynamicHTTPHandler) ServeHTTP(w http.ResponseWriter, r *http.Request) {
	dHandler(w, r)
}

func ProxyEndpoint(
	log *zap.SugaredLogger,
	extractor transporthttp.RequestFunc,
	projectProvider provider.ProjectProvider,
	userInfoGetter provider.UserInfoGetter,
	middlewares endpoint.Middleware) http.Handler {
	return dynamicHTTPHandler(func(w http.ResponseWriter, r *http.Request) {

		log := log.With("endpoint", "kubernetes-dashboard-proxy", "uri", r.URL.Path)
		ctx := extractor(r.Context(), r)
		request, err := common.DecodeGetClusterReq(ctx, r)
		if err != nil {
			common.WriteHTTPError(log, w, kubermaticerrors.New(http.StatusBadRequest, err.Error()))
			return
		}

		// The endpoint the middleware is called with is the innermost one, hence we must
		// define it as closure and pass it to the middleware() call below.
		ep := func(ctx context.Context, request interface{}) (interface{}, error) {
			// Simple redirect in case proxy call path does not end with trailing slash
			if strings.HasSuffix(r.URL.Path, "proxy") {
				http.Redirect(w, r, r.URL.Path+"/", http.StatusFound)
				return nil, nil
			}

			userCluster, clusterProvider, err := cluster.GetClusterProviderFromRequest(ctx, request, projectProvider, userInfoGetter)
			if err != nil {
				common.WriteHTTPError(log, w, err)
				return nil, nil
			}
			req, ok := request.(common.GetClusterReq)
			if !ok {
				common.WriteHTTPError(log, w, kubermaticerrors.New(http.StatusBadRequest, "invalid request"))
				return nil, nil
			}
			userInfo, err := userInfoGetter(ctx, req.ProjectID)
			if err != nil {
				common.WriteHTTPError(log, w, kubermaticerrors.New(http.StatusInternalServerError, "couldn't get userInfo"))
				return nil, nil
			}

			token, err := clusterProvider.GetTokenForCustomerCluster(userInfo, userCluster)
			if err != nil {
				common.WriteHTTPError(log, w, kubermaticerrors.New(http.StatusBadRequest, fmt.Sprintf("error getting token for user %q: %v", userInfo.Email, err)))
				return nil, nil
			}

			log = log.With("cluster", userCluster.Name)

			// Ideally we would cache these to not open a port for every single request
<<<<<<< HEAD
			portforwarder, closeChan, err := common.GetPortForwarder(
=======
			portforwarder, outBuffer, closeChan, err := common.GetPortForwarder(
>>>>>>> 541dbd4a
				clusterProvider.GetSeedClusterAdminClient().CoreV1(),
				clusterProvider.SeedAdminConfig(),
				userCluster.Status.NamespaceName,
				kubernetesdashboard.AppLabel,
				kubernetesdashboard.ContainerPort)
			if err != nil {
				return nil, fmt.Errorf("failed to get portforwarder for console: %v", err)
			}
<<<<<<< HEAD
			defer func() { close(closeChan) }()
			defer portforwarder.Close()
=======
			defer func() {
				portforwarder.Close()
				close(closeChan)
			}()
>>>>>>> 541dbd4a

			if err = common.ForwardPort(log, portforwarder); err != nil {
				common.WriteHTTPError(log, w, err)
				return nil, nil
			}

			ports, err := portforwarder.GetPorts()
			if err != nil {
				common.WriteHTTPError(log, w, fmt.Errorf("failed to get backend port: %v", err))
				return nil, nil
			}
			if len(ports) != 1 {
				common.WriteHTTPError(log, w, fmt.Errorf("didn't get exactly one port but %d", len(ports)))
				return nil, nil
			}

			proxyURL := &url.URL{
				Scheme: "http",
				Host:   fmt.Sprintf("127.0.0.1:%d", ports[0].Local),
			}

			// Override strict CSP policy for proxy
			w.Header().Set("Content-Security-Policy", "default-src 'self'; script-src 'self' 'unsafe-inline'; object-src 'self'; style-src 'self' 'unsafe-inline'; img-src 'self'; media-src 'self'; frame-ancestors 'self'; frame-src 'self'; connect-src 'self'; font-src 'self' data:")

			// Proxy the request
			proxy := httputil.NewSingleHostReverseProxy(proxyURL)
			proxy.Director = newDashboardProxyDirector(proxyURL, token, r).director()
			proxy.ServeHTTP(w, r)

			return nil, nil
		}

		if _, err := middlewares(ep)(ctx, request); err != nil {
			common.WriteHTTPError(log, w, err)
			return
		}
	})
}

// It's responsible for adjusting proxy request, so we can properly access Kubernetes Dashboard
type dashboardProxyDirector struct {
	proxyURL        *url.URL
	token           string
	originalRequest *http.Request
}

func (director *dashboardProxyDirector) director() func(*http.Request) {
	return func(req *http.Request) {
		req.URL.Scheme = director.proxyURL.Scheme
		req.URL.Host = director.proxyURL.Host
		req.URL.Path = director.getBasePath(director.originalRequest.URL.Path)

		req.Header.Set("Authorization", director.getAuthorizationHeader())
	}
}

func (director *dashboardProxyDirector) getAuthorizationHeader() string {
	return fmt.Sprintf("Bearer %s", director.token)
}

// We need to get proper path to Dashboard API and strip the URL from the Kubermatic API request part.
func (director *dashboardProxyDirector) getBasePath(path string) string {
	separator := "proxy"
	if !strings.Contains(path, separator) {
		return "/"
	}

	parts := strings.Split(path, separator)
	if len(parts) != 2 {
		return "/"
	}

	return parts[1]
}

func newDashboardProxyDirector(proxyURL *url.URL, token string, request *http.Request) *dashboardProxyDirector {
	return &dashboardProxyDirector{
		proxyURL:        proxyURL,
		token:           token,
		originalRequest: request,
	}
}<|MERGE_RESOLUTION|>--- conflicted
+++ resolved
@@ -77,11 +77,7 @@
 			log = log.With("cluster", userCluster.Name)
 
 			// Ideally we would cache these to not open a port for every single request
-<<<<<<< HEAD
 			portforwarder, closeChan, err := common.GetPortForwarder(
-=======
-			portforwarder, outBuffer, closeChan, err := common.GetPortForwarder(
->>>>>>> 541dbd4a
 				clusterProvider.GetSeedClusterAdminClient().CoreV1(),
 				clusterProvider.SeedAdminConfig(),
 				userCluster.Status.NamespaceName,
@@ -90,15 +86,10 @@
 			if err != nil {
 				return nil, fmt.Errorf("failed to get portforwarder for console: %v", err)
 			}
-<<<<<<< HEAD
-			defer func() { close(closeChan) }()
-			defer portforwarder.Close()
-=======
 			defer func() {
 				portforwarder.Close()
 				close(closeChan)
 			}()
->>>>>>> 541dbd4a
 
 			if err = common.ForwardPort(log, portforwarder); err != nil {
 				common.WriteHTTPError(log, w, err)
