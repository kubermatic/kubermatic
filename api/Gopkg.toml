--- conflicted
+++ resolved
@@ -125,11 +125,7 @@
 
 [[override]]
   name = "github.com/kubermatic/machine-controller"
-<<<<<<< HEAD
-  branch = "add-userdata-plugins"
-=======
   version = "v1.1.3"
->>>>>>> 40504e28
 
 [[override]]
   name = "sigs.k8s.io/controller-runtime"
