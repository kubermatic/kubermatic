/*
Copyright 2020 The Kubermatic Kubernetes Platform contributors.

Licensed under the Apache License, Version 2.0 (the "License");
you may not use this file except in compliance with the License.
You may obtain a copy of the License at

    http://www.apache.org/licenses/LICENSE-2.0

Unless required by applicable law or agreed to in writing, software
distributed under the License is distributed on an "AS IS" BASIS,
WITHOUT WARRANTIES OR CONDITIONS OF ANY KIND, either express or implied.
See the License for the specific language governing permissions and
limitations under the License.
*/

// The following directive is necessary to make the package coherent:

package main

import (
	"bytes"
	"fmt"
	"go/format"
	"io/ioutil"
	"log"
	"strings"
	"text/template"

	"github.com/Masterminds/sprig/v3"
)

func main() {
	data := struct {
		Resources []reconcileFunctionData
	}{
		Resources: []reconcileFunctionData{
			{
				ResourceName:       "Namespace",
				ImportAlias:        "corev1",
				ResourceImportPath: "k8s.io/api/core/v1",
			},
			{
				ResourceName:       "Service",
				ImportAlias:        "corev1",
				ResourceImportPath: "k8s.io/api/core/v1",
			},
			{
				ResourceName: "Secret",
				ImportAlias:  "corev1",
				// Don't specify ResourceImportPath so this block does not create a new import line in the generated code
			},
			{
				ResourceName: "ConfigMap",
				ImportAlias:  "corev1",
				// Don't specify ResourceImportPath so this block does not create a new import line in the generated code
			},
			{
				ResourceName: "ServiceAccount",
				ImportAlias:  "corev1",
				// Don't specify ResourceImportPath so this block does not create a new import line in the generated code
			},
			{
				ResourceName:       "StatefulSet",
				ImportAlias:        "appsv1",
				ResourceImportPath: "k8s.io/api/apps/v1",
				DefaultingFunc:     "DefaultStatefulSet",
			},
			{
				ResourceName: "Deployment",
				ImportAlias:  "appsv1",
				// Don't specify ResourceImportPath so this block does not create a new import line in the generated code
				DefaultingFunc: "DefaultDeployment",
			},
			{
				ResourceName: "DaemonSet",
				ImportAlias:  "appsv1",
				// Don't specify ResourceImportPath so this block does not create a new import line in the generated code
				DefaultingFunc: "DefaultDaemonSet",
			},
			{
				ResourceName:       "PodDisruptionBudget",
				ImportAlias:        "policyv1beta1",
				ResourceImportPath: "k8s.io/api/policy/v1beta1",
				RequiresRecreate:   true,
			},
			{
				ResourceName:       "VerticalPodAutoscaler",
				ImportAlias:        "autoscalingv1beta2",
				ResourceImportPath: "k8s.io/autoscaler/vertical-pod-autoscaler/pkg/apis/autoscaling.k8s.io/v1beta2",
			},
			{
				ResourceName:       "ClusterRoleBinding",
				ImportAlias:        "rbacv1",
				ResourceImportPath: "k8s.io/api/rbac/v1",
			},
			{
				ResourceName: "ClusterRole",
				ImportAlias:  "rbacv1",
				// Don't specify ResourceImportPath so this block does not create a new import line in the generated code
			},
			{
				ResourceName: "Role",
				ImportAlias:  "rbacv1",
				// Don't specify ResourceImportPath so this block does not create a new import line in the generated code
			},
			{
				ResourceName: "RoleBinding",
				ImportAlias:  "rbacv1",
				// Don't specify ResourceImportPath so this block does not create a new import line in the generated code
			},
			{
				ResourceName:       "CustomResourceDefinition",
				ImportAlias:        "apiextensionsv1beta1",
				ResourceImportPath: "k8s.io/apiextensions-apiserver/pkg/apis/apiextensions/v1beta1",
			},
			{
				ResourceName:       "CronJob",
				ImportAlias:        "batchv1beta1",
				ResourceImportPath: "k8s.io/api/batch/v1beta1",
				DefaultingFunc:     "DefaultCronJob",
			},
			{
				ResourceName:       "MutatingWebhookConfiguration",
				ImportAlias:        "admissionregistrationv1",
				ResourceImportPath: "k8s.io/api/admissionregistration/v1",
			},
			{
				ResourceName: "ValidatingWebhookConfiguration",
				ImportAlias:  "admissionregistrationv1",
				// Don't specify ResourceImportPath so this block does not create a new import line in the generated code
			},
			{
				ResourceName:       "APIService",
				ImportAlias:        "apiregistrationv1beta1",
				ResourceImportPath: "k8s.io/kube-aggregator/pkg/apis/apiregistration/v1beta1",
			},
			{
				ResourceName:       "Ingress",
				ResourceNamePlural: "Ingresses",
				ImportAlias:        "networkingv1beta1",
				ResourceImportPath: "k8s.io/api/networking/v1beta1",
			},
			{
				ResourceName:       "Seed",
				ImportAlias:        "kubermaticv1",
				ResourceImportPath: "k8c.io/kubermatic/v2/pkg/crd/kubermatic/v1",
			},
			{
				ResourceName:       "Certificate",
				ImportAlias:        "certmanagerv1alpha2",
				ResourceImportPath: "github.com/jetstack/cert-manager/pkg/apis/certmanager/v1alpha2",
			},
			{
				ResourceName:       "EtcdBackupConfig",
				ImportAlias:        "kubermaticv1",
				ResourceImportPath: "k8c.io/kubermatic/v2/pkg/crd/kubermatic/v1",
			},
			{
				ResourceName:       "ConstraintTemplate",
				ImportAlias:        "gatekeeperv1beta1",
				ResourceImportPath: "github.com/open-policy-agent/frameworks/constraint/pkg/apis/templates/v1beta1",
			},
			{
				ResourceName:     "ConstraintTemplate",
				ImportAlias:      "kubermaticv1",
				APIVersionPrefix: "KubermaticV1",
			},
			{
				ResourceName:     "Project",
				ImportAlias:      "kubermaticv1",
				APIVersionPrefix: "KubermaticV1",
			},
			{
				ResourceName:     "UserProjectBinding",
				ImportAlias:      "kubermaticv1",
				APIVersionPrefix: "KubermaticV1",
			},
			{
<<<<<<< HEAD
				ResourceName:     "Constraint",
=======
				ResourceName:     "User",
>>>>>>> 2144c34c
				ImportAlias:      "kubermaticv1",
				APIVersionPrefix: "KubermaticV1",
			},
		},
	}

	buf := &bytes.Buffer{}
	if err := reconcileAllTemplate.Execute(buf, data); err != nil {
		log.Fatal(err)
	}

	fmtB, err := format.Source(buf.Bytes())
	if err != nil {
		log.Fatal(err)
	}

	if err := ioutil.WriteFile("zz_generated_reconcile.go", fmtB, 0644); err != nil {
		log.Fatal(err)
	}
}

func lowercaseFirst(str string) string {
	return strings.ToLower(string(str[0])) + str[1:]
}

var (
	reconcileAllTplFuncs = map[string]interface{}{
		"namedReconcileFunc": namedReconcileFunc,
	}
	reconcileAllTemplate = template.Must(template.New("").Funcs(reconcileAllTplFuncs).Funcs(sprig.TxtFuncMap()).Parse(`// This file is generated. DO NOT EDIT.
package reconciling

import (
	"fmt"
	"context"

	"k8s.io/apimachinery/pkg/types"
	ctrlruntimeclient "sigs.k8s.io/controller-runtime/pkg/client"
{{ range .Resources }}
{{- if .ResourceImportPath }}
	{{ .ImportAlias }} "{{ .ResourceImportPath }}"
{{- end }}
{{- end }}
)

{{ range .Resources }}
{{ namedReconcileFunc .ResourceName .ImportAlias .DefaultingFunc .RequiresRecreate .ResourceNamePlural .APIVersionPrefix}}
{{- end }}

`))
)

type reconcileFunctionData struct {
	ResourceName       string
	ResourceNamePlural string
	ResourceImportPath string
	ImportAlias        string
	// Optional: A defaulting func for the given object type
	// Must be defined inside the resources package
	DefaultingFunc string
	// Whether the resource must be recreated instead of updated. Required
	// e.G. for PDBs
	RequiresRecreate bool
	// Optional: adds an api version prefix to the generated functions to avoid duplication when different resources
	// have the same ResourceName
	APIVersionPrefix string
}

func namedReconcileFunc(resourceName, importAlias, defaultingFunc string, requiresRecreate bool, plural, apiVersionPrefix string) (string, error) {
	if len(plural) == 0 {
		plural = fmt.Sprintf("%ss", resourceName)
	}

	b := &bytes.Buffer{}
	err := namedReconcileFunctionTemplate.Execute(b, struct {
		ResourceName       string
		ResourceNamePlural string
		ImportAlias        string
		DefaultingFunc     string
		RequiresRecreate   bool
		APIVersionPrefix   string
	}{
		ResourceName:       resourceName,
		ResourceNamePlural: plural,
		ImportAlias:        importAlias,
		DefaultingFunc:     defaultingFunc,
		RequiresRecreate:   requiresRecreate,
		APIVersionPrefix:   apiVersionPrefix,
	})

	if err != nil {
		return "", err
	}

	return b.String(), nil
}

var (
	reconcileFunctionTplFuncs = map[string]interface{}{
		"lowercaseFirst": lowercaseFirst,
	}
)

var namedReconcileFunctionTemplate = template.Must(template.New("").Funcs(reconcileFunctionTplFuncs).Parse(`// {{ .APIVersionPrefix }}{{ .ResourceName }}Creator defines an interface to create/update {{ .ResourceName }}s
type {{ .APIVersionPrefix }}{{ .ResourceName }}Creator = func(existing *{{ .ImportAlias }}.{{ .ResourceName }}) (*{{ .ImportAlias }}.{{ .ResourceName }}, error)

// Named{{ .APIVersionPrefix }}{{ .ResourceName }}CreatorGetter returns the name of the resource and the corresponding creator function
type Named{{ .APIVersionPrefix }}{{ .ResourceName }}CreatorGetter = func() (name string, create {{ .APIVersionPrefix }}{{ .ResourceName }}Creator)

// {{ .APIVersionPrefix }}{{ .ResourceName }}ObjectWrapper adds a wrapper so the {{ .APIVersionPrefix }}{{ .ResourceName }}Creator matches ObjectCreator.
// This is needed as Go does not support function interface matching.
func {{ .APIVersionPrefix }}{{ .ResourceName }}ObjectWrapper(create {{ .APIVersionPrefix }}{{ .ResourceName }}Creator) ObjectCreator {
	return func(existing ctrlruntimeclient.Object) (ctrlruntimeclient.Object, error) {
		if existing != nil {
			return create(existing.(*{{ .ImportAlias }}.{{ .ResourceName }}))
		}
		return create(&{{ .ImportAlias }}.{{ .ResourceName }}{})
	}
}

// Reconcile{{ .APIVersionPrefix }}{{ .ResourceNamePlural }} will create and update the {{ .APIVersionPrefix }}{{ .ResourceNamePlural }} coming from the passed {{ .APIVersionPrefix }}{{ .ResourceName }}Creator slice
func Reconcile{{ .APIVersionPrefix }}{{ .ResourceNamePlural }}(ctx context.Context, namedGetters []Named{{ .APIVersionPrefix }}{{ .ResourceName }}CreatorGetter, namespace string, client ctrlruntimeclient.Client, objectModifiers ...ObjectModifier) error {
	for _, get := range namedGetters {
		name, create := get()
{{- if .DefaultingFunc }}
		create = {{ .DefaultingFunc }}(create)
{{- end }}
		createObject := {{ .APIVersionPrefix }}{{ .ResourceName }}ObjectWrapper(create)
		createObject = createWithNamespace(createObject, namespace)
		createObject = createWithName(createObject, name)

		for _, objectModifier := range objectModifiers {
			createObject = objectModifier(createObject)
		}

		if err := EnsureNamedObject(ctx, types.NamespacedName{Namespace: namespace, Name: name}, createObject, client, &{{ .ImportAlias }}.{{ .ResourceName }}{}, {{ .RequiresRecreate}}); err != nil {
			return fmt.Errorf("failed to ensure {{ .ResourceName }} %s/%s: %v", namespace, name, err)
		}
	}

	return nil
}

`))<|MERGE_RESOLUTION|>--- conflicted
+++ resolved
@@ -177,11 +177,12 @@
 				APIVersionPrefix: "KubermaticV1",
 			},
 			{
-<<<<<<< HEAD
 				ResourceName:     "Constraint",
-=======
+				ImportAlias:      "kubermaticv1",
+				APIVersionPrefix: "KubermaticV1",
+			},
+			{
 				ResourceName:     "User",
->>>>>>> 2144c34c
 				ImportAlias:      "kubermaticv1",
 				APIVersionPrefix: "KubermaticV1",
 			},
