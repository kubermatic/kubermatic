// Copyright © 2016 Loodse GmbH <info@loodse.com>
//
// Licensed under the Apache License, Version 2.0 (the "License");
// you may not use this file except in compliance with the License.
// You may obtain a copy of the License at
//
//     http://www.apache.org/licenses/LICENSE-2.0
//
// Unless required by applicable law or agreed to in writing, software
// distributed under the License is distributed on an "AS IS" BASIS,
// WITHOUT WARRANTIES OR CONDITIONS OF ANY KIND, either express or implied.
// See the License for the specific language governing permissions and
// limitations under the License.

package cmd

import (
	goflag "flag"
	"fmt"
	"log"
	"os"

	"github.com/kubermatic/api/controller/cluster"
	"github.com/kubermatic/api/extensions"
	"github.com/kubermatic/api/provider"
	"github.com/kubermatic/api/provider/cloud"
	"github.com/spf13/cobra"
	"github.com/spf13/pflag"
	"github.com/spf13/viper"
	kkubernetes "k8s.io/client-go/kubernetes"
	"k8s.io/client-go/pkg/util/wait"
	"k8s.io/client-go/tools/clientcmd"
)

var cfgFile, kubeConfig, masterResources, externalURL, dcFile, overwriteHost, addonResources string
var dev bool
var viperWhiteList = []string{
	"v",
}

// RootCmd represents the base command when called without any subcommands
var RootCmd = &cobra.Command{
	Use:   "kubermatic-cluster-controller",
	Short: "Controller for Kubermatic",
	Long:  `Cluster controller... Needs better description`,

	Run: func(cmd *cobra.Command, args []string) {

		fmt.Println("master-resources: " + viper.GetString("master-resources"))
		fmt.Println("datacenters: " + viper.GetString("datacenters"))
		fmt.Println("kubeconfig: " + viper.GetString("kubeconfig"))
		fmt.Println("external-url: " + viper.GetString("external-url"))
		fmt.Println("dev: ", viper.GetBool("dev"))
		fmt.Println("overwrite-host: " + viper.GetString("overwrite-host"))

		if viper.GetString("master-resources") == "" {
			print("master-resources path is undefined\n\n")
			os.Exit(1)
		}

		// load list of datacenters
		dcs := map[string]provider.DatacenterMeta{}
		if viper.GetString("datacenters") != "" {
			var err error
			dcs, err = provider.DatacentersMeta(viper.GetString("datacenters"))
			if err != nil {
				log.Fatal(fmt.Printf("failed to load datacenter yaml %q: %v", viper.GetString("datacenters"), err))
			}
		}

		// create controller for each context
		clientcmdConfig, err := clientcmd.LoadFromFile(viper.GetString("kubeconfig"))
		if err != nil {
			log.Fatal(err)
		}

		for ctx := range clientcmdConfig.Contexts {
			// create kube client
			clientcmdConfig, err := clientcmd.LoadFromFile(viper.GetString("kubeconfig"))
			if err != nil {
				log.Fatal(err)
			}
			clientConfig := clientcmd.NewNonInteractiveClientConfig(
				*clientcmdConfig,
				ctx,
				&clientcmd.ConfigOverrides{},
				nil,
			)

			cfg, err := clientConfig.ClientConfig()
			if err != nil {
				log.Fatal(err)
			}
			client, err := kkubernetes.NewForConfig(cfg)
			if err != nil {
				log.Fatal(err)
			}
			tprClient, err := extensions.WrapClientsetWithExtensions(cfg)
			if err != nil {
				log.Fatal(err)
			}

			// start controller
			cps := cloud.Providers(dcs)
			ctrl, err := cluster.NewController(
				ctx,
				client,
				tprClient,
				cps,
				viper.GetString("master-resources"),
				viper.GetString("external-url"),
				viper.GetBool("dev"),
				viper.GetString("overwrite-host"),
				viper.GetString("addon-resources"),
			)
			if err != nil {
				log.Fatal(err)
			}
			go ctrl.Run(wait.NeverStop)
		}

		<-wait.NeverStop
	},
}

// Execute adds all child commands to the root command sets flags appropriately.
// This is called by main.main(). It only needs to happen once to the rootCmd.
func Execute() {
	if err := RootCmd.Execute(); err != nil {
		fmt.Println(err)
		os.Exit(-1)
	}
}

func init() {
	pflag.CommandLine.AddGoFlagSet(goflag.CommandLine)
	cobra.OnInitialize(initConfig)
	RootCmd.PersistentFlags().StringVar(&cfgFile, "config", "", "config file (default is /etc/kubermatic/kubermatic-cluster-controller.yaml)")
	RootCmd.PersistentFlags().StringVar(&kubeConfig, "kubeconfig", ".kubeconfig", "The kubeconfig file path with one context per Kubernetes provider")
	RootCmd.PersistentFlags().StringVar(&masterResources, "master-resources", "", "The master resources path (Required).")
	RootCmd.PersistentFlags().StringVar(&externalURL, "external-url", "", "The external url for the apiserver host and the the dc.(Required)")
	RootCmd.PersistentFlags().StringVar(&dcFile, "datacenters", "datacenters.yaml", "The datacenters.yaml file path")
	RootCmd.PersistentFlags().BoolVar(&dev, "dev", false, "Create dev-mode clusters only processed by dev-mode cluster controller")
	RootCmd.PersistentFlags().StringVar(&overwriteHost, "overwrite-host", "", "If set it will not do a hostlookup and will force the given host on all clustes. This is mostly used to run one static cluster.")
	RootCmd.PersistentFlags().StringVar(&addonResources, "addon-resources", "/etc/kubermaitc/addons", "Path to addon helm charts")

	err := viper.BindPFlags(RootCmd.PersistentFlags())
	if err != nil {
		log.Fatalf("Unable to bind Command Line flags: %s\n", err)
	}
}

// initConfig reads in config file and ENV variables if set.
func initConfig() {
	if cfgFile != "" { // enable ability to specify config file via flag
		viper.SetConfigFile(cfgFile)
	}

	viper.SetConfigName("kubermatic-cluster-controller") // name of config file (without extension)
	viper.AddConfigPath("$HOME")                         // adding home directory as first search path
	viper.AddConfigPath(".")                             // adding current directory as second search path
	viper.AddConfigPath("/etc/kubermatic")               // adding /etc/kubermatic as third search path
	viper.AutomaticEnv()                                 // read in environment variables that match

	setFlagsUsingViper()

	// If a config file is found, read it in.
	if err := viper.ReadInConfig(); err == nil {
		fmt.Println("Using config file:", viper.ConfigFileUsed())
	}
}

func setFlagsUsingViper() {
	for _, config := range viperWhiteList {
		var flag = pflag.Lookup(config)
		viper.SetDefault(flag.Name, flag.DefValue)
		// If the flag is set, override viper value
		if flag.Changed {
			viper.Set(flag.Name, flag.Value.String())
		}
		// Viper will give precedence first to calls to the Set command,
		// then to values from the config.yml
<<<<<<< HEAD
		err := flag.Value.Set(viper.GetString(flag.Name))
		if err != nil {
			// TODO: improve this!!!
			// We have to do this because of the linter :(
			flag.Changed = true
		} else {
			flag.Changed = true
		}
=======
		_ = flag.Value.Set(viper.GetString(flag.Name))
		flag.Changed = true
>>>>>>> 701d1c67
	}
}<|MERGE_RESOLUTION|>--- conflicted
+++ resolved
@@ -180,18 +180,7 @@
 		}
 		// Viper will give precedence first to calls to the Set command,
 		// then to values from the config.yml
-<<<<<<< HEAD
-		err := flag.Value.Set(viper.GetString(flag.Name))
-		if err != nil {
-			// TODO: improve this!!!
-			// We have to do this because of the linter :(
-			flag.Changed = true
-		} else {
-			flag.Changed = true
-		}
-=======
 		_ = flag.Value.Set(viper.GetString(flag.Name))
 		flag.Changed = true
->>>>>>> 701d1c67
 	}
 }