// Copyright © 2016 Loodse GmbH <info@loodse.com>
//
// Licensed under the Apache License, Version 2.0 (the "License");
// you may not use this file except in compliance with the License.
// You may obtain a copy of the License at
//
//     http://www.apache.org/licenses/LICENSE-2.0
//
// Unless required by applicable law or agreed to in writing, software
// distributed under the License is distributed on an "AS IS" BASIS,
// WITHOUT WARRANTIES OR CONDITIONS OF ANY KIND, either express or implied.
// See the License for the specific language governing permissions and
// limitations under the License.

package cmd

import (
	goflag "flag"
	"fmt"
	"log"
	"os"

	"github.com/kubermatic/api/controller/cluster"
	"github.com/kubermatic/api/provider"
	"github.com/kubermatic/api/provider/cloud"
	"github.com/spf13/cobra"
	"github.com/spf13/pflag"
	"github.com/spf13/viper"
<<<<<<< HEAD
	"k8s.io/client-go/kubernetes"
	"k8s.io/client-go/pkg/util/wait"
	"k8s.io/client-go/tools/clientcmd"
=======
	kclient "k8s.io/kubernetes/pkg/client/unversioned"
	"k8s.io/kubernetes/pkg/client/unversioned/clientcmd"
	"k8s.io/kubernetes/pkg/util/wait"
>>>>>>> bae48a40
)

var cfgFile, kubeConfig, masterResources, externalURL, dcFile, overwriteHost string
var dev bool
var viperWhiteList = []string{
	"v",
}

// RootCmd represents the base command when called without any subcommands
var RootCmd = &cobra.Command{
	Use:   "kubermatic-cluster-controller",
	Short: "Controller for Kubermatic",
	Long:  `Cluster controller... Needs better description`,

	Run: func(cmd *cobra.Command, args []string) {

		fmt.Println("master-resources: " + viper.GetString("master-resources"))
		fmt.Println("datacenters: " + viper.GetString("datacenters"))
		fmt.Println("kubeconfig: " + viper.GetString("kubeconfig"))
		fmt.Println("external-url: " + viper.GetString("external-url"))
		fmt.Println("dev: ", viper.GetBool("dev"))
		fmt.Println("overwrite-host: " + viper.GetString("overwrite-host"))

		if viper.GetString("master-resources") == "" {
			print("master-resources path is undefined\n\n")
			os.Exit(1)
		}

		// load list of datacenters
		dcs := map[string]provider.DatacenterMeta{}
		if viper.GetString("datacenters") != "" {
			var err error
			dcs, err = provider.DatacentersMeta(viper.GetString("datacenters"))
			if err != nil {
				log.Fatal(fmt.Printf("failed to load datacenter yaml %q: %v", viper.GetString("datacenters"), err))
			}
		}

		// create controller for each context
		clientcmdConfig, err := clientcmd.LoadFromFile(viper.GetString("kubeconfig"))
		if err != nil {
			log.Fatal(err)
		}

		for ctx := range clientcmdConfig.Contexts {
			// create kube client
			clientcmdConfig, err := clientcmd.LoadFromFile(viper.GetString("kubeconfig"))
			if err != nil {
				log.Fatal(err)
			}
			clientConfig := clientcmd.NewNonInteractiveClientConfig(
				*clientcmdConfig,
				ctx,
				&clientcmd.ConfigOverrides{},
				nil,
			)
			cfg, err := clientConfig.ClientConfig()
			if err != nil {
				log.Fatal(err)
			}
<<<<<<< HEAD
			client, err := kubernetes.NewForConfig(cfg)
=======
			client, err := kclient.New(cfg)
>>>>>>> bae48a40
			if err != nil {
				log.Fatal(err)
			}

			// start controller
			cps := cloud.Providers(dcs)
			ctrl, err := cluster.NewController(
				ctx, client, cps, viper.GetString("master-resources"), viper.GetString("external-url"), viper.GetBool("dev"), viper.GetString("overwrite-host"),
			)
			if err != nil {
				log.Fatal(err)
			}
			go ctrl.Run(wait.NeverStop)
		}

		<-wait.NeverStop
	},
}

// Execute adds all child commands to the root command sets flags appropriately.
// This is called by main.main(). It only needs to happen once to the rootCmd.
func Execute() {
	if err := RootCmd.Execute(); err != nil {
		fmt.Println(err)
		os.Exit(-1)
	}
}

func init() {
	pflag.CommandLine.AddGoFlagSet(goflag.CommandLine)
	cobra.OnInitialize(initConfig)
	RootCmd.PersistentFlags().StringVar(&cfgFile, "config", "", "config file (default is /etc/kubermatic/kubermatic-cluster-controller.yaml)")
	RootCmd.PersistentFlags().StringVar(&kubeConfig, "kubeconfig", ".kubeconfig", "The kubeconfig file path with one context per Kubernetes provider")
	RootCmd.PersistentFlags().StringVar(&masterResources, "master-resources", "", "The master resources path (Required).")
	RootCmd.PersistentFlags().StringVar(&externalURL, "external-url", "", "The external url for the apiserver host and the the dc.(Required)")
	RootCmd.PersistentFlags().StringVar(&dcFile, "datacenters", "datacenters.yaml", "The datacenters.yaml file path")
	RootCmd.PersistentFlags().BoolVar(&dev, "dev", false, "Create dev-mode clusters only processed by dev-mode cluster controller")
	RootCmd.PersistentFlags().StringVar(&overwriteHost, "overwrite-host", "", "If set it will not do a hostlookup and will force the given host on all clustes. This is mostly used to run one static cluster.")

	err := viper.BindPFlags(RootCmd.PersistentFlags())
	if err != nil {
		log.Fatalf("Unable to bind Command Line flags: %s\n", err)
	}
}

// initConfig reads in config file and ENV variables if set.
func initConfig() {
	if cfgFile != "" { // enable ability to specify config file via flag
		viper.SetConfigFile(cfgFile)
	}

	viper.SetConfigName("kubermatic-cluster-controller") // name of config file (without extension)
	viper.AddConfigPath("$HOME")                         // adding home directory as first search path
	viper.AddConfigPath(".")                             // adding current directory as second search path
	viper.AddConfigPath("/etc/kubermatic")               // adding /etc/kubermatic as third search path
	viper.AutomaticEnv()                                 // read in environment variables that match

	setFlagsUsingViper()

	// If a config file is found, read it in.
	if err := viper.ReadInConfig(); err == nil {
		fmt.Println("Using config file:", viper.ConfigFileUsed())
	}
}

func setFlagsUsingViper() {
	for _, config := range viperWhiteList {
		var flag = pflag.Lookup(config)
		viper.SetDefault(flag.Name, flag.DefValue)
		// If the flag is set, override viper value
		if flag.Changed {
			viper.Set(flag.Name, flag.Value.String())
		}
		// Viper will give precedence first to calls to the Set command,
		// then to values from the config.yml
		err := flag.Value.Set(viper.GetString(flag.Name))
		if err != nil {
			// ignore
		}
		flag.Changed = true
	}
}<|MERGE_RESOLUTION|>--- conflicted
+++ resolved
@@ -26,15 +26,9 @@
 	"github.com/spf13/cobra"
 	"github.com/spf13/pflag"
 	"github.com/spf13/viper"
-<<<<<<< HEAD
 	"k8s.io/client-go/kubernetes"
 	"k8s.io/client-go/pkg/util/wait"
 	"k8s.io/client-go/tools/clientcmd"
-=======
-	kclient "k8s.io/kubernetes/pkg/client/unversioned"
-	"k8s.io/kubernetes/pkg/client/unversioned/clientcmd"
-	"k8s.io/kubernetes/pkg/util/wait"
->>>>>>> bae48a40
 )
 
 var cfgFile, kubeConfig, masterResources, externalURL, dcFile, overwriteHost string
@@ -95,11 +89,7 @@
 			if err != nil {
 				log.Fatal(err)
 			}
-<<<<<<< HEAD
 			client, err := kubernetes.NewForConfig(cfg)
-=======
-			client, err := kclient.New(cfg)
->>>>>>> bae48a40
 			if err != nil {
 				log.Fatal(err)
 			}
