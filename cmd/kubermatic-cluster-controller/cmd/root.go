--- conflicted
+++ resolved
@@ -28,15 +28,9 @@
 	"github.com/spf13/cobra"
 	"github.com/spf13/pflag"
 	"github.com/spf13/viper"
-<<<<<<< HEAD
-	kclient "k8s.io/kubernetes/pkg/client/unversioned"
-	"k8s.io/kubernetes/pkg/client/unversioned/clientcmd"
-	"k8s.io/kubernetes/pkg/util/wait"
-=======
 	"k8s.io/client-go/kubernetes"
 	"k8s.io/client-go/pkg/util/wait"
 	"k8s.io/client-go/tools/clientcmd"
->>>>>>> 7e29d248
 )
 
 var cfgFile, kubeConfig, masterResources, externalURL, dcFile, overwriteHost string
@@ -103,11 +97,7 @@
 			if err != nil {
 				log.Fatal(err)
 			}
-<<<<<<< HEAD
-			client, err := kclient.New(cfg)
-=======
 			client, err := kubernetes.NewForConfig(cfg)
->>>>>>> 7e29d248
 			if err != nil {
 				log.Fatal(err)
 			}
@@ -116,11 +106,7 @@
 			// start controller
 			cps := cloud.Providers(dcs)
 			ctrl, err := cluster.NewController(
-<<<<<<< HEAD
-				ctx, client, tprClient, am, cps, masterResources, externalURL, dev, overwriteHost,
-=======
-				ctx, client, cps, viper.GetString("master-resources"), viper.GetString("external-url"), viper.GetBool("dev"), viper.GetString("overwrite-host"),
->>>>>>> 7e29d248
+				ctx, client, tprClient, cps, masterResources, externalURL, dev, overwriteHost,
 			)
 			if err != nil {
 				log.Fatal(err)
