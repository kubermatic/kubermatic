/*
Copyright 2020 The Kubermatic Kubernetes Platform contributors.

Licensed under the Apache License, Version 2.0 (the "License");
you may not use this file except in compliance with the License.
You may obtain a copy of the License at

    http://www.apache.org/licenses/LICENSE-2.0

Unless required by applicable law or agreed to in writing, software
distributed under the License is distributed on an "AS IS" BASIS,
WITHOUT WARRANTIES OR CONDITIONS OF ANY KIND, either express or implied.
See the License for the specific language governing permissions and
limitations under the License.
*/

package main

import (
	"context"
	"errors"
	"fmt"
	"math/rand"
	"os"
	"time"

	semverlib "github.com/Masterminds/semver/v3"
	certmanagerv1 "github.com/cert-manager/cert-manager/pkg/apis/certmanager/v1"
	"github.com/sirupsen/logrus"
	"github.com/spf13/cobra"

	kubermaticv1 "k8c.io/kubermatic/sdk/v2/apis/kubermatic/v1"
	"k8c.io/kubermatic/v2/pkg/install/helm"
	"k8c.io/kubermatic/v2/pkg/install/stack"
	"k8c.io/kubermatic/v2/pkg/install/stack/common"
	kubermaticmaster "k8c.io/kubermatic/v2/pkg/install/stack/kubermatic-master"
	kubermaticseed "k8c.io/kubermatic/v2/pkg/install/stack/kubermatic-seed"
	seedmla "k8c.io/kubermatic/v2/pkg/install/stack/seed-mla"
	userclustermla "k8c.io/kubermatic/v2/pkg/install/stack/usercluster-mla"
	"k8c.io/kubermatic/v2/pkg/log"
	kubernetesprovider "k8c.io/kubermatic/v2/pkg/provider/kubernetes"
	"k8c.io/kubermatic/v2/pkg/util/flagopts"
	"k8c.io/kubermatic/v2/pkg/version/kubermatic"

	apiextensionsv1 "k8s.io/apiextensions-apiserver/pkg/apis/apiextensions/v1"
	"k8s.io/apimachinery/pkg/util/sets"
	ctrlruntimeconfig "sigs.k8s.io/controller-runtime/pkg/client/config"
	"sigs.k8s.io/controller-runtime/pkg/manager"
	metricsserver "sigs.k8s.io/controller-runtime/pkg/metrics/server"
)

var (
	MinHelmVersion            = semverlib.MustParse("v3.0.0")
	UserClusterMinHelmTimeout = 15 * time.Minute
)

type DeployOptions struct {
	Options

	Config string

	Kubeconfig  string
	KubeContext string

	HelmBinary         string
	HelmValues         string
	HelmTimeout        time.Duration
	SkipDependencies   bool
	SkipSeedValidation sets.Set[string]
	Force              bool

	StorageClass       string
	DisableTelemetry   bool
	AllowEditionChange bool

	MigrateCertManager         bool
	MigrateUpstreamCertManager bool
	MigrateNginx               bool
	RemoveOauthRelease         bool

	MLASkipMinio             bool
	MLASkipMinioLifecycleMgr bool
	MLAForceMLASecrets       bool
	MLAIncludeIap            bool
	MLASkipLogging           bool

	DeployDefaultAppCatalog bool
	LimitApps               []string

	SkipCharts []string

	DeployDefaultPolicyTemplateCatalog bool
}

func DeployCommand(logger *logrus.Logger, versions kubermatic.Versions) *cobra.Command {
	opt := DeployOptions{
		HelmTimeout:        5 * time.Minute,
		HelmBinary:         "helm",
		SkipSeedValidation: sets.New[string](),
	}

	cmd := &cobra.Command{
		Use:          "deploy [kubermatic-master | kubermatic-seed | seed-mla | usercluster-mla]",
		Short:        "Install or upgrade the current installation to the installer's built-in version",
		Long:         "Installs or upgrades the current installation to the installer's built-in version",
		RunE:         DeployFunc(logger, versions, &opt),
		SilenceUsage: true,
		PreRun: func(cmd *cobra.Command, args []string) {
			options.CopyInto(&opt.Options)

			if opt.Config == "" {
				opt.Config = os.Getenv("CONFIG_YAML")
			}
			if opt.Kubeconfig == "" {
				opt.Kubeconfig = os.Getenv("KUBECONFIG")
			}
			if opt.KubeContext == "" {
				opt.KubeContext = os.Getenv("KUBE_CONTEXT")
			}
			if opt.HelmValues == "" {
				opt.HelmValues = os.Getenv("HELM_VALUES")
			}
			if opt.HelmBinary == "" {
				opt.HelmBinary = os.Getenv("HELM_BINARY")
			}
		},
	}

	cmd.PersistentFlags().StringVar(&opt.Config, "config", "", "full path to the KubermaticConfiguration YAML file (only required during first installation, on upgrades the configuration can automatically be read from the cluster instead)")
	cmd.PersistentFlags().StringVar(&opt.Kubeconfig, "kubeconfig", "", "full path to where a kubeconfig with cluster-admin permissions for the target cluster")
	cmd.PersistentFlags().StringVar(&opt.KubeContext, "kube-context", "", "context to use from the given kubeconfig")

	cmd.PersistentFlags().StringVar(&opt.HelmValues, "helm-values", "", "full path to the Helm values.yaml used for customizing all charts")
	cmd.PersistentFlags().DurationVar(&opt.HelmTimeout, "helm-timeout", opt.HelmTimeout, "time to wait for Helm operations to finish")
	cmd.PersistentFlags().StringVar(&opt.HelmBinary, "helm-binary", opt.HelmBinary, "full path to the Helm 3 binary to use")
	cmd.PersistentFlags().BoolVar(&opt.SkipDependencies, "skip-dependencies", false, "skip pulling Helm chart dependencies (requires chart dependencies to be already downloaded)")
	cmd.PersistentFlags().Var(flagopts.SetFlag(opt.SkipSeedValidation), "skip-seed-validation", "comma-separated list of seed clusters to skip running the preflight checks on (use with caution, as this can lead to defunct KKP setups)")
	cmd.PersistentFlags().BoolVar(&opt.Force, "force", false, "perform Helm upgrades even when the release is up-to-date")

	cmd.PersistentFlags().StringVar(&opt.StorageClass, "storageclass", "", fmt.Sprintf("type of StorageClass to create (one of %v)", sets.List(common.SupportedStorageClassProviders())))
	cmd.PersistentFlags().BoolVar(&opt.DisableTelemetry, "disable-telemetry", false, "disable telemetry agents")
	cmd.PersistentFlags().BoolVar(&opt.AllowEditionChange, "allow-edition-change", false, "allow up- or downgrading between Community and Enterprise editions")

	cmd.PersistentFlags().BoolVar(&opt.MigrateCertManager, "migrate-cert-manager", false, "enable the migration for cert-manager CRDs from v1alpha2 to v1")
	cmd.PersistentFlags().BoolVar(&opt.MigrateUpstreamCertManager, "migrate-upstream-cert-manager", false, "enable the migration for cert-manager to chart version 2.1.0+")
	cmd.PersistentFlags().BoolVar(&opt.MigrateNginx, "migrate-upstream-nginx-ingress", false, "enable the migration procedure for nginx-ingress-controller (upgrade from v1.3.0+)")
	cmd.PersistentFlags().BoolVar(&opt.RemoveOauthRelease, "remove-oauth-release", false, "when migrating to the new Dex Helm chart, delete the Helm release for the previous oauth chart after the upgrade")

	cmd.PersistentFlags().BoolVar(&opt.MLASkipMinio, "mla-skip-minio", false, "(UserCluster MLA) skip installation of UserCluster MLA Minio")
	cmd.PersistentFlags().BoolVar(&opt.MLASkipMinioLifecycleMgr, "mla-skip-minio-lifecycle-mgr", false, "(UserCluster MLA) skip installation of UserCluster MLA Minio Bucket Lifecycle Manager")
	cmd.PersistentFlags().BoolVar(&opt.MLAForceMLASecrets, "mla-force-secrets", false, "(UserCluster MLA) force re-installation of mla-secrets Helm chart")
	cmd.PersistentFlags().BoolVar(&opt.MLAIncludeIap, "mla-include-iap", false, "(UserCluster MLA) Include Identity-Aware Proxy installation")
	cmd.PersistentFlags().BoolVar(&opt.MLASkipLogging, "mla-skip-logging", false, "Skip logging stack installation")

	wrapDeployFlags(cmd.PersistentFlags(), &opt)

	cmd.PersistentFlags().StringSliceVar(&opt.SkipCharts, "skip-charts", nil, "skip helm chart deployment (some of cert-manager, nginx-ingress-controller, dex)")

	return cmd
}

func DeployFunc(logger *logrus.Logger, versions kubermatic.Versions, opt *DeployOptions) cobraFuncE {
	return handleErrors(logger, func(cmd *cobra.Command, args []string) error {
		fields := logrus.Fields{
			"version": versions.GitVersion,
			"edition": versions.KubermaticEdition,
		}

		helmClient, err := setupHelmClient(logger, opt)
		if err != nil {
			return fmt.Errorf("failed to create the helm client: %w", err)
		}

		kubermaticStack, err := setupKubermaticStack(logger, args, opt)
		if err != nil {
			return fmt.Errorf("failed to define the stack: %w", err)
		}

		logger.WithFields(fields).Info("🚀 Initializing installer…")

		// load config files
		if len(opt.Kubeconfig) == 0 {
			return errors.New("no kubeconfig (--kubeconfig or $KUBECONFIG) given")
		}

		// this can result in both configs being nil, if no --config is given
		kubermaticConfig, rawKubermaticConfig, err := loadKubermaticConfiguration(opt.Config)
		if err != nil {
			return fmt.Errorf("failed to load KubermaticConfiguration: %w", err)
		}

		helmValues, err := loadHelmValues(opt.HelmValues)
		if err != nil {
			return fmt.Errorf("failed to load Helm values: %w", err)
		}

		deployOptions := stack.DeployOptions{
			HelmClient:                         *helmClient,
			HelmValues:                         helmValues,
			KubermaticConfiguration:            kubermaticConfig,
			RawKubermaticConfiguration:         rawKubermaticConfig,
			StorageClassProvider:               opt.StorageClass,
			ForceHelmReleaseUpgrade:            opt.Force,
			ChartsDirectory:                    opt.ChartsDirectory,
			EnableCertManagerV2Migration:       opt.MigrateCertManager,
			EnableCertManagerUpstreamMigration: opt.MigrateUpstreamCertManager,
			EnableNginxIngressMigration:        opt.MigrateNginx,
			RemoveOauthRelease:                 opt.RemoveOauthRelease,
			DisableTelemetry:                   opt.DisableTelemetry,
			DisableDependencyUpdate:            opt.SkipDependencies,
			AllowEditionChange:                 opt.AllowEditionChange,
			MLASkipMinio:                       opt.MLASkipMinio,
			MLASkipMinioLifecycleMgr:           opt.MLASkipMinioLifecycleMgr,
			MLAForceSecrets:                    opt.MLAForceMLASecrets,
			MLAIncludeIap:                      opt.MLAIncludeIap,
			MLASkipLogging:                     opt.MLASkipLogging,
			Versions:                           versions,
			SkipCharts:                         opt.SkipCharts,
			DeployDefaultAppCatalog:            opt.DeployDefaultAppCatalog,
<<<<<<< HEAD
			DeployDefaultPolicyTemplateCatalog: opt.DeployDefaultPolicyTemplateCatalog,
=======
			LimitApps:                          opt.LimitApps,
>>>>>>> baa9abdf
		}

		// prepare Kubernetes and Helm clients
		ctrlConfig, err := ctrlruntimeconfig.GetConfigWithContext(opt.KubeContext)
		if err != nil {
			return fmt.Errorf("failed to get config: %w", err)
		}

		mgr, err := manager.New(ctrlConfig, manager.Options{
			Metrics:                metricsserver.Options{BindAddress: "0"},
			HealthProbeBindAddress: "0",
		})
		if err != nil {
			return fmt.Errorf("failed to construct mgr: %w", err)
		}

		// start the manager in its own goroutine
		appContext := context.Background()

		go func() {
			if err := mgr.Start(appContext); err != nil {
				logger.Fatalf("Failed to start Kubernetes client manager: %v", err)
			}
		}()

		// wait for caches to be synced
		mgrSyncCtx, cancel := context.WithTimeout(appContext, 30*time.Second)
		defer cancel()
		if synced := mgr.GetCache().WaitForCacheSync(mgrSyncCtx); !synced {
			logger.Fatal("Timed out while waiting for Kubernetes client caches to synchronize.")
		}

		kubeClient := mgr.GetClient()

		// try to auto-find the KubermaticConfiguration
		if kubermaticConfig == nil {
			kubermaticConfig, err = findKubermaticConfiguration(appContext, kubeClient, kubermaticmaster.KubermaticOperatorNamespace)
			if err != nil {
				return fmt.Errorf("failed to detect current KubermaticConfiguration: %w", err)
			}
		}

		// validate the configuration (in order to auto-fetch the config during upgrades,
		// this validation has to happen after we connected to the cluster)
		logger.Info("🚦 Validating the provided configuration…")

		subLogger := log.Prefix(logrus.NewEntry(logger), "   ")

		kubermaticConfig, helmValues, validationErrors := kubermaticStack.ValidateConfiguration(kubermaticConfig, helmValues, deployOptions, subLogger)
		if len(validationErrors) > 0 {
			logger.Error("⛔ The provided configuration files are invalid:")

			for _, e := range validationErrors {
				subLogger.Errorf("%v", e)
			}

			return errors.New("please review your configuration and try again")
		}

		logger.Info("✅ Provided configuration is valid.")

		if err := apiextensionsv1.AddToScheme(mgr.GetScheme()); err != nil {
			return fmt.Errorf("failed to add scheme: %w", err)
		}

		if err := kubermaticv1.AddToScheme(mgr.GetScheme()); err != nil {
			return fmt.Errorf("failed to add scheme: %w", err)
		}

		if err := certmanagerv1.AddToScheme(mgr.GetScheme()); err != nil {
			return fmt.Errorf("failed to add scheme: %w", err)
		}

		// prepare seed access components
		seedsGetter, err := seedsGetterFactory(appContext, kubeClient)
		if err != nil {
			return fmt.Errorf("failed to create Seeds getter: %w", err)
		}

		seedKubeconfigGetter, err := seedKubeconfigGetterFactory(appContext, kubeClient)
		if err != nil {
			return fmt.Errorf("failed to create Seed kubeconfig getter: %w", err)
		}

		deployOptions.KubermaticConfiguration = kubermaticConfig
		deployOptions.HelmValues = helmValues
		deployOptions.KubeClient = kubeClient
		deployOptions.RestConfig = ctrlConfig
		deployOptions.Logger = subLogger
		deployOptions.SeedsGetter = seedsGetter
		deployOptions.SeedClientGetter = kubernetesprovider.SeedClientGetterFactory(seedKubeconfigGetter)

		logger.Info("🚦 Validating existing installation…")

		if errs := kubermaticStack.ValidateState(appContext, deployOptions); len(errs) > 0 {
			logger.Error("⛔ Cannot proceed with the installation:")

			for _, e := range errs {
				subLogger.Errorf("%v", e)
			}

			return errors.New("preflight checks have failed")
		}

		logger.Info("✅ Existing installation is valid.")

		logger.Infof("🛫 Deploying %s…", kubermaticStack.Name())

		if err := kubermaticStack.Deploy(appContext, deployOptions); err != nil {
			return err
		}

		logger.Infof("🛬 Installation completed successfully. %s", greeting())

		return nil
	})
}

func greeting() string {
	greetings := []string{
		"Have a nice day!",
		"Time for a break, maybe? ☺",
		"✌",
		"Thank you for using Kubermatic ❤",
	}

	return greetings[rand.Intn(len(greetings))]
}

func setupHelmClient(logger *logrus.Logger, opt *DeployOptions) (*helm.Client, error) {
	// error out early if there is no useful Helm binary
	helmClient, err := helm.NewCLI(opt.HelmBinary, opt.Kubeconfig, opt.KubeContext, opt.HelmTimeout, logger)
	if err != nil {
		return nil, fmt.Errorf("failed to create Helm client: %w", err)
	}

	helmVersion, err := helmClient.Version()
	if err != nil {
		return nil, fmt.Errorf("failed to check Helm version: %w", err)
	}

	if helmVersion.LessThan(MinHelmVersion) {
		return nil, fmt.Errorf(
			"the installer requires Helm >= %s, but detected %q as %s (use --helm-binary or $HELM_BINARY to override)",
			MinHelmVersion,
			opt.HelmBinary,
			helmVersion,
		)
	}

	return &helmClient, nil
}

func setupKubermaticStack(logger *logrus.Logger, args []string, opt *DeployOptions) (stack.Stack, error) {
	stackName := ""
	if len(args) > 0 {
		stackName = args[0]
	}
	if stackName == "usercluster-mla" && opt.HelmTimeout <= UserClusterMinHelmTimeout {
		logger.Infof("🚦️ For usercluster-mla deployment, it is recommended to use Helm timeout value of at least %v. Overriding the current value of %s.", UserClusterMinHelmTimeout, opt.HelmTimeout)
		opt.HelmTimeout = UserClusterMinHelmTimeout
	}

	var kubermaticStack stack.Stack
	switch stackName {
	case "seed-mla":
		kubermaticStack = seedmla.NewStack()
	case "usercluster-mla":
		kubermaticStack = userclustermla.NewStack()
	case "kubermatic-seed":
		kubermaticStack = kubermaticseed.NewStack()
	case "kubermatic-master", "":
		kubermaticStack = kubermaticmaster.NewStack(true)
	default:
		return nil, fmt.Errorf("unknown stack %q specified", stackName)
	}
	return kubermaticStack, nil
}<|MERGE_RESOLUTION|>--- conflicted
+++ resolved
@@ -217,11 +217,8 @@
 			Versions:                           versions,
 			SkipCharts:                         opt.SkipCharts,
 			DeployDefaultAppCatalog:            opt.DeployDefaultAppCatalog,
-<<<<<<< HEAD
 			DeployDefaultPolicyTemplateCatalog: opt.DeployDefaultPolicyTemplateCatalog,
-=======
 			LimitApps:                          opt.LimitApps,
->>>>>>> baa9abdf
 		}
 
 		// prepare Kubernetes and Helm clients
