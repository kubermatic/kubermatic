--- conflicted
+++ resolved
@@ -56,15 +56,7 @@
 		return fmt.Errorf("failed to create KubeLB controller: %w", err)
 	}
 
-<<<<<<< HEAD
-	if err := kyvernocontroller.Add(ctrlCtx.mgr, ctrlCtx.runOptions.workerCount, ctrlCtx.runOptions.workerName, ctrlCtx.clientProvider, ctrlCtx.log, ctrlCtx.versions); err != nil {
-		return fmt.Errorf("failed to create Kyverno controller: %w", err)
-	}
-
-	if err := kubevirtnetworkcontroller.Add(ctrlCtx.mgr, ctrlCtx.log, ctrlCtx.runOptions.workerCount, ctrlCtx.runOptions.workerName, ctrlCtx.seedGetter, ctrlCtx.configGetter, ctrlCtx.versions); err != nil {
-=======
 	if err := kubevirtnetworkcontroller.Add(ctrlCtx.mgr, ctrlCtx.log, ctrlCtx.runOptions.workerCount, ctrlCtx.runOptions.workerName, ctrlCtx.seedGetter, ctrlCtx.versions); err != nil {
->>>>>>> 2f26fd85
 		return fmt.Errorf("failed to create KubeVirt network controller: %w", err)
 	}
 
@@ -72,5 +64,9 @@
 		return fmt.Errorf("failed to create cluster-backup rbac controller: %w", err)
 	}
 
+	if err := kyvernocontroller.Add(ctrlCtx.mgr, ctrlCtx.runOptions.workerCount, ctrlCtx.runOptions.workerName, ctrlCtx.clientProvider, ctrlCtx.log, ctrlCtx.versions); err != nil {
+		return fmt.Errorf("failed to create Kyverno controller: %w", err)
+	}
+
 	return nil
 }