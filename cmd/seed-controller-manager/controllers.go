--- conflicted
+++ resolved
@@ -79,11 +79,8 @@
 	encryptionatrestcontroller.ControllerName:               createEncryptionAtRestController,
 	ipam.ControllerName:                                     createIPAMController,
 	clusterstuckcontroller.ControllerName:                   createClusterStuckController,
-<<<<<<< HEAD
 	operatingsystemprofilesynchronizer.ControllerName:       createOperatingSystemProfileController,
-=======
 	clustercredentialscontroller.ControllerName:             createClusterCredentialsController,
->>>>>>> df56f5d7
 }
 
 type controllerCreator func(*controllerContext) error
@@ -447,7 +444,6 @@
 	)
 }
 
-<<<<<<< HEAD
 func createOperatingSystemProfileController(ctrlCtx *controllerContext) error {
 	return operatingsystemprofilesynchronizer.Add(
 		ctrlCtx.mgr,
@@ -455,7 +451,9 @@
 		ctrlCtx.runOptions.workerName,
 		ctrlCtx.runOptions.namespace,
 		ctrlCtx.runOptions.workerCount,
-=======
+	)
+}
+
 func createClusterCredentialsController(ctrlCtx *controllerContext) error {
 	return clustercredentialscontroller.Add(
 		ctrlCtx.mgr,
@@ -463,6 +461,5 @@
 		ctrlCtx.runOptions.workerName,
 		ctrlCtx.log,
 		ctrlCtx.versions,
->>>>>>> df56f5d7
 	)
 }