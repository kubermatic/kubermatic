--- conflicted
+++ resolved
@@ -145,48 +145,6 @@
 }
 
 type providers struct {
-<<<<<<< HEAD
-	sshKey                                  provider.SSHKeyProvider
-	privilegedSSHKeyProvider                provider.PrivilegedSSHKeyProvider
-	user                                    provider.UserProvider
-	serviceAccountProvider                  provider.ServiceAccountProvider
-	privilegedServiceAccountProvider        provider.PrivilegedServiceAccountProvider
-	serviceAccountTokenProvider             provider.ServiceAccountTokenProvider
-	privilegedServiceAccountTokenProvider   provider.PrivilegedServiceAccountTokenProvider
-	project                                 provider.ProjectProvider
-	privilegedProject                       provider.PrivilegedProjectProvider
-	projectMember                           provider.ProjectMemberProvider
-	privilegedProjectMemberProvider         provider.PrivilegedProjectMemberProvider
-	memberMapper                            provider.ProjectMemberMapper
-	eventRecorderProvider                   provider.EventRecorderProvider
-	clusterProviderGetter                   provider.ClusterProviderGetter
-	seedsGetter                             provider.SeedsGetter
-	seedClientGetter                        provider.SeedClientGetter
-	addons                                  provider.AddonProviderGetter
-	addonConfigProvider                     provider.AddonConfigProvider
-	userInfoGetter                          provider.UserInfoGetter
-	settingsProvider                        provider.SettingsProvider
-	adminProvider                           provider.AdminProvider
-	presetProvider                          provider.PresetProvider
-	admissionPluginProvider                 provider.AdmissionPluginsProvider
-	settingsWatcher                         watcher.SettingsWatcher
-	userWatcher                             watcher.UserWatcher
-	externalClusterProvider                 provider.ExternalClusterProvider
-	privilegedExternalClusterProvider       provider.PrivilegedExternalClusterProvider
-	constraintTemplateProvider              provider.ConstraintTemplateProvider
-	defaultConstraintProvider               provider.DefaultConstraintProvider
-	constraintProviderGetter                provider.ConstraintProviderGetter
-	alertmanagerProviderGetter              provider.AlertmanagerProviderGetter
-	clusterTemplateProvider                 provider.ClusterTemplateProvider
-	clusterTemplateInstanceProviderGetter   provider.ClusterTemplateInstanceProviderGetter
-	ruleGroupProviderGetter                 provider.RuleGroupProviderGetter
-	privilegedAllowedRegistryProvider       provider.PrivilegedAllowedRegistryProvider
-	etcdBackupConfigProviderGetter          provider.EtcdBackupConfigProviderGetter
-	etcdRestoreProviderGetter               provider.EtcdRestoreProviderGetter
-	etcdBackupConfigProjectProviderGetter   provider.EtcdBackupConfigProjectProviderGetter
-	etcdRestoreProjectProviderGetter        provider.EtcdRestoreProjectProviderGetter
-	privilegedMLAAdminSettingProviderGetter provider.PrivilegedMLAAdminSettingProviderGetter
-=======
 	sshKey                                provider.SSHKeyProvider
 	privilegedSSHKeyProvider              provider.PrivilegedSSHKeyProvider
 	user                                  provider.UserProvider
@@ -227,5 +185,5 @@
 	etcdBackupConfigProjectProviderGetter provider.EtcdBackupConfigProjectProviderGetter
 	etcdRestoreProjectProviderGetter      provider.EtcdRestoreProjectProviderGetter
 	backupCredentialsProviderGetter       provider.BackupCredentialsProviderGetter
->>>>>>> a5873ae4
+	privilegedMLAAdminSettingProviderGetter provider.PrivilegedMLAAdminSettingProviderGetter
 }