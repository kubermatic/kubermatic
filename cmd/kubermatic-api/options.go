--- conflicted
+++ resolved
@@ -173,9 +173,6 @@
 	constraintTemplateProvider            provider.ConstraintTemplateProvider
 	constraintProviderGetter              provider.ConstraintProviderGetter
 	alertmanagerProviderGetter            provider.AlertmanagerProviderGetter
-<<<<<<< HEAD
+	clusterTemplateProvider               provider.ClusterTemplateProvider
 	ruleGroupProviderGetter               provider.RuleGroupProviderGetter
-=======
-	clusterTemplateProvider               provider.ClusterTemplateProvider
->>>>>>> 477ded9f
 }