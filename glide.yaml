--- conflicted
+++ resolved
@@ -1,47 +1,7 @@
 package: github.com/kubermatic/api
 import:
-<<<<<<< HEAD
-- package: k8s.io/kubernetes
-  version: 1.4.5
-  subpackages:
-  - pkg/api
-  - pkg/api/errors
-  - pkg/apis/extensions
-  - pkg/api/unversioned
-  - pkg/apis/rbac
-  - pkg/client/cache
-  - pkg/client/record
-  - pkg/client/restclient
-  - pkg/client/unversioned
-  - pkg/client/unversioned/clientcmd
-  - pkg/client/unversioned/clientcmd/api/v1
-  - pkg/controller
-  - pkg/controller/framework
-  - pkg/fields
-  - pkg/labels
-  - pkg/runtime
-  - pkg/types
-  - pkg/util/runtime
-  - pkg/util/wait
-  - pkg/util/workqueue
-  - pkg/util/yaml
-  - pkg/watch
-  - pkg/apimachinery/registered
-  - pkg/apis/batch
-  - pkg/client/unversioned/portforward
-  - pkg/client/unversioned/remotecommand
-  - pkg/client/unversioned/testclient
-  - pkg/kubectl
-  - pkg/kubectl/cmd/util
-  - pkg/kubectl/resource
-  - pkg/util/intstr
-  - pkg/util/strategicpatch
-- package: k8s.io/client-go
-  version: 1.4.0
-=======
 - package: k8s.io/client-go
   version: master
->>>>>>> 7e29d248
 - package: github.com/auth0/go-jwt-middleware
 - package: github.com/digitalocean/godo
   version: c3a2aad75d576aed8f14dcaea896e40eff83dd18
@@ -60,17 +20,7 @@
   version: ~3.0.0
 - package: golang.org/x/oauth2
 - package: gopkg.in/yaml.v2
-<<<<<<< HEAD
-- package: github.com/spf13/cobra
-- package: github.com/mitchellh/mapstructure
-  version: master
-- package: github.com/Masterminds/sprig
-- package: github.com/technosophos/moniker
-- package: k8s.io/helm
-  version: ~2.0.0
-=======
 - package: github.com/aws/aws-sdk-go
 - package: github.com/spf13/cobra
 - package: github.com/cloudflare/cfssl
-- package: github.com/spf13/viper
->>>>>>> 7e29d248
+- package: github.com/spf13/viper