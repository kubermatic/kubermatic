--- conflicted
+++ resolved
@@ -1,15 +1,7 @@
 package: github.com/kubermatic/api
 import:
-<<<<<<< HEAD
-- package: github.com/spf13/viper
-- package: github.com/auth0/go-jwt-middleware
-  version: 731fd2f34fda4c4a7c22816f2167e2d310cb1e42
-- package: github.com/beorn7/perks
-  version: 3ac7bf7a47d159a033b107610db8a1b6575507a4
-=======
 - package: k8s.io/kubernetes
   version: 1.4.0
->>>>>>> 951b4f2d
   subpackages:
   - pkg/api
   - pkg/api/errors
