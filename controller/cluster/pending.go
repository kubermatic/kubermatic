--- conflicted
+++ resolved
@@ -336,42 +336,6 @@
 	return c, nil
 }
 
-<<<<<<< HEAD
-func (cc *clusterController) launchingCheckTLSSecret(c *api.Cluster) error {
-	ns := kubernetes.NamespaceName(c.Metadata.User, c.Metadata.Name)
-	key := fmt.Sprintf("%s/%s", ns, "apiserver-tls")
-	_, exists, err := cc.secretStore.GetByKey(key)
-	if err != nil {
-		return err
-	}
-	if exists {
-		glog.V(6).Infof("Skipping already existing secret %q", key)
-		return nil
-	}
-
-	t, err := template.ParseFiles(path.Join(cc.masterResourcesPath, "apiserver-tls-secret.yaml"))
-	if err != nil {
-		return err
-	}
-
-	var secret v1.Secret
-	err = t.Execute(nil, &secret)
-
-	if err != nil {
-		return err
-	}
-
-	_, err = cc.client.Secrets(ns).Create(&secret)
-	if err != nil {
-		return err
-	}
-
-	cc.recordClusterEvent(c, "launching", "Created secret %q", key)
-	return nil
-}
-
-=======
->>>>>>> bae48a40
 func (cc *clusterController) launchingCheckIngress(c *api.Cluster) error {
 	loadFile := func(s string) (*extensions1beta1.Ingress, error) {
 		t, err := template.ParseFiles(path.Join(cc.masterResourcesPath, s+"-ingress.yaml"))
@@ -397,12 +361,7 @@
 		return &ingress, err
 	}
 
-<<<<<<< HEAD
 	ingress := map[string]func(s string) (*extensions1beta1.Ingress, error){
-		"https": loadFile,
-=======
-	ingress := map[string]func(s string) (*extensions.Ingress, error){
->>>>>>> bae48a40
 		"sniff": loadFile,
 	}
 
