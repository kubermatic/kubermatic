package cluster

import (
	"bytes"
	"crypto/rand"
	crand "crypto/rand"
	"crypto/rsa"
	"crypto/sha256"
	"crypto/x509"
	"encoding/base64"
	"encoding/pem"
	"fmt"
	"net"
	"net/url"
	"path"
	"strings"
	"time"

	"github.com/cloudflare/cfssl/csr"
	"github.com/cloudflare/cfssl/initca"
	"github.com/golang/glog"
	"github.com/kubermatic/api"
	"github.com/kubermatic/api/controller/cluster/template"
	"github.com/kubermatic/api/provider/kubernetes"
	"golang.org/x/crypto/ssh"
	"k8s.io/client-go/pkg/api/v1"
	extensions1beta1 "k8s.io/client-go/pkg/apis/extensions/v1beta1"
)

func (cc *clusterController) syncPendingCluster(c *api.Cluster) (changedC *api.Cluster, err error) {
	_, err = cc.checkTimeout(c)
	if err != nil {
		return nil, err
	}

	changedC, err = cc.pendingCreateRootCA(c)
	if err != nil || changedC != nil {
		return changedC, err
	}

	// create token-users first and also persist immediately because this
	// changes the cluster. The later secrets and other resources don't.
	changedC, err = cc.launchingCheckTokenUsers(c)
	if err != nil || changedC != nil {
		return changedC, err
	}

	// check that all services are available
	changedC, err = cc.launchingCheckServices(c)
	if err != nil || changedC != nil {
		return changedC, err
	}

	changedC, err = cc.pendingCheckSecrets(c)
	if err != nil || changedC != nil {
		return changedC, err
	}

	// check that the ingress is available
	err = cc.launchingCheckIngress(c)
	if err != nil {
		return nil, err
	}

	// check that all pcv's are available
	err = cc.launchingCheckPvcs(c)
	if err != nil {
		return nil, err
	}

	// check that all deployments are available
	err = cc.launchingCheckDeployments(c)
	if err != nil {
		return nil, err
	}

	c.Status.LastTransitionTime = time.Now()
	c.Status.Phase = api.LaunchingClusterStatusPhase
	return c, nil
}

func (cc *clusterController) pendingCreateRootCA(c *api.Cluster) (*api.Cluster, error) {
	if c.Status.RootCA.Key != nil {
		return nil, nil
	}

	rootCAReq := csr.CertificateRequest{
		CN: fmt.Sprintf("root-ca.%s.%s.%s", c.Metadata.Name, cc.dc, cc.externalURL),
		KeyRequest: &csr.BasicKeyRequest{
			A: "rsa",
			S: 2048,
		},
		CA: &csr.CAConfig{
			Expiry: fmt.Sprintf("%dh", 24*365*10),
		},
	}
	var err error
	c.Status.RootCA.Cert, _, c.Status.RootCA.Key, err = initca.New(&rootCAReq)
	if err != nil {
		return nil, fmt.Errorf("failed to create root-ca: %v", err)
	}

	return c, nil
}

func (cc *clusterController) pendingCheckSecrets(c *api.Cluster) (*api.Cluster, error) {
	createApiserverAuth := func(t *template.Template) (*api.Cluster, *v1.Secret, error) {
		saKey, err := createServiceAccountKey()
		if err != nil {
			return nil, nil, fmt.Errorf("error creating service account key: %v", err)
		}

		u, err := url.Parse(c.Address.URL)
		if err != nil {
			return nil, nil, err
		}
		asKC, err := c.CreateKeyCert(u.Host, []string{u.Host, "10.10.10.1"})
		if err != nil {
			return nil, nil, fmt.Errorf("failed to create key cert: %v", err)
		}

		data := struct {
			ApiserverKey, ApiserverCert, RootCACert, ServiceAccountKey string
		}{
			ApiserverKey:      asKC.Key.Base64(),
			ApiserverCert:     asKC.Cert.Base64(),
			RootCACert:        c.Status.RootCA.Cert.Base64(),
			ServiceAccountKey: saKey.Base64(),
		}
		var secret v1.Secret
		err = t.Execute(data, &secret)
		return nil, &secret, err
	}

	createEtcdAuth := func(t *template.Template) (*api.Cluster, *v1.Secret, error) {
		u, err := url.Parse(c.Address.EtcdURL)
		if err != nil {
			return nil, nil, err
		}
		etcdURL := strings.Split(u.Host, ":")[0]
		etcdKC, err := c.CreateKeyCert(etcdURL, []string{})
		if err != nil {
			return nil, nil, fmt.Errorf("failed to create key cert: %v", err)
		}

		data := struct {
			EtcdKey, EtcdCert, RootCACert string
		}{
			RootCACert: c.Status.RootCA.Cert.Base64(),
			EtcdKey:    etcdKC.Key.Base64(),
			EtcdCert:   etcdKC.Cert.Base64(),
		}
		var secret v1.Secret
		err = t.Execute(data, &secret)
		return nil, &secret, err
	}

	createApiserverSSH := func(t *template.Template) (*api.Cluster, *v1.Secret, error) {
		kc, err := createSSHKeyCert()
		if err != nil {
			return nil, nil, fmt.Errorf("error creating service account key: %v", err)
		}

		data := struct {
			Key, Cert string
		}{
			Key:  kc.Key.Base64(),
			Cert: kc.Cert.Base64(),
		}
		var secret v1.Secret
		err = t.Execute(data, &secret)
		if err != nil {
			return nil, nil, err
		}

		glog.Warningf("####################### %v ###############", len(kc.Cert))
		c.Status.ApiserverSSH = string(kc.Cert)

		return c, &secret, nil
	}

	secrets := map[string]func(t *template.Template) (*api.Cluster, *v1.Secret, error){
		"apiserver-auth":   createApiserverAuth,
		"apiserver-ssh":    createApiserverSSH,
		"etcd-public-auth": createEtcdAuth,
	}

	recreateSecrets := map[string]struct{}{}
	if len(c.Status.ApiserverSSH) == 0 {
		recreateSecrets["apiserver-ssh"] = struct{}{}
	}

	ns := kubernetes.NamespaceName(c.Metadata.User, c.Metadata.Name)
	for s, gen := range secrets {
		key := fmt.Sprintf("%s/%s", ns, s)
		_, exists, err := cc.secretStore.GetByKey(key)
		if err != nil {
			return nil, err
		}
		if exists {
			if _, recreate := recreateSecrets[s]; !recreate {
				glog.V(6).Infof("Skipping already existing secret %q", key)
				continue
			}

			err = cc.client.Secrets(ns).Delete(s, &v1.DeleteOptions{})
			if err != nil {
				return nil, err
			}
		}

		t, err := template.ParseFiles(path.Join(cc.masterResourcesPath, s+"-secret.yaml"))
		if err != nil {
			return nil, err
		}

		changedC, secret, err := gen(t)
		if err != nil {
			return nil, fmt.Errorf("failed to generate %s: %v", s, err)
		}

		_, err = cc.client.Secrets(ns).Create(secret)
		if err != nil {
			return nil, fmt.Errorf("failed to create secret for %s: %v", s, err)
		}

		cc.recordClusterEvent(c, "pending", "Created secret %q", key)

		if changedC != nil {
			return changedC, nil
		}
	}

	return nil, nil
}

func (cc *clusterController) launchingCheckTokenUsers(c *api.Cluster) (*api.Cluster, error) {
	generateTokenUsers := func() (*v1.Secret, error) {
		rawToken := make([]byte, 64)
		_, err := crand.Read(rawToken)
		if err != nil {
			return nil, err
		}
		token := sha256.Sum256(rawToken)
		token64 := base64.URLEncoding.EncodeToString(token[:])
		trimmedToken64 := strings.TrimRight(token64, "=")

		secret := v1.Secret{
			ObjectMeta: v1.ObjectMeta{
				Name: "token-users",
			},
			Type: v1.SecretTypeOpaque,
			Data: map[string][]byte{
				"file": []byte(fmt.Sprintf("%s,admin,admin", trimmedToken64)),
			},
		}

		c.Address.URL = fmt.Sprintf("https://%s.%s.%s", c.Metadata.Name, cc.dc, cc.externalURL)
		c.Address.Token = trimmedToken64

		return &secret, nil
	}
	ns := kubernetes.NamespaceName(c.Metadata.User, c.Metadata.Name)

	key := fmt.Sprintf("%s/token-users", ns)
	_, exists, err := cc.secretStore.GetByKey(key)
	if err != nil {
		return nil, err
	}
	if exists {
		glog.V(6).Infof("Skipping already existing secret %q", key)
		return nil, nil
	}

	secret, err := generateTokenUsers()
	if err != nil {
		return nil, fmt.Errorf("failed to generate token users: %v", err)
	}
	_, err = cc.client.Secrets(ns).Create(secret)
	if err != nil {
		return nil, fmt.Errorf("failed to create secret for token user: %v", err)
	}
	cc.recordClusterEvent(c, "launching", "Created secret %q", key)
	return c, nil
}

func (cc *clusterController) launchingCheckServices(c *api.Cluster) (*api.Cluster, error) {
	loadFile := func(s string) (*v1.Service, error) {
		t, err := template.ParseFiles(path.Join(cc.masterResourcesPath, s+"-service.yaml"))
		if err != nil {
			return nil, err
		}

<<<<<<< HEAD
		var service v1.Service
		err = t.Execute(nil, &service)
=======
		var service kapi.Service

		data := struct {
			SecurePort int
		}{
			SecurePort: c.Address.NodePort,
		}

		err = t.Execute(data, &service)
>>>>>>> 65661f65
		return &service, err
	}

	services := map[string]func(s string) (*v1.Service, error){
		"etcd":             loadFile,
		"etcd-public":      loadFile,
		"apiserver":        loadFile,
		"apiserver-public": loadFile,
	}

	ns := kubernetes.NamespaceName(c.Metadata.User, c.Metadata.Name)
	for s, gen := range services {
		key := fmt.Sprintf("%s/%s", ns, s)
		_, exists, err := cc.serviceStore.GetByKey(key)
		if err != nil {
			return nil, err
		}

		if exists {
			glog.V(6).Infof("Skipping already existing service %q", key)
			continue
		}

		services, err := gen(s)
		if err != nil {
			return nil, fmt.Errorf("failed to generate service %s: %v", s, err)
		}

		_, err = cc.client.Services(ns).Create(services)
		if err != nil {
			return nil, fmt.Errorf("failed to create service %s: %v", s, err)
		}

		cc.recordClusterEvent(c, "launching", "Created service %q", s)
	}

	if c.Address.EtcdURL != "" {
		return nil, nil
	}

	c.Address.EtcdURL = fmt.Sprintf("https://etcd.%s.%s.%s", c.Metadata.Name, cc.dc, cc.externalURL)

	return c, nil
}

func (cc *clusterController) launchingCheckIngress(c *api.Cluster) error {
	loadFile := func(s string) (*extensions1beta1.Ingress, error) {
		t, err := template.ParseFiles(path.Join(cc.masterResourcesPath, s+"-ingress.yaml"))
		if err != nil {
			return nil, err
		}
		var ingress extensions1beta1.Ingress
		data := struct {
			DC          string
			ClusterName string
			ExternalURL string
		}{
			DC:          cc.dc,
			ClusterName: c.Metadata.Name,
			ExternalURL: cc.externalURL,
		}
		err = t.Execute(data, &ingress)

		if err != nil {
			return nil, err
		}

		return &ingress, err
	}

	ingress := map[string]func(s string) (*extensions1beta1.Ingress, error){
		"sniff": loadFile,
	}

	ns := kubernetes.NamespaceName(c.Metadata.User, c.Metadata.Name)
	for s, gen := range ingress {
		key := fmt.Sprintf("%s/%s", ns, s)
		_, exists, err := cc.ingressStore.GetByKey(key)
		if err != nil {
			return err
		}
		if exists {
			glog.V(6).Infof("Skipping already existing ingress %q", key)
			return nil
		}
		ingress, err := gen(s)
		if err != nil {
			return fmt.Errorf("failed to generate %s: %v", s, err)
		}

		_, err = cc.client.Ingresses(ns).Create(ingress)
		if err != nil {
			return fmt.Errorf("failed to create ingress %s: %v", s, err)
		}

		cc.recordClusterEvent(c, "launching", "Created ingress")
	}
	return nil
}

func (cc *clusterController) launchingCheckDeployments(c *api.Cluster) error {
	ns := kubernetes.NamespaceName(c.Metadata.User, c.Metadata.Name)

	loadFile := func(s string) (*extensions1beta1.Deployment, error) {
		t, err := template.ParseFiles(path.Join(cc.masterResourcesPath, s+"-dep.yaml"))
		if err != nil {
			return nil, err
		}

		var dep extensions1beta1.Deployment
		data := struct {
			DC          string
			ClusterName string
		}{
			DC:          cc.dc,
			ClusterName: c.Metadata.Name,
		}
		err = t.Execute(data, &dep)
		return &dep, err
	}

<<<<<<< HEAD
	loadApiserver := func(s string) (*extensions1beta1.Deployment, error) {
		var data struct{ AdvertiseAddress string }
=======
	loadApiserver := func(s string) (*extensions.Deployment, error) {
		var data struct {
			AdvertiseAddress string
			SecurePort       int
		}
>>>>>>> 65661f65
		if cc.overwriteHost == "" {
			u, err := url.Parse(c.Address.URL)
			if err != nil {
				return nil, err
			}
			addrs, err := net.LookupHost(u.Host)
			if err != nil {
				return nil, err
			}
			data.AdvertiseAddress = addrs[0]
		} else {
			data.AdvertiseAddress = cc.overwriteHost
		}
		data.SecurePort = c.Address.NodePort

		t, err := template.ParseFiles(path.Join(cc.masterResourcesPath, s+"-dep.yaml"))
		if err != nil {
			return nil, err
		}

		var dep extensions1beta1.Deployment
		err = t.Execute(data, &dep)
		return &dep, err
	}

	deps := map[string]func(s string) (*extensions1beta1.Deployment, error){
		"etcd":               loadFile,
		"etcd-public":        loadFile,
		"apiserver":          loadApiserver,
		"controller-manager": loadFile,
		"scheduler":          loadFile,
	}

	existingDeps, err := cc.depStore.ByIndex("namespace", ns)
	if err != nil {
		return err
	}

	for s, gen := range deps {
		exists := false
		for _, obj := range existingDeps {
			dep := obj.(*extensions1beta1.Deployment)
			if role, found := dep.Spec.Selector.MatchLabels["role"]; found && role == s {
				exists = true
				break
			}
		}
		if exists {
			glog.V(7).Infof("Skipping already existing dep %q for cluster %q", s, c.Metadata.Name)
			continue
		}

		dep, err := gen(s)
		if err != nil {
			return fmt.Errorf("failed to generate deployment %s: %v", s, err)
		}

		_, err = cc.client.Deployments(ns).Create(dep)
		if err != nil {
			return fmt.Errorf("failed to create deployment %s: %v", s, err)
		}

		cc.recordClusterEvent(c, "launching", "Created dep %q", s)
	}

	return nil
}

func (cc *clusterController) launchingCheckPvcs(c *api.Cluster) error {
	ns := kubernetes.NamespaceName(c.Metadata.User, c.Metadata.Name)

	loadFile := func(s string) (*v1.PersistentVolumeClaim, error) {
		t, err := template.ParseFiles(path.Join(cc.masterResourcesPath, s+"-pvc.yaml"))
		if err != nil {
			return nil, err
		}

		var pvc v1.PersistentVolumeClaim
		data := struct {
			ClusterName string
		}{
			ClusterName: c.Metadata.Name,
		}
		err = t.Execute(data, &pvc)
		return &pvc, err
	}

	pvcs := map[string]func(s string) (*v1.PersistentVolumeClaim, error){
		"etcd":        loadFile,
		"etcd-public": loadFile,
	}

	for s, gen := range pvcs {
		key := fmt.Sprintf("%s/%s-pvc", ns, s)
		_, exists, err := cc.pvcStore.GetByKey(key)
		if err != nil {
			return err
		}

		if exists {
			glog.V(6).Infof("Skipping already existing pvc %q", key)
			continue
		}

		pvc, err := gen(s)
		if err != nil {
			return fmt.Errorf("failed to generate pvc %s: %v", s, err)
		}

		_, err = cc.client.PersistentVolumeClaims(ns).Create(pvc)
		if err != nil {
			return fmt.Errorf("failed to create pvc %s; %v", s, err)
		}

		cc.recordClusterEvent(c, "launching", "Created pvc %q", s)
	}

	return nil
}

func createServiceAccountKey() (api.Bytes, error) {
	priv, err := rsa.GenerateKey(rand.Reader, 2048)
	if err != nil {
		return nil, err
	}

	saKey := x509.MarshalPKCS1PrivateKey(priv)
	block := pem.Block{
		Type:  "RSA PRIVATE KEY",
		Bytes: saKey,
	}
	return api.Bytes(pem.EncodeToMemory(&block)), nil
}

func createSSHKeyCert() (*api.KeyCert, error) {
	priv, err := rsa.GenerateKey(rand.Reader, 2048)
	if err != nil {
		return nil, err
	}

	privateKeyPEM := &pem.Block{Type: "RSA PRIVATE KEY", Bytes: x509.MarshalPKCS1PrivateKey(priv)}
	privBuf := bytes.Buffer{}
	err = pem.Encode(&privBuf, privateKeyPEM)
	if err != nil {
		return nil, err
	}

	pub, err := ssh.NewPublicKey(&priv.PublicKey)
	if err != nil {
		return nil, err
	}
	return &api.KeyCert{privBuf.Bytes(), ssh.MarshalAuthorizedKey(pub)}, nil
}<|MERGE_RESOLUTION|>--- conflicted
+++ resolved
@@ -291,11 +291,7 @@
 			return nil, err
 		}
 
-<<<<<<< HEAD
 		var service v1.Service
-		err = t.Execute(nil, &service)
-=======
-		var service kapi.Service
 
 		data := struct {
 			SecurePort int
@@ -304,7 +300,7 @@
 		}
 
 		err = t.Execute(data, &service)
->>>>>>> 65661f65
+
 		return &service, err
 	}
 
@@ -426,16 +422,12 @@
 		return &dep, err
 	}
 
-<<<<<<< HEAD
 	loadApiserver := func(s string) (*extensions1beta1.Deployment, error) {
-		var data struct{ AdvertiseAddress string }
-=======
-	loadApiserver := func(s string) (*extensions.Deployment, error) {
 		var data struct {
 			AdvertiseAddress string
 			SecurePort       int
 		}
->>>>>>> 65661f65
+
 		if cc.overwriteHost == "" {
 			u, err := url.Parse(c.Address.URL)
 			if err != nil {
