package cluster

import (
	"reflect"
	"time"

	"github.com/golang/glog"
	"github.com/kubermatic/api"
	"github.com/kubermatic/api/extensions/etcd"
	"github.com/kubermatic/api/provider/kubernetes"
	"k8s.io/client-go/pkg/apis/extensions/v1beta1"
)

func (cc *clusterController) clusterHealth(c *api.Cluster) (bool, *api.ClusterHealth, error) {
	ns := kubernetes.NamespaceName(c.Metadata.User, c.Metadata.Name)
	deps, err := cc.depStore.ByIndex("namespace", ns)
	if err != nil {
		return false, nil, err
	}

	etcds, err := cc.etcdClusterStore.ByIndex("namespace", ns)
	if err != nil {
		return false, nil, err
	}

	health := api.ClusterHealth{
		ClusterHealthStatus: api.ClusterHealthStatus{
			Etcd: []bool{false},
		},
	}

	healthMapping := map[string]*bool{
<<<<<<< HEAD
		"etcd-cluster":       &health.Etcd[0],
=======
		"etcd":               &health.Etcd[0],
>>>>>>> 188438ab
		"apiserver":          &health.Apiserver,
		"controller-manager": &health.Controller,
		"scheduler":          &health.Scheduler,
	}

	allHealthy := true

	for _, obj := range deps {
		dep := obj.(*v1beta1.Deployment)
		role := dep.Spec.Selector.MatchLabels["role"]
		depHealth, err := cc.healthyDep(dep)
		if err != nil {
			return false, nil, err
		}
		allHealthy = allHealthy && depHealth
		if !depHealth {
			glog.V(6).Infof("Cluster %q dep %q is not healthy", c.Metadata.Name, dep.Name)
		}
		if m, found := healthMapping[role]; found {
			*m = depHealth
		}
	}

	for _, obj := range etcds {
		etcd := obj.(*etcd.Cluster)

		etcdHealth, err := cc.healthyEtcd(etcd)
		if err != nil {
			return false, nil, err
		}
		allHealthy = allHealthy && etcdHealth
		if !etcdHealth {
			glog.V(6).Infof("Cluster %q etcd %q is not healthy", c.Metadata.Name, etcd.Metadata.Name)
		}
		if m, found := healthMapping[etcd.Metadata.Name]; found {
			*m = etcdHealth
		}
	}

	return allHealthy, &health, nil
}

func (cc *clusterController) syncLaunchingCluster(c *api.Cluster) (*api.Cluster, error) {
	changedC, err := cc.checkTimeout(c)
	if err != nil {
		return nil, err
	}

	// check that all deployments are healthy
	allHealthy, health, err := cc.clusterHealth(c)
	if err != nil {
		return nil, err
	}

	if health != nil && (c.Status.Health == nil ||
		!reflect.DeepEqual(health.ClusterHealthStatus, c.Status.Health.ClusterHealthStatus)) {
		glog.V(6).Infof("Updating health of cluster %q from %+v to %+v", c.Metadata.Name, c.Status.Health, health)
		c.Status.Health = health
		c.Status.Health.LastTransitionTime = time.Now()
		changedC = c
	}

	if !allHealthy {
		glog.V(5).Infof("Cluster %q not yet healthy: %+v", c.Metadata.Name, c.Status.Health)
		return changedC, nil
	}

	// no error until now? We are running.
	c.Status.Phase = api.RunningClusterStatusPhase
	c.Status.LastTransitionTime = time.Now()

	return c, nil
}<|MERGE_RESOLUTION|>--- conflicted
+++ resolved
@@ -30,11 +30,7 @@
 	}
 
 	healthMapping := map[string]*bool{
-<<<<<<< HEAD
-		"etcd-cluster":       &health.Etcd[0],
-=======
-		"etcd":               &health.Etcd[0],
->>>>>>> 188438ab
+		"etcd-cluster": &health.Etcd[0],
 		"apiserver":          &health.Apiserver,
 		"controller-manager": &health.Controller,
 		"scheduler":          &health.Scheduler,
