package cluster

import (
	"fmt"
	"sync"
	"time"

	"github.com/golang/glog"
	"github.com/kubermatic/api"
	"github.com/kubermatic/api/addons/manager"
	"github.com/kubermatic/api/controller"
	"github.com/kubermatic/api/provider"
	kprovider "github.com/kubermatic/api/provider/kubernetes"
<<<<<<< HEAD
	kapi "k8s.io/kubernetes/pkg/api"
	kerrors "k8s.io/kubernetes/pkg/api/errors"
	"k8s.io/kubernetes/pkg/apis/extensions"
	"k8s.io/kubernetes/pkg/client/cache"
	"k8s.io/kubernetes/pkg/client/record"
	client "k8s.io/kubernetes/pkg/client/unversioned"
	kcontroller "k8s.io/kubernetes/pkg/controller"
	"k8s.io/kubernetes/pkg/fields"
	"k8s.io/kubernetes/pkg/labels"
	"k8s.io/kubernetes/pkg/runtime"
	"k8s.io/kubernetes/pkg/types"
	uruntime "k8s.io/kubernetes/pkg/util/runtime"
	"k8s.io/kubernetes/pkg/util/wait"
	"k8s.io/kubernetes/pkg/util/workqueue"
	"k8s.io/kubernetes/pkg/watch"
=======
	"k8s.io/client-go/kubernetes"
	corev1 "k8s.io/client-go/kubernetes/typed/core/v1"
	kerrors "k8s.io/client-go/pkg/api/errors"
	"k8s.io/client-go/pkg/api/v1"
	"k8s.io/client-go/pkg/apis/extensions/v1beta1"
	metav1 "k8s.io/client-go/pkg/apis/meta/v1"
	"k8s.io/client-go/pkg/labels"
	"k8s.io/client-go/pkg/runtime"
	"k8s.io/client-go/pkg/types"
	uruntime "k8s.io/client-go/pkg/util/runtime"
	"k8s.io/client-go/pkg/util/wait"
	"k8s.io/client-go/pkg/watch"
	"k8s.io/client-go/tools/cache"
	"k8s.io/client-go/tools/record"
>>>>>>> 7e29d248
)

const (
	fullResyncPeriod               = 5 * time.Minute
	namespaceStoreSyncedPollPeriod = 100 * time.Millisecond
	workerNum                      = 5
	maxUpdateRetries               = 5
	launchTimeout                  = 5 * time.Minute

	workerPeriod        = time.Second
	queueResyncPeriod   = 10 * time.Millisecond
	pendingSyncPeriod   = 10 * time.Second
	launchingSyncPeriod = 2 * time.Second
	runningSyncPeriod   = 1 * time.Minute
)

type clusterController struct {
	dc                  string
<<<<<<< HEAD
	client              *client.Client
	tprClient           *client.Client
	addonManager        manager.AddonManager
	queue               *workqueue.Type // of namespace keys
=======
	client              *kubernetes.Clientset
	queue               *cache.FIFO // of namespace keys
>>>>>>> 7e29d248
	recorder            record.EventRecorder
	masterResourcesPath string
	externalURL         string
	overwriteHost       string
	// store namespaces with the role=kubermatic-cluster label
	nsController *cache.Controller
	nsStore      cache.Store

	podController *cache.Controller
	podStore      cache.StoreToPodLister

	depController *cache.Controller
	depStore      cache.Indexer

	secretController *cache.Controller
	secretStore      cache.Indexer

	serviceController *cache.Controller
	serviceStore      cache.Indexer

	ingressController *cache.Controller
	ingressStore      cache.Indexer

<<<<<<< HEAD
	addonController *cache.Controller
	addonStore      cache.Store
=======
	pvcController *cache.Controller
	pvcStore      cache.Indexer
>>>>>>> 7e29d248

	// non-thread safe:
	mu         sync.Mutex
	cps        map[string]provider.CloudProvider
	inProgress map[string]struct{} // in progress clusters
	dev        bool
}

// NewController creates a cluster controller.
func NewController(
	dc string,
<<<<<<< HEAD
	client *client.Client,
	tprClient *client.Client,
	am manager.AddonManager,
=======
	client *kubernetes.Clientset,
>>>>>>> 7e29d248
	cps map[string]provider.CloudProvider,
	masterResourcesPath string,
	externalURL string,
	dev bool,
	overwriteHost string,
) (controller.Controller, error) {
	cc := &clusterController{
		dc:                  dc,
		client:              client,
<<<<<<< HEAD
		tprClient:           tprClient,
		addonManager:        am,
		queue:               workqueue.New(),
=======
		queue:               cache.NewFIFO(func(obj interface{}) (string, error) { return obj.(string), nil }),
>>>>>>> 7e29d248
		cps:                 cps,
		inProgress:          map[string]struct{}{},
		masterResourcesPath: masterResourcesPath,
		externalURL:         externalURL,
		dev:                 dev,
		overwriteHost:       overwriteHost,
	}

	eventBroadcaster := record.NewBroadcaster()
	cc.recorder = eventBroadcaster.NewRecorder(v1.EventSource{Component: "clustermanager"})
	eventBroadcaster.StartLogging(glog.Infof)
	e := cc.client.Events("")
	es := corev1.EventSinkImpl{Interface: e}
	eventBroadcaster.StartRecordingToSink(&es)

	nsLabels := map[string]string{
		kprovider.RoleLabelKey: kprovider.ClusterRoleLabel,
	}
	if dev {
		nsLabels[kprovider.DevLabelKey] = kprovider.DevLabelValue
	}

	cc.nsStore, cc.nsController = cache.NewInformer(
		&cache.ListWatch{
			ListFunc: func(options v1.ListOptions) (runtime.Object, error) {
				options.LabelSelector = labels.SelectorFromSet(labels.Set(nsLabels)).String()
				return cc.client.Namespaces().List(options)
			},
			WatchFunc: func(options v1.ListOptions) (watch.Interface, error) {
				return cc.client.Namespaces().Watch(options)
			},
		},
		&v1.Namespace{},
		fullResyncPeriod,
		cache.ResourceEventHandlerFuncs{
			AddFunc: func(obj interface{}) {
				ns := obj.(*v1.Namespace)
				glog.V(4).Infof("Adding cluster %q", ns.Name)
				cc.enqueue(ns)
			},
			UpdateFunc: func(old, cur interface{}) {
				ns := cur.(*v1.Namespace)
				glog.V(4).Infof("Updating cluster %q", ns.Name)
				cc.enqueue(ns)
			},
			DeleteFunc: func(obj interface{}) {
				ns := obj.(*v1.Namespace)
				glog.V(4).Infof("Deleting cluster %q", ns.Name)
				cc.enqueue(ns)
			},
		},
	)

	namespaceIndexer := cache.Indexers{
		"namespace": cache.IndexFunc(cache.MetaNamespaceIndexFunc),
	}

	cc.podStore.Indexer, cc.podController = cache.NewIndexerInformer(
		&cache.ListWatch{
			ListFunc: func(options v1.ListOptions) (runtime.Object, error) {
				return cc.client.Pods(v1.NamespaceAll).List(options)
			},
			WatchFunc: func(options v1.ListOptions) (watch.Interface, error) {
				return cc.client.Pods(v1.NamespaceAll).Watch(options)
			},
		},
		&v1.Pod{},
		fullResyncPeriod,
		cache.ResourceEventHandlerFuncs{},
		namespaceIndexer,
	)

	cc.depStore, cc.depController = cache.NewIndexerInformer(
		&cache.ListWatch{
			ListFunc: func(options v1.ListOptions) (runtime.Object, error) {
				return cc.client.Deployments(v1.NamespaceAll).List(options)
			},
			WatchFunc: func(options v1.ListOptions) (watch.Interface, error) {
				return cc.client.Deployments(v1.NamespaceAll).Watch(options)
			},
		},
		&v1beta1.Deployment{},
		fullResyncPeriod,
		cache.ResourceEventHandlerFuncs{},
<<<<<<< HEAD
		namespaceIndexer,
	)

	cc.secretStore, cc.secretController = cache.NewIndexerInformer(
=======
		namespaceIndexer,
	)
	cc.secretStore, cc.secretController = cache.NewIndexerInformer(
		&cache.ListWatch{
			ListFunc: func(options v1.ListOptions) (runtime.Object, error) {
				return cc.client.Secrets(v1.NamespaceAll).List(options)
			},
			WatchFunc: func(options v1.ListOptions) (watch.Interface, error) {
				return cc.client.Secrets(v1.NamespaceAll).Watch(options)
			},
		},
		&v1.Secret{},
		fullResyncPeriod,
		cache.ResourceEventHandlerFuncs{},
		namespaceIndexer,
	)

	cc.serviceStore, cc.serviceController = cache.NewIndexerInformer(
>>>>>>> 7e29d248
		&cache.ListWatch{
			ListFunc: func(options v1.ListOptions) (runtime.Object, error) {
				return cc.client.Services(v1.NamespaceAll).List(options)
			},
			WatchFunc: func(options v1.ListOptions) (watch.Interface, error) {
				return cc.client.Services(v1.NamespaceAll).Watch(options)
			},
		},
		&v1.Service{},
		fullResyncPeriod,
		cache.ResourceEventHandlerFuncs{},
		namespaceIndexer,
	)

<<<<<<< HEAD
	cc.serviceStore, cc.serviceController = cache.NewIndexerInformer(
=======
	cc.ingressStore, cc.ingressController = cache.NewIndexerInformer(
>>>>>>> 7e29d248
		&cache.ListWatch{
			ListFunc: func(options v1.ListOptions) (runtime.Object, error) {
				return cc.client.Extensions().Ingresses(v1.NamespaceAll).List(options)
			},
			WatchFunc: func(options v1.ListOptions) (watch.Interface, error) {
				return cc.client.Extensions().Ingresses(v1.NamespaceAll).Watch(options)
			},
		},
		&v1beta1.Ingress{},
		fullResyncPeriod,
		cache.ResourceEventHandlerFuncs{},
		namespaceIndexer,
	)

<<<<<<< HEAD
	cc.ingressStore, cc.ingressController = cache.NewIndexerInformer(
=======
	cc.pvcStore, cc.pvcController = cache.NewIndexerInformer(
>>>>>>> 7e29d248
		&cache.ListWatch{
			ListFunc: func(options v1.ListOptions) (runtime.Object, error) {
				return cc.client.PersistentVolumeClaims(v1.NamespaceAll).List(options)
			},
			WatchFunc: func(options v1.ListOptions) (watch.Interface, error) {
				return cc.client.PersistentVolumeClaims(v1.NamespaceAll).Watch(options)
			},
		},
		&v1.PersistentVolumeClaim{},
		fullResyncPeriod,
		cache.ResourceEventHandlerFuncs{},
		namespaceIndexer,
	)

	cc.addonStore, cc.addonController = cache.NewInformer(
		cache.NewListWatchFromClient(cc.tprClient, "clusteraddons", "", fields.Everything()),
		&api.ClusterAddon{},
		fullResyncPeriod,
		cache.ResourceEventHandlerFuncs{
			AddFunc: func(obj interface{}) {
				var phase api.AddonPhase
				addon := obj.(*api.ClusterAddon)

				if addon.Phase != api.PendingAddonStatusPhase {
					return
				}

				glog.V(4).Infof("Installing addon %s", addon.Name)

				installedAddon, err := cc.addonManager.Install(addon)
				if err != nil {
					glog.Error(err)
					phase = api.FailedAddonStatusPhase
				} else {
					addon = installedAddon
					phase = api.RunningAddonStatusPhase
				}

				addon.Phase = phase

				err = cc.tprClient.
					Put().
					Resource("clusteraddons").
					Namespace(addon.Metadata.GetNamespace()).
					Name(addon.Metadata.Name).
					Body(addon).
					Do().
					Into(addon)
				if err != nil {
					glog.Error(err)
				}
			},
			UpdateFunc: func(oldObj, newObj interface{}) {
				newAddon := newObj.(*api.ClusterAddon)
				oldAddon := oldObj.(*api.ClusterAddon)

				glog.V(4).Infof("Detected update on addon %s", newAddon.Metadata.Name)
				if newAddon.Phase != oldAddon.Phase {
					glog.V(4).Infof("Phase change for %s, from %s to %s", newAddon.Metadata.Name, oldAddon.Phase, newAddon.Phase)
				}
			},
			DeleteFunc: func(obj interface{}) {
				addon := obj.(*api.ClusterAddon)
				glog.V(4).Infof("Deleting addon %s", addon.Metadata.Name)
				err := cc.addonManager.Delete(addon)

				if err != nil {
					glog.Error(err)
				}
			},
		},
	)

	return cc, nil
}

func (cc *clusterController) recordClusterPhaseChange(ns *v1.Namespace, newPhase api.ClusterPhase) {
	ref := &v1.ObjectReference{
		Kind:      "Namespace",
		Name:      ns.Name,
		UID:       types.UID(ns.Name),
		Namespace: ns.Name,
	}
	glog.V(2).Infof("Recording phase change %s event message for namespace %s", string(newPhase), ns.Name)
	cc.recorder.Eventf(ref, v1.EventTypeNormal, string(newPhase), "Cluster phase is now: %s", newPhase)
}

func (cc *clusterController) recordClusterEvent(c *api.Cluster, reason, msg string, args ...interface{}) {
	nsName := kprovider.NamespaceName(c.Metadata.User, c.Metadata.Name)
	ref := &v1.ObjectReference{
		Kind:      "Namespace",
		Name:      nsName,
		UID:       types.UID(nsName),
		Namespace: nsName,
	}
	glog.V(4).Infof("Recording event for namespace %q: %s", nsName, fmt.Sprintf(msg, args...))
	cc.recorder.Eventf(ref, v1.EventTypeNormal, reason, msg, args)
}

func (cc *clusterController) updateCluster(oldC, newC *api.Cluster) error {
	ns := kprovider.NamespaceName(newC.Metadata.User, newC.Metadata.Name)
	for i := 0; i < maxUpdateRetries; i++ {
		// try to get current namespace
		oldNS, err := cc.client.Namespaces().Get(ns, metav1.GetOptions{})
		if err != nil {
			return err
		}

		// update with latest cluster state
		newNS, err := func() (*v1.Namespace, error) {
			cc.mu.Lock()
			defer cc.mu.Unlock()
			return kprovider.MarshalCluster(cc.cps, newC, oldNS)
		}()
		if err != nil {
			return err
		}

		// try to write back namespace
		_, err = cc.client.Namespaces().Update(newNS)
		if err != nil {
			if !kerrors.IsConflict(err) {
				glog.V(4).Infof("Write conflict of namespace %q (retry=%i/%i)", ns, i, maxUpdateRetries)
				continue
			}
			return err
		}

		// record phase change events
		if oldC.Status.Phase != newC.Status.Phase {
			cc.recordClusterPhaseChange(newNS, newC.Status.Phase)
		}

		return nil
	}

	return fmt.Errorf("Updading namespace %q failed after %v retries", ns, maxUpdateRetries)
}

func (cc *clusterController) checkTimeout(c *api.Cluster) (*api.Cluster, error) {
	now := time.Now()
	timeSinceCreation := now.Sub(c.Status.LastTransitionTime)
	if timeSinceCreation > launchTimeout {
		glog.Infof("Launch timeout for cluster %q after %v", c.Metadata.Name, timeSinceCreation)
		c.Status.Phase = api.FailedClusterStatusPhase
		c.Status.LastTransitionTime = now
		return c, nil
	}

	return nil, nil
}

func (cc *clusterController) syncClusterNamespace(key string) error {
	// only run one syncCluster for each cluster in parallel
	cc.mu.Lock()
	if _, found := cc.inProgress[key]; found {
		cc.mu.Unlock()
		glog.V(4).Infof("Skipped in-progress namespace %q", key)
		return nil
	}
	cc.inProgress[key] = struct{}{}
	defer func() {
		cc.mu.Lock()
		delete(cc.inProgress, key)
		cc.mu.Unlock()
	}()
	cc.mu.Unlock()

	// get namespace
	startTime := time.Now()
	glog.V(4).Infof("Syncing cluster %q", key)
	defer func() {
		glog.V(4).Infof("Finished syncing namespace %q (%v)", key, time.Since(startTime))
	}()
	obj, exists, err := cc.nsStore.GetByKey(key)
	if err != nil {
		glog.Infof("Unable to retrieve namespace %q from store: %v", key, err)
		addErr := cc.queue.Add(key)
		if addErr != nil {
			glog.Infof("Unable to add namespace %q to queue: %v", key, addErr)
		}
		return err
	}
	if !exists {
		glog.V(3).Infof("Namespace %q has been deleted", key)
		return nil
	}
	ns := obj.(*v1.Namespace)
	if !cc.controllersHaveSynced() {
		// Sleep so we give the pod reflector goroutine a chance to run.
		time.Sleep(namespaceStoreSyncedPollPeriod)
		glog.Infof("Waiting for controllers to sync, requeuing namespace %q", ns.Name)
		cc.enqueue(ns)
		return nil
	}

	// sync cluster
	c, err := func() (*api.Cluster, error) {
		cc.mu.Lock()
		defer cc.mu.Unlock()
		return kprovider.UnmarshalCluster(cc.cps, ns)
	}()
	if err != nil {
		return err
	}

	// state machine
	var changedC *api.Cluster
	switch c.Status.Phase {
	case api.PendingClusterStatusPhase:
		changedC, err = cc.syncPendingCluster(c)
	case api.LaunchingClusterStatusPhase:
		changedC, err = cc.syncLaunchingCluster(c)
	case api.RunningClusterStatusPhase:
		changedC, err = cc.syncRunningCluster(c)
	default:
		glog.V(5).Infof("Ignoring cluster %q in phase %q", c.Metadata.Name, c.Status.Phase)
	}
	if err != nil {
		return fmt.Errorf(
			"error in phase %q sync function of cluster %q: %v",
			c.Status.Phase,
			c.Metadata.Name,
			err,
		)
	}

	// sync back to namespace if c was changed
	if changedC != nil {
		glog.V(5).Infof(
			"Cluster %q changed in phase %q, updating namespace.",
			c.Metadata.Name,
			c.Status.Phase,
		)
		err = cc.updateCluster(c, changedC)
		if err != nil {
			return fmt.Errorf(
				"failed to update changed namespace for cluster %q: %v",
				c.Metadata.Name,
				err,
			)
		}
	}

	return nil
}

func (cc *clusterController) enqueue(ns *v1.Namespace) {
	if !cc.dev && ns.Labels[kprovider.DevLabelKey] == kprovider.DevLabelValue {
		glog.V(5).Infof("Skipping dev cluster %q", ns.Name)
		return
	}

	key, err := cache.DeletionHandlingMetaNamespaceKeyFunc(ns)
	if err != nil {
		glog.Errorf("Couldn't get key for object %+v: %v", ns, err)
		return
	}

	err = cc.queue.Add(key)
	if err != nil {
		glog.Errorf("Unable to add namespace %q to queue: %v", key, err)
		return
	}
}

func (cc *clusterController) worker() {
	nsKey, err := cc.queue.Pop(func(nsKey interface{}) error {
		return nil
	})

	if err != nil {
		glog.Errorf("Worker failed to proccess key %s: %v - will be requeued", nsKey.(string), err)
	} else {
		glog.V(4).Infof("Worker proccessed key %s", nsKey.(string))
	}

	err = cc.syncClusterNamespace(nsKey.(string))
	if err != nil {
		glog.Errorf("Error syncing cluster with key %s: %v", nsKey.(string), err)
	}

}

func (cc *clusterController) syncInPhase(phase api.ClusterPhase) {
	for _, obj := range cc.nsStore.List() {
		ns := obj.(*v1.Namespace)
		if v, found := ns.Labels[kprovider.RoleLabelKey]; !found || v != kprovider.ClusterRoleLabel {
			continue
		}
		if kprovider.ClusterPhase(ns) == phase {
			cc.enqueue(ns)
		}
	}
}

func (cc *clusterController) Run(stopCh <-chan struct{}) {
	defer uruntime.HandleCrash()
	glog.Info("Starting cluster controller")

	go cc.nsController.Run(wait.NeverStop)
	go cc.podController.Run(wait.NeverStop)
	go cc.depController.Run(wait.NeverStop)
	go cc.secretController.Run(wait.NeverStop)
	go cc.serviceController.Run(wait.NeverStop)
	go cc.ingressController.Run(wait.NeverStop)
<<<<<<< HEAD
	go cc.addonController.Run(wait.NeverStop)
=======
	go cc.pvcController.Run(wait.NeverStop)
>>>>>>> 7e29d248

	for i := 0; i < workerNum; i++ {
		go wait.Until(cc.worker, workerPeriod, stopCh)
	}

	go wait.Until(func() { cc.syncInPhase(api.PendingClusterStatusPhase) }, pendingSyncPeriod, stopCh)
	go wait.Until(func() { cc.syncInPhase(api.LaunchingClusterStatusPhase) }, launchingSyncPeriod, stopCh)
	go wait.Until(func() { cc.syncInPhase(api.RunningClusterStatusPhase) }, runningSyncPeriod, stopCh)
	go wait.Until(func() {
		err := cc.queue.Resync()
		if err != nil {
			glog.Errorf("Error syncing queue: %v", err)
		}
	}, queueResyncPeriod, stopCh)

	<-stopCh

	glog.Info("Shutting down cluster controller")
}

func (cc *clusterController) controllersHaveSynced() bool {
	return cc.nsController.HasSynced() &&
		cc.podController.HasSynced() &&
		cc.secretController.HasSynced() &&
		cc.depController.HasSynced() &&
		cc.serviceController.HasSynced() &&
		cc.ingressController.HasSynced() &&
<<<<<<< HEAD
		cc.addonController.HasSynced()
=======
		cc.pvcController.HasSynced()
>>>>>>> 7e29d248
}<|MERGE_RESOLUTION|>--- conflicted
+++ resolved
@@ -11,23 +11,6 @@
 	"github.com/kubermatic/api/controller"
 	"github.com/kubermatic/api/provider"
 	kprovider "github.com/kubermatic/api/provider/kubernetes"
-<<<<<<< HEAD
-	kapi "k8s.io/kubernetes/pkg/api"
-	kerrors "k8s.io/kubernetes/pkg/api/errors"
-	"k8s.io/kubernetes/pkg/apis/extensions"
-	"k8s.io/kubernetes/pkg/client/cache"
-	"k8s.io/kubernetes/pkg/client/record"
-	client "k8s.io/kubernetes/pkg/client/unversioned"
-	kcontroller "k8s.io/kubernetes/pkg/controller"
-	"k8s.io/kubernetes/pkg/fields"
-	"k8s.io/kubernetes/pkg/labels"
-	"k8s.io/kubernetes/pkg/runtime"
-	"k8s.io/kubernetes/pkg/types"
-	uruntime "k8s.io/kubernetes/pkg/util/runtime"
-	"k8s.io/kubernetes/pkg/util/wait"
-	"k8s.io/kubernetes/pkg/util/workqueue"
-	"k8s.io/kubernetes/pkg/watch"
-=======
 	"k8s.io/client-go/kubernetes"
 	corev1 "k8s.io/client-go/kubernetes/typed/core/v1"
 	kerrors "k8s.io/client-go/pkg/api/errors"
@@ -42,7 +25,6 @@
 	"k8s.io/client-go/pkg/watch"
 	"k8s.io/client-go/tools/cache"
 	"k8s.io/client-go/tools/record"
->>>>>>> 7e29d248
 )
 
 const (
@@ -61,15 +43,10 @@
 
 type clusterController struct {
 	dc                  string
-<<<<<<< HEAD
-	client              *client.Client
 	tprClient           *client.Client
 	addonManager        manager.AddonManager
-	queue               *workqueue.Type // of namespace keys
-=======
 	client              *kubernetes.Clientset
 	queue               *cache.FIFO // of namespace keys
->>>>>>> 7e29d248
 	recorder            record.EventRecorder
 	masterResourcesPath string
 	externalURL         string
@@ -93,13 +70,11 @@
 	ingressController *cache.Controller
 	ingressStore      cache.Indexer
 
-<<<<<<< HEAD
 	addonController *cache.Controller
 	addonStore      cache.Store
-=======
+
 	pvcController *cache.Controller
 	pvcStore      cache.Indexer
->>>>>>> 7e29d248
 
 	// non-thread safe:
 	mu         sync.Mutex
@@ -111,13 +86,9 @@
 // NewController creates a cluster controller.
 func NewController(
 	dc string,
-<<<<<<< HEAD
-	client *client.Client,
 	tprClient *client.Client,
 	am manager.AddonManager,
-=======
 	client *kubernetes.Clientset,
->>>>>>> 7e29d248
 	cps map[string]provider.CloudProvider,
 	masterResourcesPath string,
 	externalURL string,
@@ -127,13 +98,9 @@
 	cc := &clusterController{
 		dc:                  dc,
 		client:              client,
-<<<<<<< HEAD
 		tprClient:           tprClient,
 		addonManager:        am,
-		queue:               workqueue.New(),
-=======
 		queue:               cache.NewFIFO(func(obj interface{}) (string, error) { return obj.(string), nil }),
->>>>>>> 7e29d248
 		cps:                 cps,
 		inProgress:          map[string]struct{}{},
 		masterResourcesPath: masterResourcesPath,
@@ -218,14 +185,9 @@
 		&v1beta1.Deployment{},
 		fullResyncPeriod,
 		cache.ResourceEventHandlerFuncs{},
-<<<<<<< HEAD
 		namespaceIndexer,
 	)
 
-	cc.secretStore, cc.secretController = cache.NewIndexerInformer(
-=======
-		namespaceIndexer,
-	)
 	cc.secretStore, cc.secretController = cache.NewIndexerInformer(
 		&cache.ListWatch{
 			ListFunc: func(options v1.ListOptions) (runtime.Object, error) {
@@ -242,7 +204,6 @@
 	)
 
 	cc.serviceStore, cc.serviceController = cache.NewIndexerInformer(
->>>>>>> 7e29d248
 		&cache.ListWatch{
 			ListFunc: func(options v1.ListOptions) (runtime.Object, error) {
 				return cc.client.Services(v1.NamespaceAll).List(options)
@@ -257,11 +218,7 @@
 		namespaceIndexer,
 	)
 
-<<<<<<< HEAD
-	cc.serviceStore, cc.serviceController = cache.NewIndexerInformer(
-=======
 	cc.ingressStore, cc.ingressController = cache.NewIndexerInformer(
->>>>>>> 7e29d248
 		&cache.ListWatch{
 			ListFunc: func(options v1.ListOptions) (runtime.Object, error) {
 				return cc.client.Extensions().Ingresses(v1.NamespaceAll).List(options)
@@ -276,11 +233,7 @@
 		namespaceIndexer,
 	)
 
-<<<<<<< HEAD
-	cc.ingressStore, cc.ingressController = cache.NewIndexerInformer(
-=======
 	cc.pvcStore, cc.pvcController = cache.NewIndexerInformer(
->>>>>>> 7e29d248
 		&cache.ListWatch{
 			ListFunc: func(options v1.ListOptions) (runtime.Object, error) {
 				return cc.client.PersistentVolumeClaims(v1.NamespaceAll).List(options)
@@ -587,11 +540,8 @@
 	go cc.secretController.Run(wait.NeverStop)
 	go cc.serviceController.Run(wait.NeverStop)
 	go cc.ingressController.Run(wait.NeverStop)
-<<<<<<< HEAD
 	go cc.addonController.Run(wait.NeverStop)
-=======
 	go cc.pvcController.Run(wait.NeverStop)
->>>>>>> 7e29d248
 
 	for i := 0; i < workerNum; i++ {
 		go wait.Until(cc.worker, workerPeriod, stopCh)
@@ -619,9 +569,6 @@
 		cc.depController.HasSynced() &&
 		cc.serviceController.HasSynced() &&
 		cc.ingressController.HasSynced() &&
-<<<<<<< HEAD
-		cc.addonController.HasSynced()
-=======
+		cc.addonController.HasSynced() &&
 		cc.pvcController.HasSynced()
->>>>>>> 7e29d248
 }