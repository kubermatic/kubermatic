--- conflicted
+++ resolved
@@ -36,11 +36,8 @@
 	policyNameKey                = "policy-name"
 	availabilityZoneKey          = "availability-zone"
 	securityGroupIDKey           = "custom-security-group-id-Key"
-<<<<<<< HEAD
 	kubernetesClusterTagKey      = "KubernetesCluster"
-=======
 	containerLinuxAutoUpdateKey  = "container-linux-autoupdate-enabled-key"
->>>>>>> caa69215
 )
 
 const (
