--- conflicted
+++ resolved
@@ -113,15 +113,9 @@
 		}
 	}
 
-<<<<<<< HEAD
 	ns := &api_v1.Namespace{
 		ObjectMeta: metav1.ObjectMeta{
-			Name:        NamespaceName(user.Name, clusterName),
-=======
-	ns := &v1.Namespace{
-		ObjectMeta: v1.ObjectMeta{
 			Name:        NamespaceName(clusterName),
->>>>>>> fb844346
 			Annotations: map[string]string{},
 			Labels:      map[string]string{},
 		},
@@ -181,11 +175,7 @@
 	defer func(prov provider.CloudProvider, c *api.Cluster, err error) {
 		if err != nil {
 			_ = prov.CleanUp(c)
-<<<<<<< HEAD
-			_ = p.kuberntesClient.Namespaces().Delete(NamespaceName(user.Name, c.Metadata.Name), &metav1.DeleteOptions{})
-=======
-			_ = p.client.Namespaces().Delete(NamespaceName(c.Metadata.Name), &v1.DeleteOptions{})
->>>>>>> fb844346
+			_ = p.kuberntesClient.Namespaces().Delete(NamespaceName(c.Metadata.Name), &metav1.DeleteOptions{})
 		}
 	}(prov, c, err)
 
@@ -225,15 +215,9 @@
 		}
 	}
 
-<<<<<<< HEAD
 	ns := &api_v1.Namespace{
 		ObjectMeta: metav1.ObjectMeta{
-			Name:        NamespaceName(user.Name, clusterName),
-=======
-	ns := &v1.Namespace{
-		ObjectMeta: v1.ObjectMeta{
 			Name:        NamespaceName(clusterName),
->>>>>>> fb844346
 			Annotations: map[string]string{},
 			Labels:      map[string]string{},
 		},
@@ -274,11 +258,7 @@
 	c, err = UnmarshalCluster(p.cps, ns)
 
 	if err != nil {
-<<<<<<< HEAD
-		_ = p.kuberntesClient.Namespaces().Delete(NamespaceName(user.Name, clusterName), &metav1.DeleteOptions{})
-=======
-		_ = p.client.Namespaces().Delete(NamespaceName(clusterName), &v1.DeleteOptions{})
->>>>>>> fb844346
+		_ = p.kuberntesClient.Namespaces().Delete(NamespaceName(clusterName), &metav1.DeleteOptions{})
 		return nil, err
 	}
 
@@ -289,11 +269,7 @@
 	p.mu.Lock()
 	defer p.mu.Unlock()
 
-<<<<<<< HEAD
-	ns, err := p.kuberntesClient.Namespaces().Get(NamespaceName(user.Name, cluster), metav1.GetOptions{})
-=======
-	ns, err := p.client.Namespaces().Get(NamespaceName(cluster), metav1.GetOptions{})
->>>>>>> fb844346
+	ns, err := p.kuberntesClient.Namespaces().Get(NamespaceName(cluster), metav1.GetOptions{})
 	if err != nil {
 		if errors.IsNotFound(err) {
 			return nil, nil, errors.NewNotFound(rbac.Resource("cluster"), cluster)
@@ -442,11 +418,7 @@
 		return err
 	}
 
-<<<<<<< HEAD
-	list, err := p.tprClient.ClusterAddons(NamespaceName(user.Name, cluster)).List(metav1.ListOptions{LabelSelector: labels.Everything().String()})
-=======
-	list, err := p.tprClient.ClusterAddons(NamespaceName(cluster)).List(v1.ListOptions{LabelSelector: labels.Everything().String()})
->>>>>>> fb844346
+	list, err := p.tprClient.ClusterAddons(NamespaceName(cluster)).List(metav1.ListOptions{LabelSelector: labels.Everything().String()})
 	if err != nil {
 		return err
 	}
@@ -457,11 +429,7 @@
 		}
 	}
 
-<<<<<<< HEAD
-	return p.kuberntesClient.Namespaces().Delete(NamespaceName(user.Name, cluster), &metav1.DeleteOptions{})
-=======
-	return p.client.Namespaces().Delete(NamespaceName(cluster), &v1.DeleteOptions{})
->>>>>>> fb844346
+	return p.kuberntesClient.Namespaces().Delete(NamespaceName(cluster), &metav1.DeleteOptions{})
 }
 
 func (p *kubernetesProvider) CreateAddon(user provider.User, cluster string, addonName string) (*extensions.ClusterAddon, error) {
