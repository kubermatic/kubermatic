--- conflicted
+++ resolved
@@ -4,18 +4,14 @@
 	"encoding/base64"
 	"encoding/json"
 	"fmt"
+	"strconv"
 	"strings"
 	"time"
 
 	"github.com/golang/glog"
 	"github.com/kubermatic/api"
 	"github.com/kubermatic/api/provider"
-<<<<<<< HEAD
 	"k8s.io/client-go/pkg/api/v1"
-=======
-	kapi "k8s.io/kubernetes/pkg/api"
-	"strconv"
->>>>>>> 65661f65
 )
 
 const (
