# Setting up a master-seed cluster

**Note:** This documentation is a work-in-progress, and still has many points that need to be added.

Some topics that still need to be covered:
- [ ] Bare Metal Configurations and Provider
- [ ] Detailed Installation Guide
- [ ] Auth using Dex
- [ ] Nginx Customization
- [ ] Prometheus, Grafana and AlertManager

## Creating the Seed Cluster Configuration
Installation of Kubermatic uses the [Kubermatic Installer][4], which is essentially a container with [Helm][5] and the required charts to install Kubermatic and it's associated resources.

Customization of the cluster configuration is done using a seed-cluster specific _values.yaml_, stored as an encrypted file in the Kubermatic [secrets repository][6]

For reference you can see the dev clusters [values.yaml][1] file.

### `values.yaml` Keys

- #### `KubermaticURL` _(required)_

  This is the URL to access the dashboard of the cluster. This will also be the subdomain which the client clusters will be assigned under (_i.e. <cluster-address.subdomain.domain.tld>_)

  **The value should be quoted.**

  Example:
  > `KubermaticURL: "cloud.kubermatic.io"`

- #### `Kubeconfig` _(required)_

  This is a standard [Kubeconfig][2]. A context does not need to be set, but a context name must match the key for each seed cluster definition in the [datacenters.yaml][3] in the `KubermaticDatacenters` parameter

  When defining multiple seed clusters you must have a valid context for each seed cluster in the `Kubeconfig` with the context names must match to the correct keys in `KubermaticDatacenters`

  **The value should be quoted.**

  > The `Kubeconfig` value must be base64 encoded, without any linebreaks.
    You can encode it using the command `base64 <path to Kubermatic kubeconfig>`

- #### `KubermaticDatacenters` _(required)_

  This is the Datacenter definition for Kubermatic. You can find detailed documentation on the Datacenter definition file [here][3].

  **The value should be quoted.**

  > The `KubermaticDatacenters` value must be base64 encoded, without any linebreaks
  You can encode it using the command `base64 <path to datacenters.yaml>`

- #### `Certificates` Block _(required)_
  Certificates defines the domains to pull certificates for via ACME, typically from [Let's Encrypt][14]. You will need to add the domain from `KubermaticURL`, as well as any additional domains you need certificates for.

  Example:
  ```
  Certificates:
    Domains:
    - "dev.kubermatic.io"
    - "alertmanager.dev.kubermatic.io"
    - "grafana.dev.kubermatic.io"
    - "prometheus.dev.kubermatic.io"
  ```

- #### `Storage` Block _(optional)_

  This defines the default storage for the cluster, creating a [StorageClass][8] with the name `generic` and setting it as the default StorageClass.

  Example:
  ```
  Storage:
  - Provider: "gke"
  - Zone: "europe-west3-c"
  - Type: "pd-ssd"
  ```

  Please see the Storage chart's [_helpers.tpl][7] for specific implementation details

  - ##### `Provider` _(required)_

    This defines the Provider to use for provisioning storage with the storage class.

    Currently supported providers are:
    - `aws`: AWS Elastic Block Storage
    - `gke`: GCE Persistent Disk
    - `openstack-cinder`: OpenStack Cinder
    - `bare-metal`: GlusterFS Heketi

    **The value should be quoted.**

    Example:
    > `- Provider: "gke"`

  - ##### `Zone`

    This defines the zone in which the default StorageClass should create [PersistentVolume][9] resources. This typically is the cloud-providers geographic region.

    _Applicable Providers_:
    - `aws`
    - `gke`
    - `openstack-cinder`

    **The value should be quoted.**

    Example:
    > `Zone: "us-central1-c"`

  - ##### `Type`

    This defines the type of PersistentVolume device the default StorageClass should create. This typically relates to the devices available IOPS and throughput.

    _Applicable Providers_:
    - `aws`
    - `gke`
    - `openstack-cinder`

    **The value should be quoted.**

    Example:
    > `- Type: "pd-ssd"`

  - ##### `URL`

    This defines the type of PersistentVolume device the default StorageClass should create. This typically relates to the devices available IOPS and throughput.

    _Applicable Providers_:
    - `bare-metal`

    **The value should be quoted.**

    Example:
    > `- URL: "http://heketi:8080"`

- #### `NodePortExposer` _(optional)_

  The NodePort Exposer component replaces K8Sniff in newer deployments. Additionally it uses the block-style syntax for it's keys and values.

  The NodePort Exposer only needs to be used in deployments that do not already expose the [NodePort range][15], typically in cloud deployment scenarios. If the NodePort range is already exposed you do not need to deploy the NodePort exposer

  Example:
  ```
  NodePortExposer:
    Image: "kubermatic/nodeport-exposer"
    ImageTag: "v1.0"
    Namespace: "nodeport-exposer"
    LBServiceName: "nodeport-exposer"
  ```

  - ##### `Image`

    This defines the Docker image to use for the NodePortExposer deployment.

    **The value should be quoted.**

    Example:
    > `  Image: "kubermatic/nodeport-exposer"`

  - ##### `ImageTag`

    This defines the tag for the Docker image to use for the NodePortExposer deployment. Possible values can be found on the [Docker Hub repo][13]

    **The value should be quoted.**

    Example:
    > `  ImageTag: "v1.0"`

  - ##### `Namespace`

    This defines the namespace in which to deploy the NodePortExposer resources.

    **The value should be quoted.**

    Example:
    > `  Namespace: "nodeport-exposer"`

  - ##### `LBServiceName`

    This defines the Service name to create for the NodePortExposer.

    **The value should be quoted.**

    Example:
    > `  LBServiceName: "nodeport-exposer"`

- #### Replicas
  These values set the number of replicas of the Kubermatic components running in the cluster.

  **Keys**:
  - `KubermaticAPIReplicaCount`
  - `KubermaticUIReplicaCount`
  - `K8SniffReplicaCount`

  Example:
  ```
  KubermaticAPIReplicaCount: "2"
  KubermaticUIReplicaCount: "1"
  K8SniffReplicaCount: "2"
  ```

- #### Image Tags _(optional)_

  These values set the image tag to use for the Kubermatic installation. You can find the possible tag values for each key at the link provided with the key.

  **Keys**:
  - [KubermaticAPIImageTag][10]
  - [KubermaticControllerImageTag][10]
  - [KubermaticDashboardImageTag][11]
  - [KubermaticBareMetalProviderImageTag][12]
  - [K8sniffImageTag][13]

  Example:
  ```
  KubermaticAPIImageTag: "master"
  KubermaticControllerImageTag: "master"
  KubermaticDashboardImageTag: "master"
  KubermaticBareMetalProviderImageTag: "master"
  K8sniffImageTag: "v1.1"
  ```

There are more options than the above listed. The reference values.yaml should be self-explaining.

### Deploy installer
```bash
kubectl create -f installer/namespace.yaml
kubectl create -f installer/serviceaccount.yaml
kubectl create -f installer/clusterrolebinding.yaml
# values.yaml is the file you created during the step above
kubectl -n kubermatic-installer create secret generic values --from-file=values.yaml
<<<<<<< HEAD
#Create the docker secret - needs to have read access to kubermatic/installer
kubectl -n kubermatic-installer create secret dockercfg regsecret --docker-server=<your-registry-server> --docker-username=<your-name> --docker-password=<your-pword> --docker-email=<your-email>
=======
#Create the docker secret - needs to have read access to kubermatic/installer 
kubectl  -n kubermatic-installer create secret docker-registry dockercfg --docker-username='' --docker-password='' --docker-email=''
>>>>>>> f72f8454
# Create and run the installer job
# Replace the version in the installer job template
cp installer/install-job.template.yaml install-job.yaml
sed -i "s/{INSTALLER_TAG}/master/g" install-job.yaml
kubectl create -f install-job.yaml
```

### Create DNS entry for your domain
Go to https://www.ovh.ie/ and add a dns entry for the dashboard:
- $DOMAIN  

The external ip for the DNS entry can be fetched via
```bash
kubectl -n ingress-nginx describe service nginx-ingress-controller | grep "LoadBalancer Ingress"
```

Go to https://www.ovh.ie/ and add a dns entry for the nodeport-exposer:
$DATACENTER=us-central1
- *.$DATACENTER.$DOMAIN  =  *.us-central1.dev.kubermatic.io  

The external ip for the DNS entry can be fetched via
```bash
kubectl -n nodeport-exposer describe service nodeport-exposer | grep "LoadBalancer Ingress"
```

[1]: https://github.com/kubermatic/secrets/blob/master/seed-clusters/dev.kubermatic.io/values.yaml
[2]: https://kubernetes.io/docs/tasks/access-application-cluster/configure-access-multiple-clusters/
[3]: ../docs/datacenters.md
[4]: installer/README.md
[5]: https://github.com/kubernetes/helm
[6]: https://github.com/kubermatic/secrets
[7]: https://github.com/kubermatic/kubermatic/blob/master/config/storage/templates/_helpers.tpl
[8]: https://kubernetes.io/docs/concepts/storage/storage-classes/
[9]: https://kubernetes.io/docs/concepts/storage/persistent-volumes/
[10]: https://hub.docker.com/r/kubermatic/api/tags/
[11]: https://hub.docker.com/r/kubermatic/ui-v2/tags/
[12]: https://hub.docker.com/r/kubermatic/bare-metal-provider/tags/
[13]: https://hub.docker.com/r/kubermatic/k8sniff-internal/tags/
[13]: https://hub.docker.com/r/kubermatic/nodeport-exposer/tags/
[14]: https://letsencrypt.org/
[15]: https://kubernetes.io/docs/concepts/services-networking/service/#type-nodeport<|MERGE_RESOLUTION|>--- conflicted
+++ resolved
@@ -224,13 +224,8 @@
 kubectl create -f installer/clusterrolebinding.yaml
 # values.yaml is the file you created during the step above
 kubectl -n kubermatic-installer create secret generic values --from-file=values.yaml
-<<<<<<< HEAD
-#Create the docker secret - needs to have read access to kubermatic/installer
-kubectl -n kubermatic-installer create secret dockercfg regsecret --docker-server=<your-registry-server> --docker-username=<your-name> --docker-password=<your-pword> --docker-email=<your-email>
-=======
 #Create the docker secret - needs to have read access to kubermatic/installer 
 kubectl  -n kubermatic-installer create secret docker-registry dockercfg --docker-username='' --docker-password='' --docker-email=''
->>>>>>> f72f8454
 # Create and run the installer job
 # Replace the version in the installer job template
 cp installer/install-job.template.yaml install-job.yaml
