kubermatic:
  # Whether the cluster is a master cluster
  # This must be false for any non-master seed
  isMaster: true
  # the base64 encoded docker/quay authentication json file
  imagePullSecretData: ""
  auth:
    # the full path to the openid connect token issuer. For example 'https://dev.kubermatic.io/dex'
    tokenIssuer: ""
    # the client id for openid connect
    clientID: ""
    # skip tls verification on the token issuer
    skipTokenIssuerTLSVerify: "false"
    # the service account signing key. Must be 32 bytes or longer
    serviceAccountKey: ""
  # base64 encoded datacenters.yaml
  datacenters: ""
  # external domain for the kubermatic installation. For example 'dev.kubermatic.io'
  domain: ""
  # base64 encoded kubeconfig which gives admin access to all seed clusters
  kubeconfig: ""
  # The prefix for monitoring annotations in the user cluster. Default: monitoring.kubermatic.io -> monitoring.kubermatic.io/scrape, monitoring.kubermatic.io/path
  monitoringScrapeAnnotationPrefix: ""
<<<<<<< HEAD
  # The location from which to pull the Kubermatic API image
  kubermaticAPIImage: ""
=======
  # The strategy to expose the apiserver with, either "NodePort" which creates a NodePort with a "nodeport-proxy.k8s.io/expose": "true" annotation to expose all
  # clusters on one central Service of type LoadBalancer via the NodePort proxy or "LoadBalancer" to create a LoadBalancer service per cluster
  # **Note:** The `seed_dns_overwrite` setting of the `datacenters.yaml` doesn't have any effect if this is set to `LoadBalancer`
  apiServerExposeStrategy: "NodePort"
>>>>>>> 6def06a1

  # helm hooks/checks
  checks:
    # Checks if the last release contains the kubermatic CRD's.
    # We moved them out of the chart to avoid issues with helm
    crd:
      disable: false
      helmVersion: "v2.11.0"

  etcd:
    # PV size for the etcd StatefulSet of new clusters
    diskSize: "5Gi"

  controller:
    # Available feature gates:
    # - OpenIDAuthPlugin
    #   If enabled configures the flags on the API server to use OAuth2 identity providers.
    # - VerticalPodAutoscaler
    #   If enabled the cluster-controller will enable the VerticalPodAutoscaler for all control plane components
    # - EtcdDataCorruptionChecks
    #   If enabled the all etcd clusters will be started with --experimental-initial-corrupt-check=true --experimental-corrupt-check-time=10m
    # For example:
    # featureGates: "OpenIDAuthPlugin=true,VerticalPodAutoscaler=true"
    featureGates: ""
    datacenterName: ""
    # Specifies the NodePort range for customer clusters - this must match the NodePort range of the seed cluster.
    nodeportRange: "30000-32767"
    replicas: 2
    image:
      repository: "quay.io/kubermatic/api"
      tag: "__KUBERMATIC_TAG__"
      pullPolicy: "IfNotPresent"
    addons:
      kubernetes:
        # list of Addons to install into every user-cluster. All need to exist in the addons image
        defaultAddons:
        - canal
        - dashboard
        - dns
        - kube-proxy
        - openvpn
        - rbac
        - kubelet-configmap
        - default-storage-class
        - node-exporter
        - nodelocal-dns-cache
        image:
          repository: "quay.io/kubermatic/addons"
          tag: "v0.2.12"
          pullPolicy: "IfNotPresent"
      openshift:
        # list of Addons to install into every user-cluster. All need to exist in the addons image
        defaultAddons:
        - networking
        - openvpn
        - rbac
        image:
          repository: "quay.io/kubermatic/openshift-addons"
          tag: "v0.9"
          pullPolicy: "IfNotPresent"
    # Specify a custom docker registry which will be used for all images (user cluster control plane + addons)
    overwriteRegistry: ""
    resources:
      requests:
        cpu: 200m
        memory: 512Mi
      limits:
        cpu: 500m
        memory: 1Gi
    affinity:
      nodeAffinity:
        preferredDuringSchedulingIgnoredDuringExecution:
        - weight: 100
          preference:
            matchExpressions:
            - key: kubermatic.io/type
              operator: In
              values:
              - stable
      podAntiAffinity:
        preferredDuringSchedulingIgnoredDuringExecution:
        - podAffinityTerm:
            labelSelector:
              matchLabels:
                role: controller-manager
            topologyKey: kubernetes.io/hostname
          weight: 10
    nodeSelector: {}
    tolerations:
    - key: only_critical
      operator: Equal
      value: "true"
      effect: NoSchedule

  api:
    replicas: 2
    image:
      repository: "quay.io/kubermatic/api"
      tag: "__KUBERMATIC_TAG__"
      pullPolicy: "IfNotPresent"
    resources:
      requests:
        cpu: 100m
        memory: 64Mi
      limits:
        cpu: 250m
        memory: 128Mi
    affinity:
      nodeAffinity:
        preferredDuringSchedulingIgnoredDuringExecution:
        - weight: 100
          preference:
            matchExpressions:
            - key: kubermatic.io/type
              operator: In
              values:
              - stable
      podAntiAffinity:
        preferredDuringSchedulingIgnoredDuringExecution:
        - podAffinityTerm:
            labelSelector:
              matchLabels:
                role: kubermatic-api
            topologyKey: kubernetes.io/hostname
          weight: 10
    nodeSelector: {}
    tolerations:
    - key: only_critical
      operator: Equal
      value: "true"
      effect: NoSchedule

  ui:
    replicas: 2
    image:
      repository: "quay.io/kubermatic/ui-v2"
      tag: "v1.2.0"
      pullPolicy: "IfNotPresent"
    config: |
      {
        "default_node_count": 3,
        "share_kubeconfig": false,
        "show_demo_info": false,
        "show_terms_of_service": false,
        "cleanup_cluster": false,
        "custom_links": []
      }
    resources:
      requests:
        cpu: 10m
        memory: 32Mi
      limits:
        cpu: 100m
        memory: 32Mi
    affinity:
      nodeAffinity:
        preferredDuringSchedulingIgnoredDuringExecution:
        - weight: 100
          preference:
            matchExpressions:
            - key: kubermatic.io/type
              operator: In
              values:
              - stable
      podAntiAffinity:
        preferredDuringSchedulingIgnoredDuringExecution:
        - podAffinityTerm:
            labelSelector:
              matchLabels:
                role: kubermatic-ui
            topologyKey: kubernetes.io/hostname
          weight: 10
    nodeSelector: {}
    tolerations:
    - key: only_critical
      operator: Equal
      value: "true"
      effect: NoSchedule

  masterController:
    replicas: 1
    image:
      repository: quay.io/kubermatic/api
      tag: "__KUBERMATIC_TAG__"
      pullPolicy: IfNotPresent
    resources:
      requests:
        cpu: 50m
        memory: 128Mi
      limits:
        cpu: 100m
        memory: 256Mi
    affinity: {}
    nodeSelector: {}
    tolerations: []

  storeContainer: |
    command:
    - /bin/sh
    - -c
    - |
      set -euo pipefail
      s3-storeuploader store --endpoint minio.minio.svc.cluster.local:9000 --bucket kubermatic-etcd-backups --create-bucket --prefix $CLUSTER --file /backup/snapshot.db
      s3-storeuploader delete-old-revisions --endpoint minio.minio.svc.cluster.local:9000 --bucket kubermatic-etcd-backups --prefix $CLUSTER --file /backup/snapshot.db --max-revisions 20
    image: quay.io/kubermatic/s3-storer:v0.1.4
    name: store-container
    env:
    - name: ACCESS_KEY_ID
      valueFrom:
        secretKeyRef:
          name: s3-credentials
          key: ACCESS_KEY_ID
    - name: SECRET_ACCESS_KEY
      valueFrom:
        secretKeyRef:
          name: s3-credentials
          key: SECRET_ACCESS_KEY
    volumeMounts:
    - name: etcd-backup
      mountPath: /backup

  cleanupContainer: |
    command:
    - /bin/sh
    - -c
    - |
      set -euo pipefail
      s3-storeuploader delete-all --endpoint minio.minio.svc.cluster.local:9000 --bucket kubermatic-etcd-backups --prefix $CLUSTER
    image: quay.io/kubermatic/s3-storer:v0.1.4
    name: cleanup-container
    env:
    - name: ACCESS_KEY_ID
      valueFrom:
        secretKeyRef:
          name: s3-credentials
          key: ACCESS_KEY_ID
    - name: SECRET_ACCESS_KEY
      valueFrom:
        secretKeyRef:
          name: s3-credentials
          key: SECRET_ACCESS_KEY

  clusterNamespacePrometheus: {}
#  clusterNamespacePrometheus:
#    disableDefaultScrapingConfigs: true
#    scrapingConfigs:
#    - job_name: 'schnitzel'
#      kubernetes_sd_configs:
#      - role: pod
#      relabel_configs:
#      - source_labels: [__meta_kubernetes_pod_annotation_kubermatic_scrape]
#        action: keep
#        regex: true
#    disableDefaultRules: false
#    rules:
#      groups:
#      - name: my-custom-group
#        rules:
#        - alert: MyCustomAlert
#          annotations:
#            message: Something happend in {{ $labels.namespace }}
#          expr: |
#            sum(rate(machine_controller_errors_total[5m])) by (namespace) > 0.01
#          for: 10m
#          labels:
#            severity: warning

  vpa:
    updater:
      image:
        repository: k8s.gcr.io/vpa-updater
        tag: 0.5.0
      resources:
        requests:
          cpu: 50m
          memory: 32Mi
        limits:
          cpu: 200m
          memory: 128Mi
      affinity: {}
      nodeSelector: {}
      tolerations: []

    recommender:
      image:
        repository: k8s.gcr.io/vpa-recommender
        tag: 0.5.0
      resources:
        requests:
          cpu: 50m
          memory: 500Mi
        limits:
          cpu: 200m
          memory: 3000Mi
      affinity: {}
      nodeSelector: {}
      tolerations: []

    admissioncontroller:
      image:
        repository: k8s.gcr.io/vpa-admission-controller
        tag: 0.5.0
      resources:
        requests:
          cpu: 50m
          memory: 32Mi
        limits:
          cpu: 200m
          memory: 128Mi
      affinity: {}
      nodeSelector: {}
      tolerations: []<|MERGE_RESOLUTION|>--- conflicted
+++ resolved
@@ -21,15 +21,12 @@
   kubeconfig: ""
   # The prefix for monitoring annotations in the user cluster. Default: monitoring.kubermatic.io -> monitoring.kubermatic.io/scrape, monitoring.kubermatic.io/path
   monitoringScrapeAnnotationPrefix: ""
-<<<<<<< HEAD
   # The location from which to pull the Kubermatic API image
   kubermaticAPIImage: ""
-=======
   # The strategy to expose the apiserver with, either "NodePort" which creates a NodePort with a "nodeport-proxy.k8s.io/expose": "true" annotation to expose all
   # clusters on one central Service of type LoadBalancer via the NodePort proxy or "LoadBalancer" to create a LoadBalancer service per cluster
   # **Note:** The `seed_dns_overwrite` setting of the `datacenters.yaml` doesn't have any effect if this is set to `LoadBalancer`
   apiServerExposeStrategy: "NodePort"
->>>>>>> 6def06a1
 
   # helm hooks/checks
   checks:
