--- conflicted
+++ resolved
@@ -46,15 +46,9 @@
 ### Running locally
 #### kubermatic-api
 
-<<<<<<< HEAD
 ```bash
 ./kubermatic-api \
---dev=1 \
-=======
-```
-make build CMD=kubermatic-api && ./kubermatic-api \
 --worker-name="unique-label-abcdef123" \
->>>>>>> 2431039a
 --kubeconfig=$GOPATH/src/github.com/kubermatic/config/seed-clusters/dev.kubermatic.io/kubeconfig \
 --datacenters=$GOPATH/src/github.com/kubermatic/config/seed-clusters/dev.kubermatic.io/datacenters.yaml \
 --jwt-key=RE93Ef1Yt5-mrp2asikmfalfmcRaaa27gpH8hTAlby48LQQbUbn9d4F7yh01g_cc \
@@ -76,7 +70,9 @@
 --external-url=dev.kubermatic.io
 ```
 
-<<<<<<< HEAD
+Valid worker-name label value must be 63 characters or less and must be empty or begin and end with an alphanumeric character ([a-z0-9A-Z]) with dashes (-), underscores (_), dots (.), and alphanumerics between.
+The dev label should be also unique between a pair of api<->controller.
+
 ## Linting / Testing
 ### Install linters
 ```bash
@@ -94,11 +90,6 @@
 ```bash
 make check
 ```
-=======
-Valid worker-name label value must be 63 characters or less and must be empty or begin and end with an alphanumeric character ([a-z0-9A-Z]) with dashes (-), underscores (_), dots (.), and alphanumerics between.
-The dev label should be also unique between a pair of api<->controller.
-
->>>>>>> 2431039a
 
 gofmt errors can be automatically fixed by running
 ```bash
