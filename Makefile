--- conflicted
+++ resolved
@@ -3,13 +3,10 @@
 GOBUILD=go build
 GOBUILDFLAGS= -i
 REPO=kubermatic/api
-<<<<<<< HEAD
 GITTAG=$(shell date +v%Y%m%d)-$(shell git describe --tags --always --dirty)
 GOFLAGS=
-=======
 TAGS=dev
-BUILD_FLAG += $(foreach tag, $(TAGS), -t $(REPO):$(tag))
->>>>>>> e5f0a84d
+DOCKER_BUILD_FLAG += $(foreach tag, $(TAGS), -t $(REPO):$(tag))
 
 default: all
 
@@ -54,24 +51,13 @@
 install:
 	glide install --strip-vendor
 
-<<<<<<< HEAD
 docker-build: GOFLAGS := $(GOFLAGS) GOOS=linux CGO_ENABLED=0
 docker-build: GOBUILDFLAGS := $(GOBUILDFLAGS) -ldflags "-s" -a -installsuffix cgo
-docker-build: build
-	docker build -t $(REPO):$(GITTAG) .
+docker-build:
+	docker build $(DOCKER_BUILD_FLAG) .
 
 docker-push:
-	docker push $(REPO)
-=======
-docker-build:
-	docker build $(BUILD_FLAG) .
-
-docker-push:
-	for TAG in $(TAGS) ; do \
-		docker push $(REPO):$$TAG ; \
-	done
-
->>>>>>> e5f0a84d
+	$(foreach var,$(TAGS),docker push $(REPO):$(var);)
 
 e2e:
 	docker run -it -v  $(CURDIR)/_artifacts/kubeconfig:/workspace/kubermatickubeconfig kubermatic/e2e-conformance:1.6
