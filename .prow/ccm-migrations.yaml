--- conflicted
+++ resolved
@@ -55,12 +55,8 @@
               memory: 4Gi
 
   - name: pre-kubermatic-ccm-migration-vsphere-e2e
-<<<<<<< HEAD
 #    run_if_changed: "(pkg/|.prow/)"
 #    run_if_changed: "(pkg/provider/cloud/vsphere/|pkg/resources/cloudcontroller/|pkg/test/e2e/ccm-migration/|.prow/ccm-migrations.yaml)"
-=======
-    run_if_changed: "(pkg/provider/cloud/vsphere/|pkg/resources/cloudcontroller/|pkg/test/e2e/ccm-migration/|.prow/ccm-migrations.yaml)"
->>>>>>> d05407a3
     decorate: true
     clone_uri: "ssh://git@github.com/kubermatic/kubermatic.git"
     labels:
