--- conflicted
+++ resolved
@@ -58,52 +58,3 @@
               cpu: 3.5
             limits:
               memory: 6Gi
-<<<<<<< HEAD
-=======
-
-  - name: pre-kubermatic-e2e-openstack-centos-1.30
-    decorate: true
-    clone_uri: "ssh://git@github.com/kubermatic/kubermatic.git"
-    run_if_changed: "(addons/csi/openstack/|pkg/provider/cloud/openstack/|pkg/resources/cloudconfig/openstack|pkg/resources/cloudcontroller/openstack.go)"
-    labels:
-      preset-openstack: "true"
-      preset-vault: "true"
-      preset-docker-mirror: "true"
-      preset-docker-pull: "true"
-      preset-docker-push: "true"
-      preset-repo-ssh: "true"
-      preset-e2e-ssh: "true"
-      preset-kubeconfig-ci: "true"
-      preset-kind-volume-mounts: "true"
-      preset-goproxy: "true"
-    spec:
-      containers:
-        - image: quay.io/kubermatic/build:go-1.23-node-20-kind-0.23-0
-          env:
-            - name: KUBERMATIC_EDITION
-              value: ee
-            - name: RELEASES_TO_TEST
-              value: "1.30"
-            - name: PROVIDER
-              value: "openstack"
-            - name: DEFAULT_TIMEOUT_MINUTES
-              value: "20"
-            - name: DISTRIBUTIONS
-              value: centos
-            - name: SERVICE_ACCOUNT_KEY
-              valueFrom:
-                secretKeyRef:
-                  name: e2e-ci
-                  key: serviceAccountSigningKey
-          command:
-            - "./hack/ci/run-e2e-tests.sh"
-          # docker-in-docker needs privileged mode
-          securityContext:
-            privileged: true
-          resources:
-            requests:
-              memory: 4Gi
-              cpu: 3.5
-            limits:
-              memory: 6Gi
->>>>>>> 439bd0a4
